lockfileVersion: '9.0'

settings:
  autoInstallPeers: true
  excludeLinksFromLockfile: false

overrides:
  cross-spawn: ^7.0.5

importers:

  .:
    devDependencies:
      npm-run-all:
        specifier: ^4.1.5
        version: 4.1.5
      only-allow:
        specifier: ^1.2.1
        version: 1.2.1
      tsx:
        specifier: ^4.20.3
        version: 4.20.3
      typedoc:
        specifier: ^0.27.9
        version: 0.27.9(typescript@4.9.5)
      typedoc-github-theme:
        specifier: ^0.2.1
        version: 0.2.1(typedoc@0.27.9(typescript@4.9.5))
      typedoc-plugin-markdown:
        specifier: ^4.6.4
        version: 4.6.4(typedoc@0.27.9(typescript@4.9.5))
      typedoc-plugin-zod:
        specifier: ^1.4.2
        version: 1.4.2(typedoc@0.27.9(typescript@4.9.5))
      typescript:
        specifier: ^4.9.5
        version: 4.9.5

  ai:
    dependencies:
      '@genkit-ai/core':
        specifier: workspace:*
        version: link:../core
      '@opentelemetry/api':
        specifier: ^1.9.0
        version: 1.9.0
      '@types/node':
        specifier: ^20.11.19
        version: 20.17.17
      colorette:
        specifier: ^2.0.20
        version: 2.0.20
      dotprompt:
        specifier: ^1.1.1
        version: 1.1.1
      json5:
        specifier: ^2.2.3
        version: 2.2.3
      node-fetch:
        specifier: ^3.3.2
        version: 3.3.2
      partial-json:
        specifier: ^0.1.7
        version: 0.1.7
      uri-templates:
        specifier: ^0.2.0
        version: 0.2.0
      uuid:
        specifier: ^10.0.0
        version: 10.0.0
    devDependencies:
      '@types/uri-templates':
        specifier: ^0.1.34
        version: 0.1.34
      '@types/uuid':
        specifier: ^9.0.6
        version: 9.0.8
      npm-run-all:
        specifier: ^4.1.5
        version: 4.1.5
      rimraf:
        specifier: ^6.0.1
        version: 6.0.1
      tsup:
        specifier: ^8.3.5
        version: 8.3.5(postcss@8.4.47)(tsx@4.20.3)(typescript@4.9.5)(yaml@2.7.0)
      tsx:
        specifier: ^4.19.2
        version: 4.20.3
      typescript:
        specifier: ^4.9.0
        version: 4.9.5
      yaml:
        specifier: ^2.7.0
        version: 2.7.0

  core:
    dependencies:
      '@opentelemetry/api':
        specifier: ^1.9.0
        version: 1.9.0
      '@opentelemetry/context-async-hooks':
        specifier: ~1.25.0
        version: 1.25.1(@opentelemetry/api@1.9.0)
      '@opentelemetry/core':
        specifier: ~1.25.0
        version: 1.25.1(@opentelemetry/api@1.9.0)
      '@opentelemetry/sdk-metrics':
        specifier: ~1.25.0
        version: 1.25.1(@opentelemetry/api@1.9.0)
      '@opentelemetry/sdk-node':
        specifier: ^0.52.0
        version: 0.52.1(@opentelemetry/api@1.9.0)
      '@opentelemetry/sdk-trace-base':
        specifier: ~1.25.0
        version: 1.25.1(@opentelemetry/api@1.9.0)
      '@types/json-schema':
        specifier: ^7.0.15
        version: 7.0.15
      ajv:
        specifier: ^8.12.0
        version: 8.17.1
      ajv-formats:
        specifier: ^3.0.1
        version: 3.0.1(ajv@8.17.1)
      async-mutex:
        specifier: ^0.5.0
        version: 0.5.0
      body-parser:
        specifier: ^1.20.3
        version: 1.20.3
      cors:
        specifier: ^2.8.5
        version: 2.8.5
      dotprompt:
        specifier: ^1.1.1
        version: 1.1.1
      express:
        specifier: ^4.21.0
        version: 4.21.2
      get-port:
        specifier: ^5.1.0
        version: 5.1.1
      json-schema:
        specifier: ^0.4.0
        version: 0.4.0
      zod:
        specifier: ^3.23.8
        version: 3.24.1
      zod-to-json-schema:
        specifier: ^3.22.4
        version: 3.24.1(zod@3.24.1)
    devDependencies:
      '@types/express':
        specifier: ^4.17.21
        version: 4.17.21
      '@types/node':
        specifier: ^20.11.30
        version: 20.17.17
      genversion:
        specifier: ^3.2.0
        version: 3.2.0
      npm-run-all:
        specifier: ^4.1.5
        version: 4.1.5
      rimraf:
        specifier: ^6.0.1
        version: 6.0.1
      tsup:
        specifier: ^8.3.5
        version: 8.3.5(postcss@8.4.47)(tsx@4.20.3)(typescript@4.9.5)(yaml@2.7.0)
      tsx:
        specifier: ^4.19.2
        version: 4.20.3
      typescript:
        specifier: ^4.9.0
        version: 4.9.5

  doc-snippets:
    dependencies:
      '@genkit-ai/express':
        specifier: workspace:*
        version: link:../plugins/express
      '@genkit-ai/googleai':
        specifier: workspace:*
        version: link:../plugins/googleai
      '@genkit-ai/vertexai':
        specifier: workspace:*
        version: link:../plugins/vertexai
      data-urls:
        specifier: ^5.0.0
        version: 5.0.0
      firebase-functions:
        specifier: ^6.3.1
        version: 6.3.1(firebase-admin@12.3.1(encoding@0.1.13))
      genkit:
        specifier: workspace:*
        version: link:../genkit
    devDependencies:
      '@types/data-urls':
        specifier: ^3.0.4
        version: 3.0.4
      npm-run-all:
        specifier: ^4.1.5
        version: 4.1.5
      rimraf:
        specifier: ^6.0.1
        version: 6.0.1
      typescript:
        specifier: ^5.6.3
        version: 5.6.3

  genkit:
    dependencies:
      '@genkit-ai/ai':
        specifier: workspace:*
        version: link:../ai
      '@genkit-ai/core':
        specifier: workspace:*
        version: link:../core
      uuid:
        specifier: ^10.0.0
        version: 10.0.0
    devDependencies:
      '@types/body-parser':
        specifier: ^1.19.5
        version: 1.19.5
      '@types/express':
        specifier: ^4.17.21
        version: 4.17.21
      '@types/node':
        specifier: ^22.15.3
        version: 22.15.17
      '@types/uuid':
        specifier: ^9.0.6
        version: 9.0.8
      npm-run-all:
        specifier: ^4.1.5
        version: 4.1.5
      rimraf:
        specifier: ^6.0.1
        version: 6.0.1
      tsup:
        specifier: ^8.3.5
        version: 8.3.5(postcss@8.4.47)(tsx@4.20.3)(typescript@4.9.5)(yaml@2.7.0)
      tsx:
        specifier: ^4.19.2
        version: 4.20.3
      typescript:
        specifier: ^4.9.0
        version: 4.9.5

  plugins/checks:
    dependencies:
      '@genkit-ai/ai':
        specifier: workspace:^
        version: link:../../ai
      '@googleapis/checks':
        specifier: ^4.0.2
        version: 4.0.2(encoding@0.1.13)
      genkit:
        specifier: workspace:^
        version: link:../../genkit
      google-auth-library:
        specifier: ^9.6.3
        version: 9.14.2(encoding@0.1.13)
    devDependencies:
      '@types/node':
        specifier: ^20.11.16
        version: 20.17.17
      npm-run-all:
        specifier: ^4.1.5
        version: 4.1.5
      rimraf:
        specifier: ^6.0.1
        version: 6.0.1
      tsup:
        specifier: ^8.0.2
        version: 8.3.5(postcss@8.4.47)(tsx@4.20.3)(typescript@4.9.5)(yaml@2.7.0)
      tsx:
        specifier: ^4.7.0
        version: 4.20.3
      typescript:
        specifier: ^4.9.0
        version: 4.9.5

  plugins/chroma:
    dependencies:
      chromadb:
        specifier: 1.8.1
        version: 1.8.1(encoding@0.1.13)(openai@4.97.0(encoding@0.1.13)(zod@3.24.1))
      genkit:
        specifier: workspace:^
        version: link:../../genkit
      ts-md5:
        specifier: ^1.3.1
        version: 1.3.1
    devDependencies:
      '@types/node':
        specifier: ^20.11.16
        version: 20.17.17
      npm-run-all:
        specifier: ^4.1.5
        version: 4.1.5
      rimraf:
        specifier: ^6.0.1
        version: 6.0.1
      tsup:
        specifier: ^8.3.5
        version: 8.3.5(postcss@8.4.47)(tsx@4.20.3)(typescript@4.9.5)(yaml@2.7.0)
      tsx:
        specifier: ^4.19.2
        version: 4.20.3
      typescript:
        specifier: ^4.9.0
        version: 4.9.5

  plugins/cloud-sql-pg:
    dependencies:
      '@google-cloud/cloud-sql-connector':
        specifier: 1.7.1
        version: 1.7.1(encoding@0.1.13)
      genkit:
        specifier: workspace:^
        version: link:../../genkit
      google-auth-library:
        specifier: ^9.14.2
        version: 9.14.2(encoding@0.1.13)
      knex:
        specifier: ^3.1.0
        version: 3.1.0(pg@8.16.2)
      pg:
        specifier: ^8.15.6
        version: 8.16.2
      uuid:
        specifier: ^11.1.0
        version: 11.1.0
    devDependencies:
      '@jest/globals':
        specifier: ^29.7.0
        version: 29.7.0
      '@types/dotenv':
        specifier: ^8.2.3
        version: 8.2.3
      '@types/node':
        specifier: ^20.11.16
        version: 20.17.17
      '@types/uuid':
        specifier: ^10.0.0
        version: 10.0.0
      dotenv:
        specifier: ^16.4.5
        version: 16.4.5
      jest:
        specifier: ^29.7.0
        version: 29.7.0(@types/node@20.17.17)(ts-node@10.9.2(@types/node@20.17.17)(typescript@4.9.5))
      npm-run-all:
        specifier: ^4.1.5
        version: 4.1.5
      rimraf:
        specifier: ^6.0.1
        version: 6.0.1
      ts-jest:
        specifier: ^29.1.2
        version: 29.2.5(@babel/core@7.25.7)(@jest/transform@29.7.0)(@jest/types@29.6.3)(babel-jest@29.7.0(@babel/core@7.25.7))(esbuild@0.24.0)(jest@29.7.0(@types/node@20.17.17)(ts-node@10.9.2(@types/node@20.17.17)(typescript@4.9.5)))(typescript@4.9.5)
      tsup:
        specifier: ^8.3.5
        version: 8.3.5(postcss@8.4.47)(tsx@4.20.3)(typescript@4.9.5)(yaml@2.7.0)
      tsx:
        specifier: ^4.19.2
        version: 4.20.3
      typescript:
        specifier: ^4.9.0
        version: 4.9.5

  plugins/cloud-sql-pg:
    dependencies:
      '@google-cloud/cloud-sql-connector':
        specifier: 1.7.1
        version: 1.7.1(encoding@0.1.13)
      genkit:
        specifier: workspace:^
        version: link:../../genkit
      google-auth-library:
        specifier: ^9.14.2
        version: 9.15.1(encoding@0.1.13)
      knex:
        specifier: ^3.1.0
        version: 3.1.0(pg@8.16.2)
      pg:
        specifier: ^8.15.6
        version: 8.16.2
      uuid:
        specifier: ^11.1.0
        version: 11.1.0
    devDependencies:
      '@jest/globals':
        specifier: ^29.7.0
        version: 29.7.0
      '@types/dotenv':
        specifier: ^8.2.3
        version: 8.2.3
      '@types/node':
        specifier: ^20.11.16
        version: 20.19.1
      '@types/uuid':
        specifier: ^10.0.0
        version: 10.0.0
      dotenv:
        specifier: ^16.4.5
        version: 16.5.0
      jest:
        specifier: ^29.7.0
        version: 29.7.0(@types/node@20.19.1)(ts-node@10.9.2(@types/node@20.19.1)(typescript@4.9.5))
      npm-run-all:
        specifier: ^4.1.5
        version: 4.1.5
      rimraf:
        specifier: ^6.0.1
        version: 6.0.1
      ts-jest:
        specifier: ^29.1.2
        version: 29.4.0(@babel/core@7.25.7)(@jest/transform@29.7.0)(@jest/types@29.6.3)(babel-jest@29.7.0(@babel/core@7.25.7))(jest-util@29.7.0)(jest@29.7.0(@types/node@20.19.1)(ts-node@10.9.2(@types/node@20.19.1)(typescript@4.9.5)))(typescript@4.9.5)
      tsup:
        specifier: ^8.3.5
        version: 8.5.0(postcss@8.4.47)(tsx@4.20.3)(typescript@4.9.5)(yaml@2.8.0)
      tsx:
        specifier: ^4.19.2
        version: 4.20.3
      typescript:
        specifier: ^4.9.0
        version: 4.9.5

  plugins/compat-oai:
    dependencies:
      genkit:
        specifier: workspace:^
        version: link:../../genkit
      openai:
        specifier: ^4.95.0
        version: 4.97.0(encoding@0.1.13)(zod@3.24.1)
    devDependencies:
      '@jest/globals':
        specifier: ^29.7.0
        version: 29.7.0
      '@types/node':
        specifier: ^20.12.12
        version: 20.17.17
      jest:
        specifier: ^29.7.0
        version: 29.7.0(@types/node@20.17.17)(ts-node@10.9.2(@types/node@20.17.17)(typescript@5.6.3))
      npm-run-all:
        specifier: ^4.1.5
        version: 4.1.5
      ts-jest:
        specifier: ^29.1.2
        version: 29.2.5(@babel/core@7.25.7)(@jest/transform@29.7.0)(@jest/types@29.6.3)(babel-jest@29.7.0(@babel/core@7.25.7))(jest@29.7.0(@types/node@20.17.17)(ts-node@10.9.2(@types/node@20.17.17)(typescript@5.6.3)))(typescript@5.6.3)
      tsup:
        specifier: ^8.0.2
        version: 8.3.5(postcss@8.4.47)(tsx@4.20.3)(typescript@5.6.3)(yaml@2.7.0)
      typescript:
        specifier: ^5.4.5
        version: 5.6.3

  plugins/dev-local-vectorstore:
    dependencies:
      compute-cosine-similarity:
        specifier: ^1.1.0
        version: 1.1.0
      genkit:
        specifier: workspace:^
        version: link:../../genkit
      ts-md5:
        specifier: ^1.3.1
        version: 1.3.1
    devDependencies:
      '@types/node':
        specifier: ^20.11.16
        version: 20.17.17
      npm-run-all:
        specifier: ^4.1.5
        version: 4.1.5
      rimraf:
        specifier: ^6.0.1
        version: 6.0.1
      tsup:
        specifier: ^8.3.5
        version: 8.3.5(postcss@8.4.47)(tsx@4.20.3)(typescript@4.9.5)(yaml@2.7.0)
      tsx:
        specifier: ^4.19.2
        version: 4.20.3
      typescript:
        specifier: ^4.9.0
        version: 4.9.5

  plugins/evaluators:
    dependencies:
      compute-cosine-similarity:
        specifier: ^1.1.0
        version: 1.1.0
      dotprompt:
        specifier: ^1.1.1
        version: 1.1.1
      genkit:
        specifier: workspace:^
        version: link:../../genkit
      jsonata:
        specifier: ^2.0.6
        version: 2.0.6
      node-fetch:
        specifier: ^3.3.2
        version: 3.3.2
      path:
        specifier: ^0.12.7
        version: 0.12.7
    devDependencies:
      '@types/node':
        specifier: ^20.11.16
        version: 20.17.17
      npm-run-all:
        specifier: ^4.1.5
        version: 4.1.5
      rimraf:
        specifier: ^6.0.1
        version: 6.0.1
      tsup:
        specifier: ^8.3.5
        version: 8.3.5(postcss@8.4.47)(tsx@4.20.3)(typescript@4.9.5)(yaml@2.7.0)
      tsx:
        specifier: ^4.19.2
        version: 4.20.3
      typescript:
        specifier: ^4.9.0
        version: 4.9.5

  plugins/express:
    dependencies:
      '@genkit-ai/core':
        specifier: workspace:*
        version: link:../../core
      body-parser:
        specifier: ^1.20.3
        version: 1.20.3
      cors:
        specifier: ^2.8.5
        version: 2.8.5
      express:
        specifier: ^4.21.1
        version: 4.21.2
      genkit:
        specifier: workspace:^
        version: link:../../genkit
    devDependencies:
      '@types/body-parser':
        specifier: ^1.19.5
        version: 1.19.5
      '@types/cors':
        specifier: ^2.8.17
        version: 2.8.17
      '@types/express':
        specifier: ^4.17.21
        version: 4.17.21
      '@types/node':
        specifier: ^20.11.16
        version: 20.17.17
      get-port:
        specifier: ^5.1.0
        version: 5.1.1
      npm-run-all:
        specifier: ^4.1.5
        version: 4.1.5
      rimraf:
        specifier: ^6.0.1
        version: 6.0.1
      tsup:
        specifier: ^8.3.5
        version: 8.3.5(postcss@8.4.47)(tsx@4.20.3)(typescript@4.9.5)(yaml@2.7.0)
      tsx:
        specifier: ^4.19.2
        version: 4.20.3
      typescript:
        specifier: ^4.9.0
        version: 4.9.5

  plugins/firebase:
    dependencies:
      '@genkit-ai/google-cloud':
        specifier: workspace:^
        version: link:../google-cloud
      '@google-cloud/firestore':
        specifier: ^7.11.0
        version: 7.11.0(encoding@0.1.13)
      firebase-admin:
        specifier: '>=12.2'
        version: 12.3.1(encoding@0.1.13)
    devDependencies:
      '@jest/globals':
        specifier: ^29.7.0
        version: 29.7.0
      '@types/jest':
        specifier: ^29.5.12
        version: 29.5.13
      '@types/node':
        specifier: ^20.11.16
        version: 20.17.17
      firebase:
        specifier: ^11.5.0
        version: 11.6.0
      genkit:
        specifier: workspace:*
        version: link:../../genkit
      jest:
        specifier: ^29.7.0
        version: 29.7.0(@types/node@20.17.17)(ts-node@10.9.2(@types/node@20.17.17)(typescript@4.9.5))
      npm-run-all:
        specifier: ^4.1.5
        version: 4.1.5
      rimraf:
        specifier: ^6.0.1
        version: 6.0.1
      ts-jest:
        specifier: ^29.1.2
        version: 29.2.5(@babel/core@7.25.7)(@jest/transform@29.7.0)(@jest/types@29.6.3)(babel-jest@29.7.0(@babel/core@7.25.7))(esbuild@0.24.0)(jest@29.7.0(@types/node@20.17.17)(ts-node@10.9.2(@types/node@20.17.17)(typescript@4.9.5)))(typescript@4.9.5)
      tsup:
        specifier: ^8.3.5
        version: 8.3.5(postcss@8.4.47)(tsx@4.20.3)(typescript@4.9.5)(yaml@2.7.0)
      tsx:
        specifier: ^4.19.2
        version: 4.20.3
      typescript:
        specifier: ^4.9.0
        version: 4.9.5

  plugins/google-cloud:
    dependencies:
      '@google-cloud/logging-winston':
        specifier: ^6.0.0
        version: 6.0.0(encoding@0.1.13)(winston@3.13.0)
      '@google-cloud/opentelemetry-cloud-monitoring-exporter':
        specifier: ^0.19.0
        version: 0.19.0(@opentelemetry/api@1.9.0)(@opentelemetry/core@1.25.1(@opentelemetry/api@1.9.0))(@opentelemetry/resources@1.25.1(@opentelemetry/api@1.9.0))(@opentelemetry/sdk-metrics@1.25.1(@opentelemetry/api@1.9.0))(encoding@0.1.13)
      '@google-cloud/opentelemetry-cloud-trace-exporter':
        specifier: ^2.4.1
        version: 2.4.1(@opentelemetry/api@1.9.0)(@opentelemetry/core@1.25.1(@opentelemetry/api@1.9.0))(@opentelemetry/resources@1.25.1(@opentelemetry/api@1.9.0))(@opentelemetry/sdk-trace-base@1.25.1(@opentelemetry/api@1.9.0))(encoding@0.1.13)
      '@google-cloud/opentelemetry-resource-util':
        specifier: ^2.4.0
        version: 2.4.0(@opentelemetry/resources@1.25.1(@opentelemetry/api@1.9.0))(encoding@0.1.13)
      '@opentelemetry/api':
        specifier: ^1.9.0
        version: 1.9.0
      '@opentelemetry/auto-instrumentations-node':
        specifier: ^0.49.1
        version: 0.49.1(@opentelemetry/api@1.9.0)(encoding@0.1.13)
      '@opentelemetry/core':
        specifier: ~1.25.0
        version: 1.25.1(@opentelemetry/api@1.9.0)
      '@opentelemetry/instrumentation':
        specifier: ^0.52.0
        version: 0.52.1(@opentelemetry/api@1.9.0)
      '@opentelemetry/instrumentation-pino':
        specifier: ^0.41.0
        version: 0.41.0(@opentelemetry/api@1.9.0)
      '@opentelemetry/instrumentation-winston':
        specifier: ^0.39.0
        version: 0.39.0(@opentelemetry/api@1.9.0)
      '@opentelemetry/resources':
        specifier: ~1.25.0
        version: 1.25.1(@opentelemetry/api@1.9.0)
      '@opentelemetry/sdk-metrics':
        specifier: ~1.25.0
        version: 1.25.1(@opentelemetry/api@1.9.0)
      '@opentelemetry/sdk-node':
        specifier: ^0.52.0
        version: 0.52.1(@opentelemetry/api@1.9.0)
      '@opentelemetry/sdk-trace-base':
        specifier: ~1.25.0
        version: 1.25.1(@opentelemetry/api@1.9.0)
      genkit:
        specifier: workspace:^
        version: link:../../genkit
      google-auth-library:
        specifier: ^9.6.3
        version: 9.14.2(encoding@0.1.13)
      node-fetch:
        specifier: ^3.3.2
        version: 3.3.2
      winston:
        specifier: ^3.12.0
        version: 3.13.0
    devDependencies:
      '@jest/globals':
        specifier: ^29.7.0
        version: 29.7.0
      '@types/node':
        specifier: ^20.11.16
        version: 20.17.17
      jest:
        specifier: ^29.7.0
        version: 29.7.0(@types/node@20.17.17)(ts-node@10.9.2(@types/node@20.17.17)(typescript@4.9.5))
      npm-run-all:
        specifier: ^4.1.5
        version: 4.1.5
      rimraf:
        specifier: ^6.0.1
        version: 6.0.1
      ts-jest:
        specifier: ^29.1.2
        version: 29.2.5(@babel/core@7.25.7)(@jest/transform@29.7.0)(@jest/types@29.6.3)(babel-jest@29.7.0(@babel/core@7.25.7))(esbuild@0.24.0)(jest@29.7.0(@types/node@20.17.17)(ts-node@10.9.2(@types/node@20.17.17)(typescript@4.9.5)))(typescript@4.9.5)
      tsup:
        specifier: ^8.3.5
        version: 8.3.5(postcss@8.4.47)(tsx@4.20.3)(typescript@4.9.5)(yaml@2.7.0)
      tsx:
        specifier: ^4.19.2
        version: 4.20.3
      typescript:
        specifier: ^4.9.0
        version: 4.9.5

  plugins/google-genai:
    dependencies:
      genkit:
        specifier: workspace:^
        version: link:../../genkit
      google-auth-library:
        specifier: ^9.14.2
        version: 9.14.2(encoding@0.1.13)
    devDependencies:
      '@types/node':
        specifier: ^20.11.16
        version: 20.17.17
      '@types/sinon':
        specifier: ^17.0.4
        version: 17.0.4
      npm-run-all:
        specifier: ^4.1.5
        version: 4.1.5
      rimraf:
        specifier: ^6.0.1
        version: 6.0.1
      sinon:
        specifier: ^21.0.0
        version: 21.0.0
      tsup:
        specifier: ^8.3.5
        version: 8.3.5(postcss@8.4.47)(tsx@4.20.3)(typescript@4.9.5)(yaml@2.7.0)
      tsx:
        specifier: ^4.19.2
        version: 4.20.3
      typescript:
        specifier: ^4.9.0
        version: 4.9.5

  plugins/googleai:
    dependencies:
      '@google/generative-ai':
        specifier: ^0.24.0
        version: 0.24.0
      genkit:
        specifier: workspace:^
        version: link:../../genkit
      google-auth-library:
        specifier: ^9.6.3
        version: 9.14.2(encoding@0.1.13)
      node-fetch:
        specifier: ^3.3.2
        version: 3.3.2
    devDependencies:
      '@types/node':
        specifier: ^20.11.16
        version: 20.17.17
      npm-run-all:
        specifier: ^4.1.5
        version: 4.1.5
      rimraf:
        specifier: ^6.0.1
        version: 6.0.1
      tsup:
        specifier: ^8.3.5
        version: 8.3.5(postcss@8.4.47)(tsx@4.20.3)(typescript@4.9.5)(yaml@2.7.0)
      tsx:
        specifier: ^4.19.2
        version: 4.20.3
      typescript:
        specifier: ^4.9.0
        version: 4.9.5

  plugins/langchain:
    dependencies:
      '@langchain/community':
        specifier: ^0.0.53
<<<<<<< HEAD
        version: 0.0.53(@pinecone-database/pinecone@2.2.0)(chromadb@1.9.2(encoding@0.1.13)(openai@4.97.0(encoding@0.1.13)(zod@3.24.1)))(encoding@0.1.13)(firebase-admin@12.3.1(encoding@0.1.13))(jsonwebtoken@9.0.2)(lodash@4.17.21)(pg@8.16.2)
=======
        version: 0.0.53(@pinecone-database/pinecone@2.2.2)(chromadb@1.9.2(encoding@0.1.13)(openai@4.104.0(encoding@0.1.13)(zod@3.25.67)))(encoding@0.1.13)(firebase-admin@12.3.1(encoding@0.1.13))(google-auth-library@8.9.0(encoding@0.1.13))(jsonwebtoken@9.0.2)(lodash@4.17.21)(pg@8.16.2)
>>>>>>> 3c89c929
      '@langchain/core':
        specifier: ^0.1.61
        version: 0.1.61
      '@opentelemetry/api':
        specifier: ^1.9.0
        version: 1.9.0
      genkit:
        specifier: workspace:^
        version: link:../../genkit
      langchain:
        specifier: ^0.1.36
<<<<<<< HEAD
        version: 0.1.37(@google-cloud/storage@7.10.1(encoding@0.1.13))(@pinecone-database/pinecone@2.2.0)(chromadb@1.9.2(encoding@0.1.13)(openai@4.97.0(encoding@0.1.13)(zod@3.24.1)))(encoding@0.1.13)(fast-xml-parser@4.3.6)(firebase-admin@12.3.1(encoding@0.1.13))(handlebars@4.7.8)(ignore@5.3.1)(jsonwebtoken@9.0.2)(lodash@4.17.21)(pdf-parse@1.1.1)(pg@8.16.2)
=======
        version: 0.1.37(@google-cloud/storage@7.16.0(encoding@0.1.13))(@pinecone-database/pinecone@2.2.2)(chromadb@1.9.2(encoding@0.1.13)(openai@4.104.0(encoding@0.1.13)(zod@3.25.67)))(encoding@0.1.13)(fast-xml-parser@4.5.3)(firebase-admin@12.3.1(encoding@0.1.13))(google-auth-library@8.9.0(encoding@0.1.13))(handlebars@4.7.8)(ignore@5.3.1)(jsonwebtoken@9.0.2)(lodash@4.17.21)(pdf-parse@1.1.1)(pg@8.16.2)
>>>>>>> 3c89c929
    devDependencies:
      '@types/node':
        specifier: ^20.11.16
        version: 20.17.17
      npm-run-all:
        specifier: ^4.1.5
        version: 4.1.5
      rimraf:
        specifier: ^6.0.1
        version: 6.0.1
      tsup:
        specifier: ^8.3.5
        version: 8.3.5(postcss@8.4.47)(tsx@4.20.3)(typescript@4.9.5)(yaml@2.7.0)
      tsx:
        specifier: ^4.19.2
        version: 4.20.3
      typescript:
        specifier: ^4.9.0
        version: 4.9.5

  plugins/mcp:
    dependencies:
      '@modelcontextprotocol/sdk':
        specifier: ^1.13.0
        version: 1.13.1
      genkit:
        specifier: workspace:^
        version: link:../../genkit
    devDependencies:
      '@jest/globals':
        specifier: ^29.7.0
        version: 29.7.0
      '@types/node':
        specifier: ^20.11.16
        version: 20.17.17
      express:
        specifier: ^5.1.0
        version: 5.1.0
      get-port:
        specifier: ^5.1.0
        version: 5.1.1
      jest:
        specifier: ^29.7.0
        version: 29.7.0(@types/node@20.17.17)(ts-node@10.9.2(@types/node@20.17.17)(typescript@5.6.3))
      npm-run-all:
        specifier: ^4.1.5
        version: 4.1.5
      rimraf:
        specifier: ^6.0.1
        version: 6.0.1
      ts-jest:
        specifier: ^29.1.2
        version: 29.2.5(@babel/core@7.25.7)(@jest/transform@29.7.0)(@jest/types@29.6.3)(babel-jest@29.7.0(@babel/core@7.25.7))(jest@29.7.0(@types/node@20.17.17)(ts-node@10.9.2(@types/node@20.17.17)(typescript@5.6.3)))(typescript@5.6.3)
      tsup:
        specifier: ^8.3.5
        version: 8.3.5(postcss@8.4.47)(tsx@4.20.3)(typescript@5.6.3)(yaml@2.7.0)
      tsx:
        specifier: ^4.19.2
        version: 4.20.3
      typescript:
        specifier: ^5.3.0
        version: 5.6.3

  plugins/next:
    devDependencies:
      '@jest/globals':
        specifier: ^29.7.0
        version: 29.7.0
      '@types/jest':
        specifier: ^29.5.12
        version: 29.5.13
      '@types/node':
        specifier: ^20.11.16
        version: 20.17.17
      '@types/react':
        specifier: ^19
        version: 19.0.8
      '@types/react-dom':
        specifier: ^19
        version: 19.1.6(@types/react@19.0.8)
      genkit:
        specifier: workspace:*
        version: link:../../genkit
      jest:
        specifier: ^29.7.0
        version: 29.7.0(@types/node@20.17.17)(ts-node@10.9.2(@types/node@20.17.17)(typescript@4.9.5))
      next:
        specifier: ^15.2.4
        version: 15.2.4(@babel/core@7.25.7)(@opentelemetry/api@1.9.0)(react-dom@18.3.1(react@18.3.1))(react@18.3.1)
      npm-run-all:
        specifier: ^4.1.5
        version: 4.1.5
      rimraf:
        specifier: ^6.0.1
        version: 6.0.1
      ts-jest:
        specifier: ^29.1.2
        version: 29.2.5(@babel/core@7.25.7)(@jest/transform@29.7.0)(@jest/types@29.6.3)(babel-jest@29.7.0(@babel/core@7.25.7))(esbuild@0.24.0)(jest@29.7.0(@types/node@20.17.17)(ts-node@10.9.2(@types/node@20.17.17)(typescript@4.9.5)))(typescript@4.9.5)
      tsup:
        specifier: ^8.0.2
        version: 8.3.5(postcss@8.4.47)(tsx@4.20.3)(typescript@4.9.5)(yaml@2.7.0)
      tsx:
        specifier: ^4.7.0
        version: 4.20.3
      typescript:
        specifier: ^4.9.0
        version: 4.9.5
      zod:
        specifier: ^3.24.1
        version: 3.24.1

  plugins/ollama:
    dependencies:
      genkit:
        specifier: workspace:^
        version: link:../../genkit
      ollama:
        specifier: ^0.5.9
        version: 0.5.9
    devDependencies:
      '@types/node':
        specifier: ^20.11.16
        version: 20.17.17
      npm-run-all:
        specifier: ^4.1.5
        version: 4.1.5
      rimraf:
        specifier: ^6.0.1
        version: 6.0.1
      tsup:
        specifier: ^8.3.5
        version: 8.3.5(postcss@8.4.47)(tsx@4.20.3)(typescript@4.9.5)(yaml@2.7.0)
      tsx:
        specifier: ^4.19.2
        version: 4.20.3
      typescript:
        specifier: ^4.9.0
        version: 4.9.5

  plugins/pinecone:
    dependencies:
      '@pinecone-database/pinecone':
        specifier: ^2.0.1
        version: 2.2.0
      genkit:
        specifier: workspace:^
        version: link:../../genkit
      ts-md5:
        specifier: ^1.3.1
        version: 1.3.1
    devDependencies:
      '@types/node':
        specifier: ^20.11.16
        version: 20.17.17
      npm-run-all:
        specifier: ^4.1.5
        version: 4.1.5
      rimraf:
        specifier: ^6.0.1
        version: 6.0.1
      tsup:
        specifier: ^8.3.5
        version: 8.3.5(postcss@8.4.47)(tsx@4.20.3)(typescript@4.9.5)(yaml@2.7.0)
      tsx:
        specifier: ^4.19.2
        version: 4.20.3
      typescript:
        specifier: ^4.9.0
        version: 4.9.5

  plugins/vertexai:
    dependencies:
      '@anthropic-ai/sdk':
        specifier: ^0.24.3
        version: 0.24.3(encoding@0.1.13)
      '@anthropic-ai/vertex-sdk':
        specifier: ^0.4.0
        version: 0.4.0(encoding@0.1.13)
      '@google-cloud/aiplatform':
        specifier: ^3.23.0
        version: 3.25.0(encoding@0.1.13)
      '@google-cloud/vertexai':
        specifier: ^1.9.3
        version: 1.9.3(encoding@0.1.13)
      '@mistralai/mistralai-gcp':
        specifier: ^1.3.5
        version: 1.3.5(encoding@0.1.13)(react-dom@18.3.1(react@18.3.1))(react@18.3.1)(zod@3.24.1)
      genkit:
        specifier: workspace:^
        version: link:../../genkit
      google-auth-library:
        specifier: ^9.14.2
        version: 9.14.2(encoding@0.1.13)
      googleapis:
        specifier: ^140.0.1
        version: 140.0.1(encoding@0.1.13)
      node-fetch:
        specifier: ^3.3.2
        version: 3.3.2
      openai:
        specifier: ^4.52.7
        version: 4.97.0(encoding@0.1.13)(zod@3.24.1)
    devDependencies:
      '@types/node':
        specifier: ^20.11.16
        version: 20.17.17
      google-gax:
        specifier: ^4.4.1
        version: 4.4.1(encoding@0.1.13)
      npm-run-all:
        specifier: ^4.1.5
        version: 4.1.5
      rimraf:
        specifier: ^6.0.1
        version: 6.0.1
      tsup:
        specifier: ^8.3.5
        version: 8.3.5(postcss@8.4.47)(tsx@4.20.3)(typescript@4.9.5)(yaml@2.7.0)
      tsx:
        specifier: ^4.19.2
        version: 4.20.3
      typescript:
        specifier: ^4.9.0
        version: 4.9.5
    optionalDependencies:
      '@google-cloud/bigquery':
        specifier: ^7.8.0
        version: 7.8.0(encoding@0.1.13)
      firebase-admin:
        specifier: '>=12.2'
        version: 12.3.1(encoding@0.1.13)

  testapps/basic-gemini:
    dependencies:
      '@genkit-ai/firebase':
        specifier: workspace:*
        version: link:../../plugins/firebase
      '@genkit-ai/google-cloud':
        specifier: workspace:*
        version: link:../../plugins/google-cloud
      '@genkit-ai/googleai':
        specifier: workspace:*
        version: link:../../plugins/googleai
      '@genkit-ai/vertexai':
        specifier: workspace:*
        version: link:../../plugins/vertexai
      express:
        specifier: ^4.20.0
        version: 4.21.2
      genkit:
        specifier: workspace:*
        version: link:../../genkit
    devDependencies:
      typescript:
        specifier: ^5.6.2
        version: 5.6.3

  testapps/compat-oai:
    dependencies:
      '@genkit-ai/compat-oai':
        specifier: workspace:*
        version: link:../../plugins/compat-oai
      '@genkit-ai/express':
        specifier: ^1.1.0
<<<<<<< HEAD
        version: 1.12.0(@genkit-ai/core@1.14.0)(express@5.1.0)(genkit@genkit)
=======
        version: 1.12.0(@genkit-ai/core@1.13.0)(express@5.1.0)(genkit@genkit)
>>>>>>> 3c89c929
      genkit:
        specifier: workspace:*
        version: link:../../genkit
      tsx:
        specifier: ^4.19.3
        version: 4.20.3
    devDependencies:
      cross-env:
        specifier: ^7.0.3
        version: 7.0.3
      dotenv:
        specifier: ^16.4.5
        version: 16.4.5
      typescript:
        specifier: ^5.6.2
        version: 5.6.3

  testapps/context-caching:
    dependencies:
      '@genkit-ai/googleai':
        specifier: workspace:*
        version: link:../../plugins/googleai
      '@genkit-ai/vertexai':
        specifier: workspace:*
        version: link:../../plugins/vertexai
      '@google/generative-ai':
        specifier: ^0.21.0
        version: 0.21.0
      genkit:
        specifier: workspace:*
        version: link:../../genkit
    devDependencies:
      cross-env:
        specifier: ^7.0.3
        version: 7.0.3
      typescript:
        specifier: ^5.6.2
        version: 5.6.3

  testapps/context-caching2:
    dependencies:
      '@genkit-ai/googleai':
        specifier: workspace:*
        version: link:../../plugins/googleai
      '@google/generative-ai':
        specifier: ^0.21.0
        version: 0.21.0
      genkit:
        specifier: workspace:*
        version: link:../../genkit
    devDependencies:
      cross-env:
        specifier: ^7.0.3
        version: 7.0.3
      typescript:
        specifier: ^5.6.2
        version: 5.6.3

  testapps/custom-evaluators:
    dependencies:
      '@genkit-ai/googleai':
        specifier: workspace:*
        version: link:../../plugins/googleai
      genkit:
        specifier: workspace:*
        version: link:../../genkit
      path:
        specifier: ^0.12.7
        version: 0.12.7
    devDependencies:
      cross-env:
        specifier: ^7.0.3
        version: 7.0.3
      rimraf:
        specifier: ^6.0.1
        version: 6.0.1
      tsx:
        specifier: ^4.19.2
        version: 4.20.3
      typescript:
        specifier: ^5.3.3
        version: 5.6.3

  testapps/dev-ui-gallery:
    dependencies:
      '@genkit-ai/dev-local-vectorstore':
        specifier: workspace:*
        version: link:../../plugins/dev-local-vectorstore
      '@genkit-ai/evaluator':
        specifier: workspace:*
        version: link:../../plugins/evaluators
      '@genkit-ai/firebase':
        specifier: workspace:*
        version: link:../../plugins/firebase
      '@genkit-ai/google-cloud':
        specifier: workspace:*
        version: link:../../plugins/google-cloud
      '@genkit-ai/googleai':
        specifier: workspace:*
        version: link:../../plugins/googleai
      '@genkit-ai/vertexai':
        specifier: workspace:*
        version: link:../../plugins/vertexai
      firebase-admin:
        specifier: '>=12.2'
        version: 12.3.1(encoding@0.1.13)
      firebase-functions:
        specifier: ^6.3.1
        version: 6.3.1(firebase-admin@12.3.1(encoding@0.1.13))
      genkit:
        specifier: workspace:*
        version: link:../../genkit
      genkitx-chromadb:
        specifier: workspace:*
        version: link:../../plugins/chroma
      genkitx-ollama:
        specifier: workspace:*
        version: link:../../plugins/ollama
      genkitx-pinecone:
        specifier: workspace:*
        version: link:../../plugins/pinecone
    devDependencies:
      cross-env:
        specifier: ^7.0.3
        version: 7.0.3
      rimraf:
        specifier: ^6.0.1
        version: 6.0.1
      tsx:
        specifier: ^4.19.2
        version: 4.20.3
      typescript:
        specifier: ^5.3.3
        version: 5.6.3

  testapps/docs-menu-basic:
    dependencies:
      '@genkit-ai/express':
        specifier: workspace:*
        version: link:../../plugins/express
      '@genkit-ai/firebase':
        specifier: workspace:*
        version: link:../../plugins/firebase
      '@genkit-ai/googleai':
        specifier: workspace:*
        version: link:../../plugins/googleai
      express:
        specifier: ^4.21.0
        version: 4.21.2
      genkit:
        specifier: workspace:*
        version: link:../../genkit
    devDependencies:
      rimraf:
        specifier: ^6.0.1
        version: 6.0.1
      typescript:
        specifier: ^5.3.3
        version: 5.6.3

  testapps/docs-menu-rag:
    dependencies:
      '@genkit-ai/dev-local-vectorstore':
        specifier: workspace:*
        version: link:../../plugins/dev-local-vectorstore
      '@genkit-ai/firebase':
        specifier: workspace:*
        version: link:../../plugins/firebase
      '@genkit-ai/vertexai':
        specifier: workspace:*
        version: link:../../plugins/vertexai
      genkit:
        specifier: workspace:*
        version: link:../../genkit
      llm-chunk:
        specifier: ^0.0.1
        version: 0.0.1
      pdf-parse:
        specifier: ^1.1.1
        version: 1.1.1
    devDependencies:
      '@types/pdf-parse':
        specifier: ^1.1.4
        version: 1.1.5
      rimraf:
        specifier: ^6.0.1
        version: 6.0.1
      typescript:
        specifier: ^5.3.3
        version: 5.6.3

  testapps/esm:
    dependencies:
      '@genkit-ai/checks':
        specifier: workspace:*
        version: link:../../plugins/checks
      '@genkit-ai/dev-local-vectorstore':
        specifier: workspace:*
        version: link:../../plugins/dev-local-vectorstore
      '@genkit-ai/evaluator':
        specifier: workspace:*
        version: link:../../plugins/evaluators
      '@genkit-ai/express':
        specifier: workspace:*
        version: link:../../plugins/express
      '@genkit-ai/firebase':
        specifier: workspace:*
        version: link:../../plugins/firebase
      '@genkit-ai/google-cloud':
        specifier: workspace:*
        version: link:../../plugins/google-cloud
      '@genkit-ai/googleai':
        specifier: workspace:*
        version: link:../../plugins/googleai
      '@genkit-ai/mcp':
        specifier: workspace:*
        version: link:../../plugins/mcp
      '@genkit-ai/next':
        specifier: workspace:^
        version: link:../../plugins/next
      '@genkit-ai/vertexai':
        specifier: workspace:*
        version: link:../../plugins/vertexai
      firebase-admin:
        specifier: '>=12.2'
        version: 12.3.1(encoding@0.1.13)
      genkit:
        specifier: workspace:*
        version: link:../../genkit
      genkitx-chromadb:
        specifier: workspace:*
        version: link:../../plugins/chroma
      genkitx-ollama:
        specifier: workspace:*
        version: link:../../plugins/ollama
      genkitx-pinecone:
        specifier: workspace:*
        version: link:../../plugins/pinecone
      google-auth-library:
        specifier: ^9.6.3
        version: 9.14.2(encoding@0.1.13)
    devDependencies:
      '@types/pdf-parse':
        specifier: ^1.1.4
        version: 1.1.5
      cross-env:
        specifier: ^7.0.3
        version: 7.0.3
      rimraf:
        specifier: ^6.0.1
        version: 6.0.1
      tsx:
        specifier: ^4.19.1
        version: 4.20.3
      typescript:
        specifier: ^5.3.3
        version: 5.6.3

  testapps/evals:
    dependencies:
      '@genkit-ai/dev-local-vectorstore':
        specifier: workspace:*
        version: link:../../plugins/dev-local-vectorstore
      '@genkit-ai/evaluator':
        specifier: workspace:*
        version: link:../../plugins/evaluators
      '@genkit-ai/googleai':
        specifier: workspace:*
        version: link:../../plugins/googleai
      '@genkit-ai/vertexai':
        specifier: workspace:*
        version: link:../../plugins/vertexai
      genkit:
        specifier: workspace:*
        version: link:../../genkit
      genkitx-langchain:
        specifier: workspace:*
        version: link:../../plugins/langchain
      llm-chunk:
        specifier: ^0.0.1
        version: 0.0.1
      pdf-parse:
        specifier: ^1.1.1
        version: 1.1.1
      pdfjs-dist:
        specifier: ^4.0.379
        version: 4.8.69
      pdfjs-dist-legacy:
        specifier: ^1.0.1
        version: 1.0.1
    devDependencies:
      cross-env:
        specifier: ^7.0.3
        version: 7.0.3
      rimraf:
        specifier: ^6.0.1
        version: 6.0.1
      tsx:
        specifier: ^4.19.2
        version: 4.20.3
      typescript:
        specifier: ^5.3.3
        version: 5.6.3

  testapps/express:
    dependencies:
      '@genkit-ai/express':
        specifier: workspace:*
        version: link:../../plugins/express
      '@genkit-ai/firebase':
        specifier: workspace:*
        version: link:../../plugins/firebase
      '@genkit-ai/googleai':
        specifier: workspace:*
        version: link:../../plugins/googleai
      '@genkit-ai/vertexai':
        specifier: workspace:*
        version: link:../../plugins/vertexai
      express:
        specifier: ^4.21.0
        version: 4.21.2
      genkit:
        specifier: workspace:*
        version: link:../../genkit
      genkitx-ollama:
        specifier: workspace:*
        version: link:../../plugins/ollama
    devDependencies:
      '@types/express':
        specifier: ^4.17.21
        version: 4.17.21
      rimraf:
        specifier: ^6.0.1
        version: 6.0.1
      typescript:
        specifier: ^5.3.3
        version: 5.6.3

  testapps/flow-sample1:
    dependencies:
      '@genkit-ai/firebase':
        specifier: workspace:^
        version: link:../../plugins/firebase
      genkit:
        specifier: workspace:^
        version: link:../../genkit
    devDependencies:
      rimraf:
        specifier: ^6.0.1
        version: 6.0.1
      typescript:
        specifier: ^5.3.3
        version: 5.6.3

  testapps/flow-simple-ai:
    dependencies:
      '@genkit-ai/evaluator':
        specifier: workspace:*
        version: link:../../plugins/evaluators
      '@genkit-ai/firebase':
        specifier: workspace:*
        version: link:../../plugins/firebase
      '@genkit-ai/google-cloud':
        specifier: workspace:*
        version: link:../../plugins/google-cloud
      '@genkit-ai/googleai':
        specifier: workspace:*
        version: link:../../plugins/googleai
      '@genkit-ai/vertexai':
        specifier: workspace:*
        version: link:../../plugins/vertexai
      '@google/generative-ai':
        specifier: ^0.15.0
        version: 0.15.0
      '@opentelemetry/sdk-trace-base':
        specifier: ~1.25.0
        version: 1.25.1(@opentelemetry/api@1.9.0)
      body-parser:
        specifier: ^1.20.3
        version: 1.20.3
      data-urls:
        specifier: ^5.0.0
        version: 5.0.0
      express:
        specifier: ^4.21.0
        version: 4.21.2
      firebase-admin:
        specifier: '>=12.2'
        version: 12.3.1(encoding@0.1.13)
      genkit:
        specifier: workspace:*
        version: link:../../genkit
      node-fetch:
        specifier: ^3.3.2
        version: 3.3.2
      partial-json:
        specifier: ^0.1.7
        version: 0.1.7
      wav:
        specifier: ^1.0.2
        version: 1.0.2
    devDependencies:
      '@types/data-urls':
        specifier: ^3.0.4
        version: 3.0.4
      '@types/node-fetch':
        specifier: ~2.6.11
        version: 2.6.11
      '@types/wav':
        specifier: ^1.0.4
        version: 1.0.4
      rimraf:
        specifier: ^6.0.1
        version: 6.0.1
      tsx:
        specifier: ^4.19.2
        version: 4.20.3
      typescript:
        specifier: ^5.3.3
        version: 5.6.3

  testapps/format-tester:
    dependencies:
      '@genkit-ai/googleai':
        specifier: workspace:*
        version: link:../../plugins/googleai
      '@genkit-ai/vertexai':
        specifier: workspace:*
        version: link:../../plugins/vertexai
      '@opentelemetry/sdk-trace-base':
        specifier: ~1.25.0
        version: 1.25.1(@opentelemetry/api@1.9.0)
      genkit:
        specifier: workspace:*
        version: link:../../genkit
    devDependencies:
      rimraf:
        specifier: ^6.0.1
        version: 6.0.1
      tsx:
        specifier: ^4.19.2
        version: 4.20.3
      typescript:
        specifier: ^5.3.3
        version: 5.6.3

  testapps/google-ai-code-execution:
    dependencies:
      '@genkit-ai/google-cloud':
        specifier: workspace:*
        version: link:../../plugins/google-cloud
      '@genkit-ai/googleai':
        specifier: workspace:*
        version: link:../../plugins/googleai
      dotenv:
        specifier: ^16.4.5
        version: 16.4.5
      express:
        specifier: ^4.21.0
        version: 4.21.2
      genkit:
        specifier: workspace:*
        version: link:../../genkit
    devDependencies:
      typescript:
        specifier: ^5.5.3
        version: 5.6.3

  testapps/langchain:
    dependencies:
      '@genkit-ai/firebase':
        specifier: workspace:*
        version: link:../../plugins/firebase
      '@genkit-ai/googleai':
        specifier: workspace:*
        version: link:../../plugins/googleai
      '@genkit-ai/vertexai':
        specifier: workspace:*
        version: link:../../plugins/vertexai
      '@langchain/community':
        specifier: ^0.0.53
<<<<<<< HEAD
        version: 0.0.53(@pinecone-database/pinecone@2.2.0)(chromadb@1.9.2(encoding@0.1.13)(openai@4.97.0(encoding@0.1.13)(zod@3.24.1)))(encoding@0.1.13)(firebase-admin@12.3.1(encoding@0.1.13))(jsonwebtoken@9.0.2)(lodash@4.17.21)(pg@8.16.2)
=======
        version: 0.0.53(@pinecone-database/pinecone@2.2.2)(chromadb@1.9.2(encoding@0.1.13)(openai@4.104.0(encoding@0.1.13)(zod@3.25.67)))(encoding@0.1.13)(firebase-admin@12.3.1(encoding@0.1.13))(google-auth-library@8.9.0(encoding@0.1.13))(jsonwebtoken@9.0.2)(lodash@4.17.21)(pg@8.16.2)
>>>>>>> 3c89c929
      '@langchain/core':
        specifier: ^0.1.61
        version: 0.1.61
      '@opentelemetry/api':
        specifier: ^1.9.0
        version: 1.9.0
      express:
        specifier: ^4.21.0
        version: 4.21.2
      genkit:
        specifier: workspace:*
        version: link:../../genkit
      genkitx-langchain:
        specifier: workspace:*
        version: link:../../plugins/langchain
      genkitx-ollama:
        specifier: workspace:*
        version: link:../../plugins/ollama
      langchain:
        specifier: ^0.1.36
<<<<<<< HEAD
        version: 0.1.37(@google-cloud/storage@7.10.1(encoding@0.1.13))(@pinecone-database/pinecone@2.2.0)(chromadb@1.9.2(encoding@0.1.13)(openai@4.97.0(encoding@0.1.13)(zod@3.24.1)))(encoding@0.1.13)(fast-xml-parser@4.3.6)(firebase-admin@12.3.1(encoding@0.1.13))(handlebars@4.7.8)(ignore@5.3.1)(jsonwebtoken@9.0.2)(lodash@4.17.21)(pdf-parse@1.1.1)(pg@8.16.2)
      pdf-parse:
        specifier: ^1.1.1
        version: 1.1.1
    devDependencies:
      '@types/express':
        specifier: ^4.17.21
        version: 4.17.21
      rimraf:
        specifier: ^6.0.1
        version: 6.0.1
      typescript:
        specifier: ^5.3.3
        version: 5.6.3

  testapps/mcp:
    dependencies:
      '@genkit-ai/dev-local-vectorstore':
        specifier: workspace:*
        version: link:../../plugins/dev-local-vectorstore
      '@genkit-ai/evaluator':
        specifier: workspace:*
        version: link:../../plugins/evaluators
      '@genkit-ai/googleai':
        specifier: workspace:*
        version: link:../../plugins/googleai
      '@genkit-ai/mcp':
        specifier: workspace:*
        version: link:../../plugins/mcp
      '@genkit-ai/vertexai':
        specifier: workspace:*
        version: link:../../plugins/vertexai
      '@modelcontextprotocol/sdk':
        specifier: ^1.13.0
        version: 1.13.0
      express:
        specifier: ^5.1.0
        version: 5.1.0
      genkit:
        specifier: workspace:*
        version: link:../../genkit
      genkitx-langchain:
        specifier: workspace:*
        version: link:../../plugins/langchain
      llm-chunk:
        specifier: ^0.0.1
        version: 0.0.1
=======
        version: 0.1.37(@google-cloud/storage@7.16.0(encoding@0.1.13))(@pinecone-database/pinecone@2.2.2)(chromadb@1.9.2(encoding@0.1.13)(openai@4.104.0(encoding@0.1.13)(zod@3.25.67)))(encoding@0.1.13)(fast-xml-parser@4.5.3)(firebase-admin@12.3.1(encoding@0.1.13))(google-auth-library@8.9.0(encoding@0.1.13))(handlebars@4.7.8)(ignore@5.3.1)(jsonwebtoken@9.0.2)(lodash@4.17.21)(pdf-parse@1.1.1)(pg@8.16.2)
>>>>>>> 3c89c929
      pdf-parse:
        specifier: ^1.1.1
        version: 1.1.1
      pdfjs-dist:
        specifier: ^4.0.379
        version: 4.8.69
      pdfjs-dist-legacy:
        specifier: ^1.0.1
        version: 1.0.1
    devDependencies:
      '@modelcontextprotocol/server-everything':
        specifier: ^2025.5.12
        version: 2025.5.12
      '@modelcontextprotocol/server-filesystem':
        specifier: ^2025.3.28
        version: 2025.3.28(zod@3.24.1)
      '@types/express':
        specifier: ^4.17.21
        version: 4.17.21
      cross-env:
        specifier: ^7.0.3
        version: 7.0.3
      rimraf:
        specifier: ^6.0.1
        version: 6.0.1
      tsx:
        specifier: ^4.19.2
        version: 4.20.3
      typescript:
        specifier: ^5.3.3
        version: 5.6.3

  testapps/menu:
    dependencies:
      '@genkit-ai/dev-local-vectorstore':
        specifier: workspace:*
        version: link:../../plugins/dev-local-vectorstore
      '@genkit-ai/evaluator':
        specifier: workspace:*
        version: link:../../plugins/evaluators
      '@genkit-ai/firebase':
        specifier: workspace:*
        version: link:../../plugins/firebase
      '@genkit-ai/vertexai':
        specifier: workspace:*
        version: link:../../plugins/vertexai
      genkit:
        specifier: workspace:*
        version: link:../../genkit
    devDependencies:
      rimraf:
        specifier: ^6.0.1
        version: 6.0.1
      typescript:
        specifier: ^5.3.3
        version: 5.6.3

  testapps/model-tester:
    dependencies:
      '@genkit-ai/googleai':
        specifier: workspace:*
        version: link:../../plugins/googleai
      '@genkit-ai/vertexai':
        specifier: workspace:*
        version: link:../../plugins/vertexai
      '@google/generative-ai':
        specifier: ^0.15.0
        version: 0.15.0
      colorette:
        specifier: ^2.0.20
        version: 2.0.20
      genkit:
        specifier: workspace:*
        version: link:../../genkit
      genkitx-ollama:
        specifier: workspace:*
        version: link:../../plugins/ollama
      genkitx-openai:
        specifier: ^0.10.1
<<<<<<< HEAD
        version: 0.10.1(@genkit-ai/ai@1.14.0)(@genkit-ai/core@1.14.0)
=======
        version: 0.10.1(@genkit-ai/ai@1.13.0)(@genkit-ai/core@1.13.0)
>>>>>>> 3c89c929
    devDependencies:
      rimraf:
        specifier: ^6.0.1
        version: 6.0.1
      typescript:
        specifier: ^5.3.3
        version: 5.6.3

  testapps/multimodal:
    dependencies:
      '@genkit-ai/ai':
        specifier: workspace:*
        version: link:../../ai
      '@genkit-ai/dev-local-vectorstore':
        specifier: workspace:*
        version: link:../../plugins/dev-local-vectorstore
      '@genkit-ai/evaluator':
        specifier: workspace:*
        version: link:../../plugins/evaluators
      '@genkit-ai/express':
        specifier: workspace:*
        version: link:../../plugins/express
      '@genkit-ai/firebase':
        specifier: workspace:*
        version: link:../../plugins/firebase
      '@genkit-ai/googleai':
        specifier: workspace:*
        version: link:../../plugins/googleai
      '@genkit-ai/vertexai':
        specifier: workspace:*
        version: link:../../plugins/vertexai
      file-type-checker:
        specifier: ^1.1.2
        version: 1.1.3
      genkit:
        specifier: workspace:*
        version: link:../../genkit
      genkitx-chromadb:
        specifier: workspace:*
        version: link:../../plugins/chroma
      genkitx-langchain:
        specifier: workspace:*
        version: link:../../plugins/langchain
      genkitx-pinecone:
        specifier: workspace:*
        version: link:../../plugins/pinecone
      google-auth-library:
        specifier: ^9.6.3
        version: 9.14.2(encoding@0.1.13)
      llm-chunk:
        specifier: ^0.0.1
        version: 0.0.1
      pdf-lib:
        specifier: ^1.17.1
        version: 1.17.1
      pdf-parse:
        specifier: ^1.1.1
        version: 1.1.1
    devDependencies:
      '@types/pdf-parse':
        specifier: ^1.1.4
        version: 1.1.5
      cross-env:
        specifier: ^7.0.3
        version: 7.0.3
      rimraf:
        specifier: ^6.0.1
        version: 6.0.1
      tsx:
        specifier: ^4.19.1
        version: 4.20.3
      typescript:
        specifier: ^5.3.3
        version: 5.6.3
      vertexai:
        specifier: link:@types/@genkit-ai/vertexai
        version: link:@types/@genkit-ai/vertexai

  testapps/next:
    dependencies:
      '@genkit-ai/googleai':
        specifier: workspace:*
        version: link:../../plugins/googleai
      '@genkit-ai/next':
        specifier: workspace:*
        version: link:../../plugins/next
      genkit:
        specifier: workspace:*
        version: link:../../genkit
      next:
        specifier: ^15.2.4
        version: 15.2.4(@babel/core@7.25.7)(@opentelemetry/api@1.9.0)(react-dom@18.3.1(react@18.3.1))(react@18.3.1)
      zod:
        specifier: ^3.24.1
        version: 3.24.1
    devDependencies:
      '@types/react':
        specifier: 19.0.8
        version: 19.0.8
      rimraf:
        specifier: ^6.0.1
        version: 6.0.1
      typescript:
        specifier: ^5.3.3
        version: 5.6.3

  testapps/ollama:
    dependencies:
      genkit:
        specifier: workspace:*
        version: link:../../genkit
      genkitx-ollama:
        specifier: workspace:*
        version: link:../../plugins/ollama
    devDependencies:
      cross-env:
        specifier: ^7.0.3
        version: 7.0.3
      typescript:
        specifier: ^5.6.2
        version: 5.6.3

  testapps/prompt-file:
    dependencies:
      '@genkit-ai/googleai':
        specifier: workspace:*
        version: link:../../plugins/googleai
      genkit:
        specifier: workspace:*
        version: link:../../genkit
    devDependencies:
      typescript:
        specifier: ^5.3.3
        version: 5.6.3

  testapps/rag:
    dependencies:
      '@genkit-ai/dev-local-vectorstore':
        specifier: workspace:*
        version: link:../../plugins/dev-local-vectorstore
      '@genkit-ai/evaluator':
        specifier: workspace:*
        version: link:../../plugins/evaluators
      '@genkit-ai/firebase':
        specifier: workspace:*
        version: link:../../plugins/firebase
      '@genkit-ai/googleai':
        specifier: workspace:*
        version: link:../../plugins/googleai
      '@genkit-ai/vertexai':
        specifier: workspace:*
        version: link:../../plugins/vertexai
      '@google-cloud/firestore':
        specifier: ^7.11.0
        version: 7.11.0(encoding@0.1.13)
      firebase-admin:
        specifier: '>=12.2'
        version: 12.3.1(encoding@0.1.13)
      genkit:
        specifier: workspace:*
        version: link:../../genkit
      genkitx-chromadb:
        specifier: workspace:*
        version: link:../../plugins/chroma
      genkitx-pinecone:
        specifier: workspace:*
        version: link:../../plugins/pinecone
      google-auth-library:
        specifier: ^9.6.3
        version: 9.14.2(encoding@0.1.13)
      llm-chunk:
        specifier: ^0.0.1
        version: 0.0.1
      pdf-parse:
        specifier: ^1.1.1
        version: 1.1.1
    devDependencies:
      '@types/pdf-parse':
        specifier: ^1.1.4
        version: 1.1.5
      cross-env:
        specifier: ^7.0.3
        version: 7.0.3
      rimraf:
        specifier: ^6.0.1
        version: 6.0.1
      tsx:
        specifier: ^4.19.1
        version: 4.20.3
      typescript:
        specifier: ^5.3.3
        version: 5.6.3

  testapps/tools-config-test1:
    devDependencies:
      typescript:
        specifier: ^5.3.3
        version: 5.6.3

  testapps/vertexai-modelgarden:
    dependencies:
      '@genkit-ai/firebase':
        specifier: workspace:*
        version: link:../../plugins/firebase
      '@genkit-ai/vertexai':
        specifier: workspace:*
        version: link:../../plugins/vertexai
      '@mistralai/mistralai-gcp':
        specifier: ^1.3.4
        version: 1.3.5(react-dom@18.3.1(react@18.3.1))(react@18.3.1)(zod@3.22.4)
      express:
        specifier: ^4.21.0
        version: 4.21.2
      genkit:
        specifier: workspace:*
        version: link:../../genkit
      zod:
        specifier: 3.22.4
        version: 3.22.4
    devDependencies:
      typescript:
        specifier: ^5.5.3
        version: 5.6.3

  testapps/vertexai-reranker:
    dependencies:
      '@genkit-ai/dev-local-vectorstore':
        specifier: workspace:*
        version: link:../../plugins/dev-local-vectorstore
      '@genkit-ai/evaluator':
        specifier: workspace:*
        version: link:../../plugins/evaluators
      '@genkit-ai/firebase':
        specifier: workspace:*
        version: link:../../plugins/firebase
      '@genkit-ai/vertexai':
        specifier: workspace:*
        version: link:../../plugins/vertexai
      dotenv:
        specifier: ^16.4.5
        version: 16.4.5
      express:
        specifier: ^4.21.0
        version: 4.21.2
      genkit:
        specifier: workspace:*
        version: link:../../genkit
      google-auth-library:
        specifier: ^9.11.0
        version: 9.14.2(encoding@0.1.13)
    devDependencies:
      rimraf:
        specifier: ^6.0.1
        version: 6.0.1
      typescript:
        specifier: ^5.5.2
        version: 5.6.3

  testapps/vertexai-vector-search-bigquery:
    dependencies:
      '@genkit-ai/dev-local-vectorstore':
        specifier: workspace:*
        version: link:../../plugins/dev-local-vectorstore
      '@genkit-ai/evaluator':
        specifier: workspace:*
        version: link:../../plugins/evaluators
      '@genkit-ai/firebase':
        specifier: workspace:*
        version: link:../../plugins/firebase
      '@genkit-ai/googleai':
        specifier: workspace:*
        version: link:../../plugins/googleai
      '@genkit-ai/vertexai':
        specifier: workspace:*
        version: link:../../plugins/vertexai
      '@google-cloud/bigquery':
        specifier: ^7.8.0
        version: 7.8.0(encoding@0.1.13)
      dotenv:
        specifier: ^16.4.5
        version: 16.4.5
      express:
        specifier: ^4.21.0
        version: 4.21.2
      genkit:
        specifier: workspace:*
        version: link:../../genkit
      genkitx-chromadb:
        specifier: workspace:*
        version: link:../../plugins/chroma
      genkitx-langchain:
        specifier: workspace:*
        version: link:../../plugins/langchain
      genkitx-pinecone:
        specifier: workspace:*
        version: link:../../plugins/pinecone
      google-auth-library:
        specifier: ^9.11.0
        version: 9.14.2(encoding@0.1.13)
    devDependencies:
      rimraf:
        specifier: ^6.0.1
        version: 6.0.1
      typescript:
        specifier: ^5.5.2
        version: 5.6.3

  testapps/vertexai-vector-search-custom:
    dependencies:
      '@genkit-ai/dev-local-vectorstore':
        specifier: workspace:*
        version: link:../../plugins/dev-local-vectorstore
      '@genkit-ai/evaluator':
        specifier: workspace:*
        version: link:../../plugins/evaluators
      '@genkit-ai/firebase':
        specifier: workspace:*
        version: link:../../plugins/firebase
      '@genkit-ai/googleai':
        specifier: workspace:*
        version: link:../../plugins/googleai
      '@genkit-ai/vertexai':
        specifier: workspace:*
        version: link:../../plugins/vertexai
      '@google-cloud/bigquery':
        specifier: ^7.8.0
        version: 7.8.0(encoding@0.1.13)
      dotenv:
        specifier: ^16.4.5
        version: 16.4.5
      express:
        specifier: ^4.21.0
        version: 4.21.2
      genkit:
        specifier: workspace:*
        version: link:../../genkit
      genkitx-chromadb:
        specifier: workspace:*
        version: link:../../plugins/chroma
      genkitx-langchain:
        specifier: workspace:*
        version: link:../../plugins/langchain
      genkitx-pinecone:
        specifier: workspace:*
        version: link:../../plugins/pinecone
      google-auth-library:
        specifier: ^9.11.0
        version: 9.14.2(encoding@0.1.13)
    devDependencies:
      rimraf:
        specifier: ^6.0.1
        version: 6.0.1
      typescript:
        specifier: ^5.5.2
        version: 5.6.3

  testapps/vertexai-vector-search-firestore:
    dependencies:
      '@genkit-ai/dev-local-vectorstore':
        specifier: workspace:*
        version: link:../../plugins/dev-local-vectorstore
      '@genkit-ai/evaluator':
        specifier: workspace:*
        version: link:../../plugins/evaluators
      '@genkit-ai/firebase':
        specifier: workspace:*
        version: link:../../plugins/firebase
      '@genkit-ai/googleai':
        specifier: workspace:*
        version: link:../../plugins/googleai
      '@genkit-ai/vertexai':
        specifier: workspace:*
        version: link:../../plugins/vertexai
      dotenv:
        specifier: ^16.4.5
        version: 16.4.5
      express:
        specifier: ^4.21.0
        version: 4.21.2
      firebase-admin:
        specifier: '>=12.2'
        version: 12.3.1(encoding@0.1.13)
      genkit:
        specifier: workspace:*
        version: link:../../genkit
      genkitx-chromadb:
        specifier: workspace:*
        version: link:../../plugins/chroma
      genkitx-langchain:
        specifier: workspace:*
        version: link:../../plugins/langchain
      genkitx-pinecone:
        specifier: workspace:*
        version: link:../../plugins/pinecone
      google-auth-library:
        specifier: ^9.11.0
        version: 9.14.2(encoding@0.1.13)
    devDependencies:
      rimraf:
        specifier: ^6.0.1
        version: 6.0.1
      typescript:
        specifier: ^5.5.2
        version: 5.6.3

packages:

  '@ampproject/remapping@2.3.0':
    resolution: {integrity: sha512-30iZtAPgz+LTIYoeivqYo853f02jBYSd5uGnGpkFV0M3xOt9aN73erkgYAmZU43x4VfqcnLxW9Kpg3R5LC4YYw==}
    engines: {node: '>=6.0.0'}

  '@anthropic-ai/sdk@0.24.3':
    resolution: {integrity: sha512-916wJXO6T6k8R6BAAcLhLPv/pnLGy7YSEBZXZ1XTFbLcTZE8oTy3oDW9WJf9KKZwMvVcePIfoTSvzXHRcGxkQQ==}

  '@anthropic-ai/sdk@0.9.1':
    resolution: {integrity: sha512-wa1meQ2WSfoY8Uor3EdrJq0jTiZJoKoSii2ZVWRY1oN4Tlr5s59pADg9T79FTbPe1/se5c3pBeZgJL63wmuoBA==}

  '@anthropic-ai/vertex-sdk@0.4.0':
    resolution: {integrity: sha512-E/FL/P1+wDNrhuVg7DYmbiLdW6+xU9d2Vn/dmpJbKF7Vt81SnGxUFYn9zjDk2QOptvQFSOcUb5OCtpEvej+daQ==}

  '@babel/code-frame@7.25.7':
    resolution: {integrity: sha512-0xZJFNE5XMpENsgfHYTw8FbX4kv53mFLn2i3XPoq69LyhYSCBJtitaHx9QnsVTrsogI4Z3+HtEfZ2/GFPOtf5g==}
    engines: {node: '>=6.9.0'}

  '@babel/compat-data@7.25.7':
    resolution: {integrity: sha512-9ickoLz+hcXCeh7jrcin+/SLWm+GkxE2kTvoYyp38p4WkdFXfQJxDFGWp/YHjiKLPx06z2A7W8XKuqbReXDzsw==}
    engines: {node: '>=6.9.0'}

  '@babel/core@7.25.7':
    resolution: {integrity: sha512-yJ474Zv3cwiSOO9nXJuqzvwEeM+chDuQ8GJirw+pZ91sCGCyOZ3dJkVE09fTV0VEVzXyLWhh3G/AolYTPX7Mow==}
    engines: {node: '>=6.9.0'}

  '@babel/generator@7.25.7':
    resolution: {integrity: sha512-5Dqpl5fyV9pIAD62yK9P7fcA768uVPUyrQmqpqstHWgMma4feF1x/oFysBCVZLY5wJ2GkMUCdsNDnGZrPoR6rA==}
    engines: {node: '>=6.9.0'}

  '@babel/helper-compilation-targets@7.25.7':
    resolution: {integrity: sha512-DniTEax0sv6isaw6qSQSfV4gVRNtw2rte8HHM45t9ZR0xILaufBRNkpMifCRiAPyvL4ACD6v0gfCwCmtOQaV4A==}
    engines: {node: '>=6.9.0'}

  '@babel/helper-module-imports@7.25.7':
    resolution: {integrity: sha512-o0xCgpNmRohmnoWKQ0Ij8IdddjyBFE4T2kagL/x6M3+4zUgc+4qTOUBoNe4XxDskt1HPKO007ZPiMgLDq2s7Kw==}
    engines: {node: '>=6.9.0'}

  '@babel/helper-module-transforms@7.25.7':
    resolution: {integrity: sha512-k/6f8dKG3yDz/qCwSM+RKovjMix563SLxQFo0UhRNo239SP6n9u5/eLtKD6EAjwta2JHJ49CsD8pms2HdNiMMQ==}
    engines: {node: '>=6.9.0'}
    peerDependencies:
      '@babel/core': ^7.0.0

  '@babel/helper-plugin-utils@7.25.7':
    resolution: {integrity: sha512-eaPZai0PiqCi09pPs3pAFfl/zYgGaE6IdXtYvmf0qlcDTd3WCtO7JWCcRd64e0EQrcYgiHibEZnOGsSY4QSgaw==}
    engines: {node: '>=6.9.0'}

  '@babel/helper-simple-access@7.25.7':
    resolution: {integrity: sha512-FPGAkJmyoChQeM+ruBGIDyrT2tKfZJO8NcxdC+CWNJi7N8/rZpSxK7yvBJ5O/nF1gfu5KzN7VKG3YVSLFfRSxQ==}
    engines: {node: '>=6.9.0'}

  '@babel/helper-string-parser@7.25.7':
    resolution: {integrity: sha512-CbkjYdsJNHFk8uqpEkpCvRs3YRp9tY6FmFY7wLMSYuGYkrdUi7r2lc4/wqsvlHoMznX3WJ9IP8giGPq68T/Y6g==}
    engines: {node: '>=6.9.0'}

  '@babel/helper-validator-identifier@7.25.7':
    resolution: {integrity: sha512-AM6TzwYqGChO45oiuPqwL2t20/HdMC1rTPAesnBCgPCSF1x3oN9MVUwQV2iyz4xqWrctwK5RNC8LV22kaQCNYg==}
    engines: {node: '>=6.9.0'}

  '@babel/helper-validator-option@7.25.7':
    resolution: {integrity: sha512-ytbPLsm+GjArDYXJ8Ydr1c/KJuutjF2besPNbIZnZ6MKUxi/uTA22t2ymmA4WFjZFpjiAMO0xuuJPqK2nvDVfQ==}
    engines: {node: '>=6.9.0'}

  '@babel/helpers@7.25.7':
    resolution: {integrity: sha512-Sv6pASx7Esm38KQpF/U/OXLwPPrdGHNKoeblRxgZRLXnAtnkEe4ptJPDtAZM7fBLadbc1Q07kQpSiGQ0Jg6tRA==}
    engines: {node: '>=6.9.0'}

  '@babel/highlight@7.25.7':
    resolution: {integrity: sha512-iYyACpW3iW8Fw+ZybQK+drQre+ns/tKpXbNESfrhNnPLIklLbXr7MYJ6gPEd0iETGLOK+SxMjVvKb/ffmk+FEw==}
    engines: {node: '>=6.9.0'}

  '@babel/parser@7.25.7':
    resolution: {integrity: sha512-aZn7ETtQsjjGG5HruveUK06cU3Hljuhd9Iojm4M8WWv3wLE6OkE5PWbDUkItmMgegmccaITudyuW5RPYrYlgWw==}
    engines: {node: '>=6.0.0'}
    hasBin: true

  '@babel/plugin-syntax-async-generators@7.8.4':
    resolution: {integrity: sha512-tycmZxkGfZaxhMRbXlPXuVFpdWlXpir2W4AMhSJgRKzk/eDlIXOhb2LHWoLpDF7TEHylV5zNhykX6KAgHJmTNw==}
    peerDependencies:
      '@babel/core': ^7.0.0-0

  '@babel/plugin-syntax-bigint@7.8.3':
    resolution: {integrity: sha512-wnTnFlG+YxQm3vDxpGE57Pj0srRU4sHE/mDkt1qv2YJJSeUAec2ma4WLUnUPeKjyrfntVwe/N6dCXpU+zL3Npg==}
    peerDependencies:
      '@babel/core': ^7.0.0-0

  '@babel/plugin-syntax-class-properties@7.12.13':
    resolution: {integrity: sha512-fm4idjKla0YahUNgFNLCB0qySdsoPiZP3iQE3rky0mBUtMZ23yDJ9SJdg6dXTSDnulOVqiF3Hgr9nbXvXTQZYA==}
    peerDependencies:
      '@babel/core': ^7.0.0-0

  '@babel/plugin-syntax-class-static-block@7.14.5':
    resolution: {integrity: sha512-b+YyPmr6ldyNnM6sqYeMWE+bgJcJpO6yS4QD7ymxgH34GBPNDM/THBh8iunyvKIZztiwLH4CJZ0RxTk9emgpjw==}
    engines: {node: '>=6.9.0'}
    peerDependencies:
      '@babel/core': ^7.0.0-0

  '@babel/plugin-syntax-import-attributes@7.25.7':
    resolution: {integrity: sha512-AqVo+dguCgmpi/3mYBdu9lkngOBlQ2w2vnNpa6gfiCxQZLzV4ZbhsXitJ2Yblkoe1VQwtHSaNmIaGll/26YWRw==}
    engines: {node: '>=6.9.0'}
    peerDependencies:
      '@babel/core': ^7.0.0-0

  '@babel/plugin-syntax-import-meta@7.10.4':
    resolution: {integrity: sha512-Yqfm+XDx0+Prh3VSeEQCPU81yC+JWZ2pDPFSS4ZdpfZhp4MkFMaDC1UqseovEKwSUpnIL7+vK+Clp7bfh0iD7g==}
    peerDependencies:
      '@babel/core': ^7.0.0-0

  '@babel/plugin-syntax-json-strings@7.8.3':
    resolution: {integrity: sha512-lY6kdGpWHvjoe2vk4WrAapEuBR69EMxZl+RoGRhrFGNYVK8mOPAW8VfbT/ZgrFbXlDNiiaxQnAtgVCZ6jv30EA==}
    peerDependencies:
      '@babel/core': ^7.0.0-0

  '@babel/plugin-syntax-jsx@7.25.7':
    resolution: {integrity: sha512-ruZOnKO+ajVL/MVx+PwNBPOkrnXTXoWMtte1MBpegfCArhqOe3Bj52avVj1huLLxNKYKXYaSxZ2F+woK1ekXfw==}
    engines: {node: '>=6.9.0'}
    peerDependencies:
      '@babel/core': ^7.0.0-0

  '@babel/plugin-syntax-logical-assignment-operators@7.10.4':
    resolution: {integrity: sha512-d8waShlpFDinQ5MtvGU9xDAOzKH47+FFoney2baFIoMr952hKOLp1HR7VszoZvOsV/4+RRszNY7D17ba0te0ig==}
    peerDependencies:
      '@babel/core': ^7.0.0-0

  '@babel/plugin-syntax-nullish-coalescing-operator@7.8.3':
    resolution: {integrity: sha512-aSff4zPII1u2QD7y+F8oDsz19ew4IGEJg9SVW+bqwpwtfFleiQDMdzA/R+UlWDzfnHFCxxleFT0PMIrR36XLNQ==}
    peerDependencies:
      '@babel/core': ^7.0.0-0

  '@babel/plugin-syntax-numeric-separator@7.10.4':
    resolution: {integrity: sha512-9H6YdfkcK/uOnY/K7/aA2xpzaAgkQn37yzWUMRK7OaPOqOpGS1+n0H5hxT9AUw9EsSjPW8SVyMJwYRtWs3X3ug==}
    peerDependencies:
      '@babel/core': ^7.0.0-0

  '@babel/plugin-syntax-object-rest-spread@7.8.3':
    resolution: {integrity: sha512-XoqMijGZb9y3y2XskN+P1wUGiVwWZ5JmoDRwx5+3GmEplNyVM2s2Dg8ILFQm8rWM48orGy5YpI5Bl8U1y7ydlA==}
    peerDependencies:
      '@babel/core': ^7.0.0-0

  '@babel/plugin-syntax-optional-catch-binding@7.8.3':
    resolution: {integrity: sha512-6VPD0Pc1lpTqw0aKoeRTMiB+kWhAoT24PA+ksWSBrFtl5SIRVpZlwN3NNPQjehA2E/91FV3RjLWoVTglWcSV3Q==}
    peerDependencies:
      '@babel/core': ^7.0.0-0

  '@babel/plugin-syntax-optional-chaining@7.8.3':
    resolution: {integrity: sha512-KoK9ErH1MBlCPxV0VANkXW2/dw4vlbGDrFgz8bmUsBGYkFRcbRwMh6cIJubdPrkxRwuGdtCk0v/wPTKbQgBjkg==}
    peerDependencies:
      '@babel/core': ^7.0.0-0

  '@babel/plugin-syntax-private-property-in-object@7.14.5':
    resolution: {integrity: sha512-0wVnp9dxJ72ZUJDV27ZfbSj6iHLoytYZmh3rFcxNnvsJF3ktkzLDZPy/mA17HGsaQT3/DQsWYX1f1QGWkCoVUg==}
    engines: {node: '>=6.9.0'}
    peerDependencies:
      '@babel/core': ^7.0.0-0

  '@babel/plugin-syntax-top-level-await@7.14.5':
    resolution: {integrity: sha512-hx++upLv5U1rgYfwe1xBQUhRmU41NEvpUvrp8jkrSCdvGSnM5/qdRMtylJ6PG5OFkBaHkbTAKTnd3/YyESRHFw==}
    engines: {node: '>=6.9.0'}
    peerDependencies:
      '@babel/core': ^7.0.0-0

  '@babel/plugin-syntax-typescript@7.25.7':
    resolution: {integrity: sha512-rR+5FDjpCHqqZN2bzZm18bVYGaejGq5ZkpVCJLXor/+zlSrSoc4KWcHI0URVWjl/68Dyr1uwZUz/1njycEAv9g==}
    engines: {node: '>=6.9.0'}
    peerDependencies:
      '@babel/core': ^7.0.0-0

  '@babel/template@7.25.7':
    resolution: {integrity: sha512-wRwtAgI3bAS+JGU2upWNL9lSlDcRCqD05BZ1n3X2ONLH1WilFP6O1otQjeMK/1g0pvYcXC7b/qVUB1keofjtZA==}
    engines: {node: '>=6.9.0'}

  '@babel/traverse@7.25.7':
    resolution: {integrity: sha512-jatJPT1Zjqvh/1FyJs6qAHL+Dzb7sTb+xr7Q+gM1b+1oBsMsQQ4FkVKb6dFlJvLlVssqkRzV05Jzervt9yhnzg==}
    engines: {node: '>=6.9.0'}

  '@babel/types@7.25.7':
    resolution: {integrity: sha512-vwIVdXG+j+FOpkwqHRcBgHLYNL7XMkufrlaFvL9o6Ai9sJn9+PdyIL5qa0XzTZw084c+u9LOls53eoZWP/W5WQ==}
    engines: {node: '>=6.9.0'}

  '@bcoe/v8-coverage@0.2.3':
    resolution: {integrity: sha512-0hYQ8SB4Db5zvZB4axdMHGwEaQjkZzFjQiN9LVYvIFB2nSUHW9tYpxWriPrWDASIxiaXax83REcLxuSdnGPZtw==}

  '@colors/colors@1.6.0':
    resolution: {integrity: sha512-Ir+AOibqzrIsL6ajt3Rz3LskB7OiMVHqltZmspbW/TJuTVuyOMirVqAkjfY6JISiLHgyNqicAC8AyHHGzNd/dA==}
    engines: {node: '>=0.1.90'}

  '@cspotcode/source-map-support@0.8.1':
    resolution: {integrity: sha512-IchNf6dN4tHoMFIn/7OE8LWZ19Y6q/67Bmf6vnGREv8RSbBVb9LPJxEcnwrcwX6ixSvaiGoomAUvu4YSxXrVgw==}
    engines: {node: '>=12'}

  '@dabh/diagnostics@2.0.3':
    resolution: {integrity: sha512-hrlQOIi7hAfzsMqlGSFyVucrx38O+j6wiGOf//H2ecvIEqYN4ADBSS2iLMh5UFyDunCNniUIPk/q3riFv45xRA==}

  '@emnapi/runtime@1.3.1':
    resolution: {integrity: sha512-kEBmG8KyqtxJZv+ygbEim+KCGtIq1fC22Ms3S4ziXmYKm8uyoLX0MHONVKwp+9opg390VaKRNt4a7A9NwmpNhw==}

  '@esbuild/aix-ppc64@0.24.0':
    resolution: {integrity: sha512-WtKdFM7ls47zkKHFVzMz8opM7LkcsIp9amDUBIAWirg70RM71WRSjdILPsY5Uv1D42ZpUfaPILDlfactHgsRkw==}
    engines: {node: '>=18'}
    cpu: [ppc64]
    os: [aix]

  '@esbuild/aix-ppc64@0.25.4':
    resolution: {integrity: sha512-1VCICWypeQKhVbE9oW/sJaAmjLxhVqacdkvPLEjwlttjfwENRSClS8EjBz0KzRyFSCPDIkuXW34Je/vk7zdB7Q==}
    engines: {node: '>=18'}
    cpu: [ppc64]
    os: [aix]

  '@esbuild/android-arm64@0.24.0':
    resolution: {integrity: sha512-Vsm497xFM7tTIPYK9bNTYJyF/lsP590Qc1WxJdlB6ljCbdZKU9SY8i7+Iin4kyhV/KV5J2rOKsBQbB77Ab7L/w==}
    engines: {node: '>=18'}
    cpu: [arm64]
    os: [android]

  '@esbuild/android-arm64@0.25.4':
    resolution: {integrity: sha512-bBy69pgfhMGtCnwpC/x5QhfxAz/cBgQ9enbtwjf6V9lnPI/hMyT9iWpR1arm0l3kttTr4L0KSLpKmLp/ilKS9A==}
    engines: {node: '>=18'}
    cpu: [arm64]
    os: [android]

  '@esbuild/android-arm@0.24.0':
    resolution: {integrity: sha512-arAtTPo76fJ/ICkXWetLCc9EwEHKaeya4vMrReVlEIUCAUncH7M4bhMQ+M9Vf+FFOZJdTNMXNBrWwW+OXWpSew==}
    engines: {node: '>=18'}
    cpu: [arm]
    os: [android]

  '@esbuild/android-arm@0.25.4':
    resolution: {integrity: sha512-QNdQEps7DfFwE3hXiU4BZeOV68HHzYwGd0Nthhd3uCkkEKK7/R6MTgM0P7H7FAs5pU/DIWsviMmEGxEoxIZ+ZQ==}
    engines: {node: '>=18'}
    cpu: [arm]
    os: [android]

  '@esbuild/android-x64@0.24.0':
    resolution: {integrity: sha512-t8GrvnFkiIY7pa7mMgJd7p8p8qqYIz1NYiAoKc75Zyv73L3DZW++oYMSHPRarcotTKuSs6m3hTOa5CKHaS02TQ==}
    engines: {node: '>=18'}
    cpu: [x64]
    os: [android]

  '@esbuild/android-x64@0.25.4':
    resolution: {integrity: sha512-TVhdVtQIFuVpIIR282btcGC2oGQoSfZfmBdTip2anCaVYcqWlZXGcdcKIUklfX2wj0JklNYgz39OBqh2cqXvcQ==}
    engines: {node: '>=18'}
    cpu: [x64]
    os: [android]

  '@esbuild/darwin-arm64@0.24.0':
    resolution: {integrity: sha512-CKyDpRbK1hXwv79soeTJNHb5EiG6ct3efd/FTPdzOWdbZZfGhpbcqIpiD0+vwmpu0wTIL97ZRPZu8vUt46nBSw==}
    engines: {node: '>=18'}
    cpu: [arm64]
    os: [darwin]

  '@esbuild/darwin-arm64@0.25.4':
    resolution: {integrity: sha512-Y1giCfM4nlHDWEfSckMzeWNdQS31BQGs9/rouw6Ub91tkK79aIMTH3q9xHvzH8d0wDru5Ci0kWB8b3up/nl16g==}
    engines: {node: '>=18'}
    cpu: [arm64]
    os: [darwin]

  '@esbuild/darwin-x64@0.24.0':
    resolution: {integrity: sha512-rgtz6flkVkh58od4PwTRqxbKH9cOjaXCMZgWD905JOzjFKW+7EiUObfd/Kav+A6Gyud6WZk9w+xu6QLytdi2OA==}
    engines: {node: '>=18'}
    cpu: [x64]
    os: [darwin]

  '@esbuild/darwin-x64@0.25.4':
    resolution: {integrity: sha512-CJsry8ZGM5VFVeyUYB3cdKpd/H69PYez4eJh1W/t38vzutdjEjtP7hB6eLKBoOdxcAlCtEYHzQ/PJ/oU9I4u0A==}
    engines: {node: '>=18'}
    cpu: [x64]
    os: [darwin]

  '@esbuild/freebsd-arm64@0.24.0':
    resolution: {integrity: sha512-6Mtdq5nHggwfDNLAHkPlyLBpE5L6hwsuXZX8XNmHno9JuL2+bg2BX5tRkwjyfn6sKbxZTq68suOjgWqCicvPXA==}
    engines: {node: '>=18'}
    cpu: [arm64]
    os: [freebsd]

  '@esbuild/freebsd-arm64@0.25.4':
    resolution: {integrity: sha512-yYq+39NlTRzU2XmoPW4l5Ifpl9fqSk0nAJYM/V/WUGPEFfek1epLHJIkTQM6bBs1swApjO5nWgvr843g6TjxuQ==}
    engines: {node: '>=18'}
    cpu: [arm64]
    os: [freebsd]

  '@esbuild/freebsd-x64@0.24.0':
    resolution: {integrity: sha512-D3H+xh3/zphoX8ck4S2RxKR6gHlHDXXzOf6f/9dbFt/NRBDIE33+cVa49Kil4WUjxMGW0ZIYBYtaGCa2+OsQwQ==}
    engines: {node: '>=18'}
    cpu: [x64]
    os: [freebsd]

  '@esbuild/freebsd-x64@0.25.4':
    resolution: {integrity: sha512-0FgvOJ6UUMflsHSPLzdfDnnBBVoCDtBTVyn/MrWloUNvq/5SFmh13l3dvgRPkDihRxb77Y17MbqbCAa2strMQQ==}
    engines: {node: '>=18'}
    cpu: [x64]
    os: [freebsd]

  '@esbuild/linux-arm64@0.24.0':
    resolution: {integrity: sha512-TDijPXTOeE3eaMkRYpcy3LarIg13dS9wWHRdwYRnzlwlA370rNdZqbcp0WTyyV/k2zSxfko52+C7jU5F9Tfj1g==}
    engines: {node: '>=18'}
    cpu: [arm64]
    os: [linux]

  '@esbuild/linux-arm64@0.25.4':
    resolution: {integrity: sha512-+89UsQTfXdmjIvZS6nUnOOLoXnkUTB9hR5QAeLrQdzOSWZvNSAXAtcRDHWtqAUtAmv7ZM1WPOOeSxDzzzMogiQ==}
    engines: {node: '>=18'}
    cpu: [arm64]
    os: [linux]

  '@esbuild/linux-arm@0.24.0':
    resolution: {integrity: sha512-gJKIi2IjRo5G6Glxb8d3DzYXlxdEj2NlkixPsqePSZMhLudqPhtZ4BUrpIuTjJYXxvF9njql+vRjB2oaC9XpBw==}
    engines: {node: '>=18'}
    cpu: [arm]
    os: [linux]

  '@esbuild/linux-arm@0.25.4':
    resolution: {integrity: sha512-kro4c0P85GMfFYqW4TWOpvmF8rFShbWGnrLqlzp4X1TNWjRY3JMYUfDCtOxPKOIY8B0WC8HN51hGP4I4hz4AaQ==}
    engines: {node: '>=18'}
    cpu: [arm]
    os: [linux]

  '@esbuild/linux-ia32@0.24.0':
    resolution: {integrity: sha512-K40ip1LAcA0byL05TbCQ4yJ4swvnbzHscRmUilrmP9Am7//0UjPreh4lpYzvThT2Quw66MhjG//20mrufm40mA==}
    engines: {node: '>=18'}
    cpu: [ia32]
    os: [linux]

  '@esbuild/linux-ia32@0.25.4':
    resolution: {integrity: sha512-yTEjoapy8UP3rv8dB0ip3AfMpRbyhSN3+hY8mo/i4QXFeDxmiYbEKp3ZRjBKcOP862Ua4b1PDfwlvbuwY7hIGQ==}
    engines: {node: '>=18'}
    cpu: [ia32]
    os: [linux]

  '@esbuild/linux-loong64@0.24.0':
    resolution: {integrity: sha512-0mswrYP/9ai+CU0BzBfPMZ8RVm3RGAN/lmOMgW4aFUSOQBjA31UP8Mr6DDhWSuMwj7jaWOT0p0WoZ6jeHhrD7g==}
    engines: {node: '>=18'}
    cpu: [loong64]
    os: [linux]

  '@esbuild/linux-loong64@0.25.4':
    resolution: {integrity: sha512-NeqqYkrcGzFwi6CGRGNMOjWGGSYOpqwCjS9fvaUlX5s3zwOtn1qwg1s2iE2svBe4Q/YOG1q6875lcAoQK/F4VA==}
    engines: {node: '>=18'}
    cpu: [loong64]
    os: [linux]

  '@esbuild/linux-mips64el@0.24.0':
    resolution: {integrity: sha512-hIKvXm0/3w/5+RDtCJeXqMZGkI2s4oMUGj3/jM0QzhgIASWrGO5/RlzAzm5nNh/awHE0A19h/CvHQe6FaBNrRA==}
    engines: {node: '>=18'}
    cpu: [mips64el]
    os: [linux]

  '@esbuild/linux-mips64el@0.25.4':
    resolution: {integrity: sha512-IcvTlF9dtLrfL/M8WgNI/qJYBENP3ekgsHbYUIzEzq5XJzzVEV/fXY9WFPfEEXmu3ck2qJP8LG/p3Q8f7Zc2Xg==}
    engines: {node: '>=18'}
    cpu: [mips64el]
    os: [linux]

  '@esbuild/linux-ppc64@0.24.0':
    resolution: {integrity: sha512-HcZh5BNq0aC52UoocJxaKORfFODWXZxtBaaZNuN3PUX3MoDsChsZqopzi5UupRhPHSEHotoiptqikjN/B77mYQ==}
    engines: {node: '>=18'}
    cpu: [ppc64]
    os: [linux]

  '@esbuild/linux-ppc64@0.25.4':
    resolution: {integrity: sha512-HOy0aLTJTVtoTeGZh4HSXaO6M95qu4k5lJcH4gxv56iaycfz1S8GO/5Jh6X4Y1YiI0h7cRyLi+HixMR+88swag==}
    engines: {node: '>=18'}
    cpu: [ppc64]
    os: [linux]

  '@esbuild/linux-riscv64@0.24.0':
    resolution: {integrity: sha512-bEh7dMn/h3QxeR2KTy1DUszQjUrIHPZKyO6aN1X4BCnhfYhuQqedHaa5MxSQA/06j3GpiIlFGSsy1c7Gf9padw==}
    engines: {node: '>=18'}
    cpu: [riscv64]
    os: [linux]

  '@esbuild/linux-riscv64@0.25.4':
    resolution: {integrity: sha512-i8JUDAufpz9jOzo4yIShCTcXzS07vEgWzyX3NH2G7LEFVgrLEhjwL3ajFE4fZI3I4ZgiM7JH3GQ7ReObROvSUA==}
    engines: {node: '>=18'}
    cpu: [riscv64]
    os: [linux]

  '@esbuild/linux-s390x@0.24.0':
    resolution: {integrity: sha512-ZcQ6+qRkw1UcZGPyrCiHHkmBaj9SiCD8Oqd556HldP+QlpUIe2Wgn3ehQGVoPOvZvtHm8HPx+bH20c9pvbkX3g==}
    engines: {node: '>=18'}
    cpu: [s390x]
    os: [linux]

  '@esbuild/linux-s390x@0.25.4':
    resolution: {integrity: sha512-jFnu+6UbLlzIjPQpWCNh5QtrcNfMLjgIavnwPQAfoGx4q17ocOU9MsQ2QVvFxwQoWpZT8DvTLooTvmOQXkO51g==}
    engines: {node: '>=18'}
    cpu: [s390x]
    os: [linux]

  '@esbuild/linux-x64@0.24.0':
    resolution: {integrity: sha512-vbutsFqQ+foy3wSSbmjBXXIJ6PL3scghJoM8zCL142cGaZKAdCZHyf+Bpu/MmX9zT9Q0zFBVKb36Ma5Fzfa8xA==}
    engines: {node: '>=18'}
    cpu: [x64]
    os: [linux]

  '@esbuild/linux-x64@0.25.4':
    resolution: {integrity: sha512-6e0cvXwzOnVWJHq+mskP8DNSrKBr1bULBvnFLpc1KY+d+irZSgZ02TGse5FsafKS5jg2e4pbvK6TPXaF/A6+CA==}
    engines: {node: '>=18'}
    cpu: [x64]
    os: [linux]

  '@esbuild/netbsd-arm64@0.25.4':
    resolution: {integrity: sha512-vUnkBYxZW4hL/ie91hSqaSNjulOnYXE1VSLusnvHg2u3jewJBz3YzB9+oCw8DABeVqZGg94t9tyZFoHma8gWZQ==}
    engines: {node: '>=18'}
    cpu: [arm64]
    os: [netbsd]

  '@esbuild/netbsd-x64@0.24.0':
    resolution: {integrity: sha512-hjQ0R/ulkO8fCYFsG0FZoH+pWgTTDreqpqY7UnQntnaKv95uP5iW3+dChxnx7C3trQQU40S+OgWhUVwCjVFLvg==}
    engines: {node: '>=18'}
    cpu: [x64]
    os: [netbsd]

  '@esbuild/netbsd-x64@0.25.4':
    resolution: {integrity: sha512-XAg8pIQn5CzhOB8odIcAm42QsOfa98SBeKUdo4xa8OvX8LbMZqEtgeWE9P/Wxt7MlG2QqvjGths+nq48TrUiKw==}
    engines: {node: '>=18'}
    cpu: [x64]
    os: [netbsd]

  '@esbuild/openbsd-arm64@0.24.0':
    resolution: {integrity: sha512-MD9uzzkPQbYehwcN583yx3Tu5M8EIoTD+tUgKF982WYL9Pf5rKy9ltgD0eUgs8pvKnmizxjXZyLt0z6DC3rRXg==}
    engines: {node: '>=18'}
    cpu: [arm64]
    os: [openbsd]

  '@esbuild/openbsd-arm64@0.25.4':
    resolution: {integrity: sha512-Ct2WcFEANlFDtp1nVAXSNBPDxyU+j7+tId//iHXU2f/lN5AmO4zLyhDcpR5Cz1r08mVxzt3Jpyt4PmXQ1O6+7A==}
    engines: {node: '>=18'}
    cpu: [arm64]
    os: [openbsd]

  '@esbuild/openbsd-x64@0.24.0':
    resolution: {integrity: sha512-4ir0aY1NGUhIC1hdoCzr1+5b43mw99uNwVzhIq1OY3QcEwPDO3B7WNXBzaKY5Nsf1+N11i1eOfFcq+D/gOS15Q==}
    engines: {node: '>=18'}
    cpu: [x64]
    os: [openbsd]

  '@esbuild/openbsd-x64@0.25.4':
    resolution: {integrity: sha512-xAGGhyOQ9Otm1Xu8NT1ifGLnA6M3sJxZ6ixylb+vIUVzvvd6GOALpwQrYrtlPouMqd/vSbgehz6HaVk4+7Afhw==}
    engines: {node: '>=18'}
    cpu: [x64]
    os: [openbsd]

  '@esbuild/sunos-x64@0.24.0':
    resolution: {integrity: sha512-jVzdzsbM5xrotH+W5f1s+JtUy1UWgjU0Cf4wMvffTB8m6wP5/kx0KiaLHlbJO+dMgtxKV8RQ/JvtlFcdZ1zCPA==}
    engines: {node: '>=18'}
    cpu: [x64]
    os: [sunos]

  '@esbuild/sunos-x64@0.25.4':
    resolution: {integrity: sha512-Mw+tzy4pp6wZEK0+Lwr76pWLjrtjmJyUB23tHKqEDP74R3q95luY/bXqXZeYl4NYlvwOqoRKlInQialgCKy67Q==}
    engines: {node: '>=18'}
    cpu: [x64]
    os: [sunos]

  '@esbuild/win32-arm64@0.24.0':
    resolution: {integrity: sha512-iKc8GAslzRpBytO2/aN3d2yb2z8XTVfNV0PjGlCxKo5SgWmNXx82I/Q3aG1tFfS+A2igVCY97TJ8tnYwpUWLCA==}
    engines: {node: '>=18'}
    cpu: [arm64]
    os: [win32]

  '@esbuild/win32-arm64@0.25.4':
    resolution: {integrity: sha512-AVUP428VQTSddguz9dO9ngb+E5aScyg7nOeJDrF1HPYu555gmza3bDGMPhmVXL8svDSoqPCsCPjb265yG/kLKQ==}
    engines: {node: '>=18'}
    cpu: [arm64]
    os: [win32]

  '@esbuild/win32-ia32@0.24.0':
    resolution: {integrity: sha512-vQW36KZolfIudCcTnaTpmLQ24Ha1RjygBo39/aLkM2kmjkWmZGEJ5Gn9l5/7tzXA42QGIoWbICfg6KLLkIw6yw==}
    engines: {node: '>=18'}
    cpu: [ia32]
    os: [win32]

  '@esbuild/win32-ia32@0.25.4':
    resolution: {integrity: sha512-i1sW+1i+oWvQzSgfRcxxG2k4I9n3O9NRqy8U+uugaT2Dy7kLO9Y7wI72haOahxceMX8hZAzgGou1FhndRldxRg==}
    engines: {node: '>=18'}
    cpu: [ia32]
    os: [win32]

  '@esbuild/win32-x64@0.24.0':
    resolution: {integrity: sha512-7IAFPrjSQIJrGsK6flwg7NFmwBoSTyF3rl7If0hNUFQU4ilTsEPL6GuMuU9BfIWVVGuRnuIidkSMC+c0Otu8IA==}
    engines: {node: '>=18'}
    cpu: [x64]
    os: [win32]

  '@esbuild/win32-x64@0.25.4':
    resolution: {integrity: sha512-nOT2vZNw6hJ+z43oP1SPea/G/6AbN6X+bGNhNuq8NtRHy4wsMhw765IKLNmnjek7GvjWBYQ8Q5VBoYTFg9y1UQ==}
    engines: {node: '>=18'}
    cpu: [x64]
    os: [win32]

  '@fastify/busboy@3.0.0':
    resolution: {integrity: sha512-83rnH2nCvclWaPQQKvkJ2pdOjG4TZyEVuFDnlOF6KP08lDaaceVyw/W63mDuafQT+MKHCvXIPpE5uYWeM0rT4w==}

  '@firebase/analytics-compat@0.2.18':
    resolution: {integrity: sha512-Hw9mzsSMZaQu6wrTbi3kYYwGw9nBqOHr47pVLxfr5v8CalsdrG5gfs9XUlPOZjHRVISp3oQrh1j7d3E+ulHPjQ==}
    peerDependencies:
      '@firebase/app-compat': 0.x

  '@firebase/analytics-types@0.8.3':
    resolution: {integrity: sha512-VrIp/d8iq2g501qO46uGz3hjbDb8xzYMrbu8Tp0ovzIzrvJZ2fvmj649gTjge/b7cCCcjT0H37g1gVtlNhnkbg==}

  '@firebase/analytics@0.10.12':
    resolution: {integrity: sha512-iDCGnw6qdFqwI5ywkgece99WADJNoymu+nLIQI4fZM/vCZ3bEo4wlpEetW71s1HqGpI0hQStiPhqVjFxDb2yyw==}
    peerDependencies:
      '@firebase/app': 0.x

  '@firebase/app-check-compat@0.3.20':
    resolution: {integrity: sha512-/twgmlnNAaZ/wbz3kcQrL/26b+X+zUX+lBmu5LwwEcWcpnb+mrVEAKhD7/ttm52dxYiSWtLDeuXy3FXBhqBC5A==}
    engines: {node: '>=18.0.0'}
    peerDependencies:
      '@firebase/app-compat': 0.x

  '@firebase/app-check-interop-types@0.3.1':
    resolution: {integrity: sha512-NILZbe6RH3X1pZmJnfOfY2gLIrlKmrkUMMrrK6VSXHcSE0eQv28xFEcw16D198i9JYZpy5Kwq394My62qCMaIw==}

  '@firebase/app-check-interop-types@0.3.3':
    resolution: {integrity: sha512-gAlxfPLT2j8bTI/qfe3ahl2I2YcBQ8cFIBdhAQA4I2f3TndcO+22YizyGYuttLHPQEpWkhmpFW60VCFEPg4g5A==}

  '@firebase/app-check-types@0.5.3':
    resolution: {integrity: sha512-hyl5rKSj0QmwPdsAxrI5x1otDlByQ7bvNvVt8G/XPO2CSwE++rmSVf3VEhaeOR4J8ZFaF0Z0NDSmLejPweZ3ng==}

  '@firebase/app-check@0.8.13':
    resolution: {integrity: sha512-ONsgml8/dplUOAP42JQO6hhiWDEwR9+RUTLenxAN9S8N6gel/sDQ9Ci721Py1oASMGdDU8v9R7xAZxzvOX5lPg==}
    engines: {node: '>=18.0.0'}
    peerDependencies:
      '@firebase/app': 0.x

  '@firebase/app-compat@0.2.53':
    resolution: {integrity: sha512-vDeZSit0q4NyaDIVcaiJF3zhLgguP6yc0JwQAfpTyllgt8XMtkMFyY/MxJtFrK2ocpQX/yCbV2DXwvpY2NVuJw==}
    engines: {node: '>=18.0.0'}

  '@firebase/app-types@0.9.1':
    resolution: {integrity: sha512-nFGqTYsnDFn1oXf1tCwPAc+hQPxyvBT/QB7qDjwK+IDYThOn63nGhzdUTXxVD9Ca8gUY/e5PQMngeo0ZW/E3uQ==}

  '@firebase/app-types@0.9.3':
    resolution: {integrity: sha512-kRVpIl4vVGJ4baogMDINbyrIOtOxqhkZQg4jTq3l8Lw6WSk0xfpEYzezFu+Kl4ve4fbPl79dvwRtaFqAC/ucCw==}

  '@firebase/app@0.11.4':
    resolution: {integrity: sha512-GPREsZjfSaHzwyC6cI/Cqvzf6zxqMzya+25tSpUstdqC2w0IdfxEfOMjfdW7bDfVEf4Rb4Nb6gfoOAgVSp4c4g==}
    engines: {node: '>=18.0.0'}

  '@firebase/auth-compat@0.5.20':
    resolution: {integrity: sha512-8FwODTSBnaqGQbKfML7LcpzGGPyouB7YHg3dZq+CZMziVc7oBY1jJeNvpnM1hAQoVuTjWPXoRrCltdGeOlkKfQ==}
    engines: {node: '>=18.0.0'}
    peerDependencies:
      '@firebase/app-compat': 0.x

  '@firebase/auth-interop-types@0.2.2':
    resolution: {integrity: sha512-k3NA28Jfoo0+o391bFjoV9X5QLnUL1WbLhZZRbTQhZdmdGYJfX8ixtNNlHsYQ94bwG0QRbsmvkzDnzuhHrV11w==}

  '@firebase/auth-interop-types@0.2.4':
    resolution: {integrity: sha512-JPgcXKCuO+CWqGDnigBtvo09HeBs5u/Ktc2GaFj2m01hLarbxthLNm7Fk8iOP1aqAtXV+fnnGj7U28xmk7IwVA==}

  '@firebase/auth-types@0.13.0':
    resolution: {integrity: sha512-S/PuIjni0AQRLF+l9ck0YpsMOdE8GO2KU6ubmBB7P+7TJUCQDa3R1dlgYm9UzGbbePMZsp0xzB93f2b/CgxMOg==}
    peerDependencies:
      '@firebase/app-types': 0.x
      '@firebase/util': 1.x

  '@firebase/auth@1.10.0':
    resolution: {integrity: sha512-S7SqBsN7sIQsftNE3bitLlK+4bWrTHY+Rx2JFlNitgVYu2nK8W8ZQrkG8GCEwiFPq0B2vZ9pO5kVTFfq2sP96A==}
    engines: {node: '>=18.0.0'}
    peerDependencies:
      '@firebase/app': 0.x
      '@react-native-async-storage/async-storage': ^1.18.1
    peerDependenciesMeta:
      '@react-native-async-storage/async-storage':
        optional: true

  '@firebase/component@0.6.13':
    resolution: {integrity: sha512-I/Eg1NpAtZ8AAfq8mpdfXnuUpcLxIDdCDtTzWSh+FXnp/9eCKJ3SNbOCKrUCyhLzNa2SiPJYruei0sxVjaOTeg==}
    engines: {node: '>=18.0.0'}

  '@firebase/component@0.6.6':
    resolution: {integrity: sha512-pp7sWqHmAAlA3os6ERgoM3k5Cxff510M9RLXZ9Mc8KFKMBc2ct3RkZTWUF7ixJNvMiK/iNgRLPDrLR2gtRJ9iQ==}

  '@firebase/data-connect@0.3.3':
    resolution: {integrity: sha512-JsgppNX1wcQYP5bg4Sg6WTS7S0XazklSjr1fG3ox9DHtt4LOQwJ3X1/c81mKMIZxocV22ujiwLYQWG6Y9D1FiQ==}
    peerDependencies:
      '@firebase/app': 0.x

  '@firebase/database-compat@1.0.4':
    resolution: {integrity: sha512-GEEDAvsSMAkqy0BIFSVtFzoOIIcKHFfDM4aXHtWL/JCaNn4OOjH7td73jDfN3ALvpIN4hQki0FcxQ89XjqaTjQ==}

  '@firebase/database-compat@2.0.5':
    resolution: {integrity: sha512-CNf1UbvWh6qIaSf4sn6sx2DTDz/em/D7QxULH1LTxxDQHr9+CeYGvlAqrKnk4ZH0P0eIHyQFQU7RwkUJI0B9gQ==}
    engines: {node: '>=18.0.0'}

  '@firebase/database-types@1.0.10':
    resolution: {integrity: sha512-mH6RC1E9/Pv8jf1/p+M8YFTX+iu+iHDN89hecvyO7wHrI4R1V0TXjxOHvX3nLJN1sfh0CWG6CHZ0VlrSmK/cwg==}

  '@firebase/database-types@1.0.2':
    resolution: {integrity: sha512-JRigr5JNLEHqOkI99tAGHDZF47469/cJz1tRAgGs8Feh+3ZmQy/vVChSqwMp2DuVUGp9PlmGsNSlpINJ/hDuIA==}

  '@firebase/database@1.0.14':
    resolution: {integrity: sha512-9nxYtkHAG02/Nh2Ssms1T4BbWPPjiwohCvkHDUl4hNxnki1kPgsLo5xe9kXNzbacOStmVys+RUXvwzynQSKmUQ==}
    engines: {node: '>=18.0.0'}

  '@firebase/database@1.0.4':
    resolution: {integrity: sha512-k84cXh+dtpzvY6yOhfyr1B+I1vjvSMtmlqotE0lTNVylc8m5nmOohjzpTLEQDrBWvwACX/VP5fEyajAdmnOKqA==}

  '@firebase/firestore-compat@0.3.45':
    resolution: {integrity: sha512-uRvi7AYPmsDl7UZwPyV7jgDGYusEZ2+U2g7MndbQHKIA8fNHpYC6QrzMs58+/IjX+kF/lkUn67Vrr0AkVjlY+Q==}
    engines: {node: '>=18.0.0'}
    peerDependencies:
      '@firebase/app-compat': 0.x

  '@firebase/firestore-types@3.0.3':
    resolution: {integrity: sha512-hD2jGdiWRxB/eZWF89xcK9gF8wvENDJkzpVFb4aGkzfEaKxVRD1kjz1t1Wj8VZEp2LCB53Yx1zD8mrhQu87R6Q==}
    peerDependencies:
      '@firebase/app-types': 0.x
      '@firebase/util': 1.x

  '@firebase/firestore@4.7.10':
    resolution: {integrity: sha512-6nKsyo2U+jYSCcSE5sjMdDNA23DMUvYPUvsYGg09CNvcTO8GGKsPs7SpOhspsB91mbacq+u627CDAx3FUhPSSQ==}
    engines: {node: '>=18.0.0'}
    peerDependencies:
      '@firebase/app': 0.x

  '@firebase/functions-compat@0.3.20':
    resolution: {integrity: sha512-iIudmYDAML6n3c7uXO2YTlzra2/J6lnMzmJTXNthvrKVMgNMaseNoQP1wKfchK84hMuSF8EkM4AvufwbJ+Juew==}
    engines: {node: '>=18.0.0'}
    peerDependencies:
      '@firebase/app-compat': 0.x

  '@firebase/functions-types@0.6.3':
    resolution: {integrity: sha512-EZoDKQLUHFKNx6VLipQwrSMh01A1SaL3Wg6Hpi//x6/fJ6Ee4hrAeswK99I5Ht8roiniKHw4iO0B1Oxj5I4plg==}

  '@firebase/functions@0.12.3':
    resolution: {integrity: sha512-Wv7JZMUkKLb1goOWRtsu3t7m97uK6XQvjQLPvn8rncY91+VgdU72crqnaYCDI/ophNuBEmuK8mn0/pAnjUeA6A==}
    engines: {node: '>=18.0.0'}
    peerDependencies:
      '@firebase/app': 0.x

  '@firebase/installations-compat@0.2.13':
    resolution: {integrity: sha512-f/o6MqCI7LD/ulY9gvgkv6w5k6diaReD8BFHd/y/fEdpsXmFWYS/g28GXCB72bRVBOgPpkOUNl+VsMvDwlRKmw==}
    peerDependencies:
      '@firebase/app-compat': 0.x

  '@firebase/installations-types@0.5.3':
    resolution: {integrity: sha512-2FJI7gkLqIE0iYsNQ1P751lO3hER+Umykel+TkLwHj6plzWVxqvfclPUZhcKFVQObqloEBTmpi2Ozn7EkCABAA==}
    peerDependencies:
      '@firebase/app-types': 0.x

  '@firebase/installations@0.6.13':
    resolution: {integrity: sha512-6ZpkUiaygPFwgVneYxuuOuHnSPnTA4KefLEaw/sKk/rNYgC7X6twaGfYb0sYLpbi9xV4i5jXsqZ3WO+yaguNgg==}
    peerDependencies:
      '@firebase/app': 0.x

  '@firebase/logger@0.4.1':
    resolution: {integrity: sha512-tTIixB5UJbG9ZHSGZSZdX7THr3KWOLrejZ9B7jYsm6fpwgRNngKznQKA2wgYVyvBc1ta7dGFh9NtJ8n7qfiYIw==}

  '@firebase/logger@0.4.4':
    resolution: {integrity: sha512-mH0PEh1zoXGnaR8gD1DeGeNZtWFKbnz9hDO91dIml3iou1gpOnLqXQ2dJfB71dj6dpmUjcQ6phY3ZZJbjErr9g==}
    engines: {node: '>=18.0.0'}

  '@firebase/messaging-compat@0.2.17':
    resolution: {integrity: sha512-5Q+9IG7FuedusdWHVQRjpA3OVD9KUWp/IPegcv0s5qSqRLBjib7FlAeWxN+VL0Ew43tuPJBY2HKhEecuizmO1Q==}
    peerDependencies:
      '@firebase/app-compat': 0.x

  '@firebase/messaging-interop-types@0.2.3':
    resolution: {integrity: sha512-xfzFaJpzcmtDjycpDeCUj0Ge10ATFi/VHVIvEEjDNc3hodVBQADZ7BWQU7CuFpjSHE+eLuBI13z5F/9xOoGX8Q==}

  '@firebase/messaging@0.12.17':
    resolution: {integrity: sha512-W3CnGhTm6Nx8XGb6E5/+jZTuxX/EK8Vur4QXvO1DwZta/t0xqWMRgO9vNsZFMYBqFV4o3j4F9qK/iddGYwWS6g==}
    peerDependencies:
      '@firebase/app': 0.x

  '@firebase/performance-compat@0.2.15':
    resolution: {integrity: sha512-wUxsw7hGBEMN6XfvYQqwPIQp5LcJXawWM5tmYp6L7ClCoTQuEiCKHWWVurJgN8Q1YHzoHVgjNfPQAOVu29iMVg==}
    peerDependencies:
      '@firebase/app-compat': 0.x

  '@firebase/performance-types@0.2.3':
    resolution: {integrity: sha512-IgkyTz6QZVPAq8GSkLYJvwSLr3LS9+V6vNPQr0x4YozZJiLF5jYixj0amDtATf1X0EtYHqoPO48a9ija8GocxQ==}

  '@firebase/performance@0.7.2':
    resolution: {integrity: sha512-DXLLp0R0jdxH/yTmv+WTkOzsLl8YYecXh4lGZE0dzqC0IV8k+AxpLSSWvOTCkAETze8yEU/iF+PtgYVlGjfMMQ==}
    peerDependencies:
      '@firebase/app': 0.x

  '@firebase/remote-config-compat@0.2.13':
    resolution: {integrity: sha512-UmHoO7TxAEJPIZf8e1Hy6CeFGMeyjqSCpgoBkQZYXFI2JHhzxIyDpr8jVKJJN1dmAePKZ5EX7dC13CmcdTOl7Q==}
    peerDependencies:
      '@firebase/app-compat': 0.x

  '@firebase/remote-config-types@0.4.0':
    resolution: {integrity: sha512-7p3mRE/ldCNYt8fmWMQ/MSGRmXYlJ15Rvs9Rk17t8p0WwZDbeK7eRmoI1tvCPaDzn9Oqh+yD6Lw+sGLsLg4kKg==}

  '@firebase/remote-config@0.6.0':
    resolution: {integrity: sha512-Yrk4l5+6FJLPHC6irNHMzgTtJ3NfHXlAXVChCBdNFtgmzyGmufNs/sr8oA0auEfIJ5VpXCaThRh3P4OdQxiAlQ==}
    peerDependencies:
      '@firebase/app': 0.x

  '@firebase/storage-compat@0.3.17':
    resolution: {integrity: sha512-CBlODWEZ5b6MJWVh21VZioxwxNwVfPA9CAdsk+ZgVocJQQbE2oDW1XJoRcgthRY1HOitgbn4cVrM+NlQtuUYhw==}
    engines: {node: '>=18.0.0'}
    peerDependencies:
      '@firebase/app-compat': 0.x

  '@firebase/storage-types@0.8.3':
    resolution: {integrity: sha512-+Muk7g9uwngTpd8xn9OdF/D48uiQ7I1Fae7ULsWPuKoCH3HU7bfFPhxtJYzyhjdniowhuDpQcfPmuNRAqZEfvg==}
    peerDependencies:
      '@firebase/app-types': 0.x
      '@firebase/util': 1.x

  '@firebase/storage@0.13.7':
    resolution: {integrity: sha512-FkRyc24rK+Y6EaQ1tYFm3TevBnnfSNA0VyTfew2hrYyL/aYfatBg7HOgktUdB4kWMHNA9VoTotzZTGoLuK92wg==}
    engines: {node: '>=18.0.0'}
    peerDependencies:
      '@firebase/app': 0.x

  '@firebase/util@1.11.0':
    resolution: {integrity: sha512-PzSrhIr++KI6y4P6C/IdgBNMkEx0Ex6554/cYd0Hm+ovyFSJtJXqb/3OSIdnBoa2cpwZT1/GW56EmRc5qEc5fQ==}
    engines: {node: '>=18.0.0'}

  '@firebase/util@1.9.5':
    resolution: {integrity: sha512-PP4pAFISDxsf70l3pEy34Mf3GkkUcVQ3MdKp6aSVb7tcpfUQxnsdV7twDd8EkfB6zZylH6wpUAoangQDmCUMqw==}

  '@firebase/vertexai@1.2.1':
    resolution: {integrity: sha512-cukZ5ne2RsOWB4PB1EO6nTXgOLxPMKDJfEn+XnSV5ZKWM0ID5o0DvbyS59XihFaBzmy2SwJldP5ap7/xUnW4jA==}
    engines: {node: '>=18.0.0'}
    peerDependencies:
      '@firebase/app': 0.x
      '@firebase/app-types': 0.x

  '@firebase/webchannel-wrapper@1.0.3':
    resolution: {integrity: sha512-2xCRM9q9FlzGZCdgDMJwc0gyUkWFtkosy7Xxr6sFgQwn+wMNIWd7xIvYNauU1r64B5L5rsGKy/n9TKJ0aAFeqQ==}

<<<<<<< HEAD
  '@genkit-ai/ai@1.14.0':
    resolution: {integrity: sha512-m1CHgLryxMoRSGy0mu452lx2NRrz4r43HeybXk/YRKuTlSBsb5kUS9CJWXYpRU2+gQh8mx1dvlS1/oSEbvBokA==}

  '@genkit-ai/core@1.14.0':
    resolution: {integrity: sha512-UYqvqXxEYmQp6kt5f5kUh+46UpfhuLwzd1TAsYQMhwA0qeqwgkSOxmYKzuYRoeramY6Dcg02LOIoKKhoNS7Hgg==}
=======
  '@genkit-ai/ai@1.13.0':
    resolution: {integrity: sha512-AFwQXrSfD51J3AeJjzD/k77d2ccfhLmqhPOj0YcUpCjopY+NeVobsNZRJkYOtZdnRBDDYdHDnnHBSetFg+yyYQ==}

  '@genkit-ai/core@1.13.0':
    resolution: {integrity: sha512-L6oljw7C/fZ2JcR3/iAllXRb7gVWpZhzMHyX73e5wyI+sbgx92KM36Gh3GxC/7nEtzhUFcRmQqV5MYK1lidl0Q==}
>>>>>>> 3c89c929

  '@genkit-ai/express@1.12.0':
    resolution: {integrity: sha512-QAxSS07dX5ovSfsUB4s90KaDnv4zg1wnoxCZCa+jBsYUyv9NvCCTsOk25xAQgGxc7xi3+MD+3AsPier5oZILIg==}
    peerDependencies:
      '@genkit-ai/core': 1.12.0
      express: ^4.21.1
      genkit: ^1.12.0

  '@gerrit0/mini-shiki@1.24.4':
    resolution: {integrity: sha512-YEHW1QeAg6UmxEmswiQbOVEg1CW22b1XUD/lNTliOsu0LD0wqoyleFMnmbTp697QE0pcadQiR5cVtbbAPncvpw==}

  '@google-cloud/aiplatform@3.25.0':
    resolution: {integrity: sha512-qKnJgbyCENjed8e1G5zZGFTxxNKhhaKQN414W2KIVHrLxMFmlMuG+3QkXPOWwXBnT5zZ7aMxypt5og0jCirpHg==}
    engines: {node: '>=14.0.0'}

  '@google-cloud/bigquery@7.8.0':
    resolution: {integrity: sha512-SVWjoNkLixBGi6ZZSuQYDviSJJwUHd3LDCWoy3IDDXP10MxZWjfClc2FLILgsYz2BL4y4L/tdy3DEqSSt+92EA==}
    engines: {node: '>=14.0.0'}

  '@google-cloud/cloud-sql-connector@1.7.1':
    resolution: {integrity: sha512-J20TbMWTCkFKaW8lihXktZzGh4sxDsVTCKLr9sryVZY/eRj5i3pWRcMSb1crTsgNUCmlbGfkWB0ZqJI60vdVYQ==}
    engines: {node: '>=18'}

  '@google-cloud/common@5.0.1':
    resolution: {integrity: sha512-7NBC5vD0au75nkctVs2vEGpdUPFs1BaHTMpeI+RVEgQSMe5/wEU6dx9p0fmZA0bj4HgdpobMKeegOcLUiEoxng==}
    engines: {node: '>=14.0.0'}

  '@google-cloud/firestore@7.11.0':
    resolution: {integrity: sha512-88uZ+jLsp1aVMj7gh3EKYH1aulTAMFAp8sH/v5a9w8q8iqSG27RiWLoxSAFr/XocZ9hGiWH1kEnBw+zl3xAgNA==}
    engines: {node: '>=14.0.0'}

  '@google-cloud/logging-winston@6.0.0':
    resolution: {integrity: sha512-/lVp7CyT3nFOr+AjQlZnJhTIOf+kcNGB4JTziL0fkX6Ov/2qNKtRGS/NqE6cD+VSPiv5jLOty3LgkRsXMpYxQQ==}
    engines: {node: '>=14.0.0'}
    peerDependencies:
      winston: '>=3.2.1'

  '@google-cloud/logging@11.0.0':
    resolution: {integrity: sha512-uQeReiVICoV5yt9J/cczNxHxqzTkLLG7yGHXCMAk/wQNVZGevT4Bi7CBWpt0aXxm044a76Aj6V08cCAlBj7UZw==}
    engines: {node: '>=14.0.0'}

  '@google-cloud/opentelemetry-cloud-monitoring-exporter@0.19.0':
    resolution: {integrity: sha512-5SOPXwC6RET4ZvXxw5D97dp8fWpqWEunHrzrUUGXhG4UAeedQe1KvYV8CK+fnaAbN2l2ha6QDYspT6z40TVY0g==}
    engines: {node: '>=14'}
    peerDependencies:
      '@opentelemetry/api': ^1.0.0
      '@opentelemetry/core': ^1.0.0
      '@opentelemetry/resources': ^1.0.0
      '@opentelemetry/sdk-metrics': ^1.0.0

  '@google-cloud/opentelemetry-cloud-trace-exporter@2.4.1':
    resolution: {integrity: sha512-Dq2IyAyA9PCjbjLOn86i2byjkYPC59b5ic8k/L4q5bBWH0Jro8lzMs8C0G5pJfqh2druj8HF+oAIAlSdWQ+Z9Q==}
    engines: {node: '>=14'}
    peerDependencies:
      '@opentelemetry/api': ^1.0.0
      '@opentelemetry/core': ^1.0.0
      '@opentelemetry/resources': ^1.0.0
      '@opentelemetry/sdk-trace-base': ^1.0.0

  '@google-cloud/opentelemetry-resource-util@2.4.0':
    resolution: {integrity: sha512-/7ujlMoKtDtrbQlJihCjQnm31n2s2RTlvJqcSbt2jV3OkCzPAdo3u31Q13HNugqtIRUSk7bUoLx6AzhURkhW4w==}
    engines: {node: '>=14'}
    peerDependencies:
      '@opentelemetry/resources': ^1.0.0

  '@google-cloud/paginator@5.0.0':
    resolution: {integrity: sha512-87aeg6QQcEPxGCOthnpUjvw4xAZ57G7pL8FS0C4e/81fr3FjkpUpibf1s2v5XGyGhUVGF4Jfg7yEcxqn2iUw1w==}
    engines: {node: '>=14.0.0'}

  '@google-cloud/paginator@5.0.2':
    resolution: {integrity: sha512-DJS3s0OVH4zFDB1PzjxAsHqJT6sKVbRwwML0ZBP9PbU7Yebtu/7SWMRzvO2J3nUi9pRNITCfu4LJeooM2w4pjg==}
    engines: {node: '>=14.0.0'}

  '@google-cloud/precise-date@4.0.0':
    resolution: {integrity: sha512-1TUx3KdaU3cN7nfCdNf+UVqA/PSX29Cjcox3fZZBtINlRrXVTmUkQnCKv2MbBUbCopbK4olAT1IHl76uZyCiVA==}
    engines: {node: '>=14.0.0'}

  '@google-cloud/projectify@4.0.0':
    resolution: {integrity: sha512-MmaX6HeSvyPbWGwFq7mXdo0uQZLGBYCwziiLIGq5JVX+/bdI3SAq6bP98trV5eTWfLuvsMcIC1YJOF2vfteLFA==}
    engines: {node: '>=14.0.0'}

  '@google-cloud/promisify@4.0.0':
    resolution: {integrity: sha512-Orxzlfb9c67A15cq2JQEyVc7wEsmFBmHjZWZYQMUyJ1qivXyMwdyNOs9odi79hze+2zqdTtu1E19IM/FtqZ10g==}
    engines: {node: '>=14'}

  '@google-cloud/storage@7.10.1':
    resolution: {integrity: sha512-sZW14pfxEQZSIbBPs6doFYtcbK31Bs3E4jH5Ly3jJnBkYfkMPX8sXG3ZQXCJa88MKtUNPlgBdMN2OJUzmFe5/g==}
    engines: {node: '>=14'}

  '@google-cloud/vertexai@1.9.3':
    resolution: {integrity: sha512-35o5tIEMLW3JeFJOaaMNR2e5sq+6rpnhrF97PuAxeOm0GlqVTESKhkGj7a5B5mmJSSSU3hUfIhcQCRRsw4Ipzg==}
    engines: {node: '>=18.0.0'}

  '@google/generative-ai@0.15.0':
    resolution: {integrity: sha512-zs37judcTYFJf1U7tnuqnh7gdzF6dcWj9pNRxjA5JTONRoiQ0htrRdbefRFiewOIfXwhun5t9hbd2ray7812eQ==}
    engines: {node: '>=18.0.0'}

  '@google/generative-ai@0.21.0':
    resolution: {integrity: sha512-7XhUbtnlkSEZK15kN3t+tzIMxsbKm/dSkKBFalj+20NvPKe1kBY7mR2P7vuijEn+f06z5+A8bVGKO0v39cr6Wg==}
    engines: {node: '>=18.0.0'}

  '@google/generative-ai@0.24.0':
    resolution: {integrity: sha512-fnEITCGEB7NdX0BhoYZ/cq/7WPZ1QS5IzJJfC3Tg/OwkvBetMiVJciyaan297OvE4B9Jg1xvo0zIazX/9sGu1Q==}
    engines: {node: '>=18.0.0'}

  '@googleapis/checks@4.0.2':
    resolution: {integrity: sha512-YV6sX7o2pS7ZFYp5N2EyGgnvC8F+0Wxoo3Mx+DFF3PFOsCfOUFZE35/ZQBdUFY6l1L0hcyz1lJQIzwmM7TeiCg==}
    engines: {node: '>=12.0.0'}

  '@googleapis/sqladmin@27.0.0':
    resolution: {integrity: sha512-zXdM1zg+X/r/QM8Rl3sxI/7dk4mcwCegqiNCEeBfP7E07kNl1bLW767mp1VgfY8mN8HJRrQ8JEBeDRUWfO1iLg==}
    engines: {node: '>=12.0.0'}

  '@googleapis/sqladmin@27.0.0':
    resolution: {integrity: sha512-zXdM1zg+X/r/QM8Rl3sxI/7dk4mcwCegqiNCEeBfP7E07kNl1bLW767mp1VgfY8mN8HJRrQ8JEBeDRUWfO1iLg==}
    engines: {node: '>=12.0.0'}

  '@grpc/grpc-js@1.10.10':
    resolution: {integrity: sha512-HPa/K5NX6ahMoeBv15njAc/sfF4/jmiXLar9UlC2UfHFKZzsCVLc3wbe7+7qua7w9VPh2/L6EBxyAV7/E8Wftg==}
    engines: {node: '>=12.10.0'}

  '@grpc/grpc-js@1.10.4':
    resolution: {integrity: sha512-MqBisuxTkYvPFnEiu+dag3xG/NBUDzSbAFAWlzfkGnQkjVZ6by3h4atbBc+Ikqup1z5BfB4BN18gKWR1YyppNw==}
    engines: {node: '>=12.10.0'}

  '@grpc/grpc-js@1.9.15':
    resolution: {integrity: sha512-nqE7Hc0AzI+euzUwDAy0aY5hCp10r734gMGRdU+qOPX0XSceI2ULrcXB5U2xSc5VkWwalCj4M7GzCAygZl2KoQ==}
    engines: {node: ^8.13.0 || >=10.10.0}

  '@grpc/proto-loader@0.7.12':
    resolution: {integrity: sha512-DCVwMxqYzpUCiDMl7hQ384FqP4T3DbNpXU8pt681l3UWCip1WUiD5JrkImUwCB9a7f2cq4CUTmi5r/xIMRPY1Q==}
    engines: {node: '>=6'}
    hasBin: true

  '@grpc/proto-loader@0.7.13':
    resolution: {integrity: sha512-AiXO/bfe9bmxBjxxtYxFAXGZvMaN5s8kO+jBHAJCON8rJoB5YS/D6X7ZNc6XQkuHNmyl4CYaMI1fJ/Gn27RGGw==}
    engines: {node: '>=6'}
    hasBin: true

  '@img/sharp-darwin-arm64@0.33.5':
    resolution: {integrity: sha512-UT4p+iz/2H4twwAoLCqfA9UH5pI6DggwKEGuaPy7nCVQ8ZsiY5PIcrRvD1DzuY3qYL07NtIQcWnBSY/heikIFQ==}
    engines: {node: ^18.17.0 || ^20.3.0 || >=21.0.0}
    cpu: [arm64]
    os: [darwin]

  '@img/sharp-darwin-x64@0.33.5':
    resolution: {integrity: sha512-fyHac4jIc1ANYGRDxtiqelIbdWkIuQaI84Mv45KvGRRxSAa7o7d1ZKAOBaYbnepLC1WqxfpimdeWfvqqSGwR2Q==}
    engines: {node: ^18.17.0 || ^20.3.0 || >=21.0.0}
    cpu: [x64]
    os: [darwin]

  '@img/sharp-libvips-darwin-arm64@1.0.4':
    resolution: {integrity: sha512-XblONe153h0O2zuFfTAbQYAX2JhYmDHeWikp1LM9Hul9gVPjFY427k6dFEcOL72O01QxQsWi761svJ/ev9xEDg==}
    cpu: [arm64]
    os: [darwin]

  '@img/sharp-libvips-darwin-x64@1.0.4':
    resolution: {integrity: sha512-xnGR8YuZYfJGmWPvmlunFaWJsb9T/AO2ykoP3Fz/0X5XV2aoYBPkX6xqCQvUTKKiLddarLaxpzNe+b1hjeWHAQ==}
    cpu: [x64]
    os: [darwin]

  '@img/sharp-libvips-linux-arm64@1.0.4':
    resolution: {integrity: sha512-9B+taZ8DlyyqzZQnoeIvDVR/2F4EbMepXMc/NdVbkzsJbzkUjhXv/70GQJ7tdLA4YJgNP25zukcxpX2/SueNrA==}
    cpu: [arm64]
    os: [linux]

  '@img/sharp-libvips-linux-arm@1.0.5':
    resolution: {integrity: sha512-gvcC4ACAOPRNATg/ov8/MnbxFDJqf/pDePbBnuBDcjsI8PssmjoKMAz4LtLaVi+OnSb5FK/yIOamqDwGmXW32g==}
    cpu: [arm]
    os: [linux]

  '@img/sharp-libvips-linux-s390x@1.0.4':
    resolution: {integrity: sha512-u7Wz6ntiSSgGSGcjZ55im6uvTrOxSIS8/dgoVMoiGE9I6JAfU50yH5BoDlYA1tcuGS7g/QNtetJnxA6QEsCVTA==}
    cpu: [s390x]
    os: [linux]

  '@img/sharp-libvips-linux-x64@1.0.4':
    resolution: {integrity: sha512-MmWmQ3iPFZr0Iev+BAgVMb3ZyC4KeFc3jFxnNbEPas60e1cIfevbtuyf9nDGIzOaW9PdnDciJm+wFFaTlj5xYw==}
    cpu: [x64]
    os: [linux]

  '@img/sharp-libvips-linuxmusl-arm64@1.0.4':
    resolution: {integrity: sha512-9Ti+BbTYDcsbp4wfYib8Ctm1ilkugkA/uscUn6UXK1ldpC1JjiXbLfFZtRlBhjPZ5o1NCLiDbg8fhUPKStHoTA==}
    cpu: [arm64]
    os: [linux]

  '@img/sharp-libvips-linuxmusl-x64@1.0.4':
    resolution: {integrity: sha512-viYN1KX9m+/hGkJtvYYp+CCLgnJXwiQB39damAO7WMdKWlIhmYTfHjwSbQeUK/20vY154mwezd9HflVFM1wVSw==}
    cpu: [x64]
    os: [linux]

  '@img/sharp-linux-arm64@0.33.5':
    resolution: {integrity: sha512-JMVv+AMRyGOHtO1RFBiJy/MBsgz0x4AWrT6QoEVVTyh1E39TrCUpTRI7mx9VksGX4awWASxqCYLCV4wBZHAYxA==}
    engines: {node: ^18.17.0 || ^20.3.0 || >=21.0.0}
    cpu: [arm64]
    os: [linux]

  '@img/sharp-linux-arm@0.33.5':
    resolution: {integrity: sha512-JTS1eldqZbJxjvKaAkxhZmBqPRGmxgu+qFKSInv8moZ2AmT5Yib3EQ1c6gp493HvrvV8QgdOXdyaIBrhvFhBMQ==}
    engines: {node: ^18.17.0 || ^20.3.0 || >=21.0.0}
    cpu: [arm]
    os: [linux]

  '@img/sharp-linux-s390x@0.33.5':
    resolution: {integrity: sha512-y/5PCd+mP4CA/sPDKl2961b+C9d+vPAveS33s6Z3zfASk2j5upL6fXVPZi7ztePZ5CuH+1kW8JtvxgbuXHRa4Q==}
    engines: {node: ^18.17.0 || ^20.3.0 || >=21.0.0}
    cpu: [s390x]
    os: [linux]

  '@img/sharp-linux-x64@0.33.5':
    resolution: {integrity: sha512-opC+Ok5pRNAzuvq1AG0ar+1owsu842/Ab+4qvU879ippJBHvyY5n2mxF1izXqkPYlGuP/M556uh53jRLJmzTWA==}
    engines: {node: ^18.17.0 || ^20.3.0 || >=21.0.0}
    cpu: [x64]
    os: [linux]

  '@img/sharp-linuxmusl-arm64@0.33.5':
    resolution: {integrity: sha512-XrHMZwGQGvJg2V/oRSUfSAfjfPxO+4DkiRh6p2AFjLQztWUuY/o8Mq0eMQVIY7HJ1CDQUJlxGGZRw1a5bqmd1g==}
    engines: {node: ^18.17.0 || ^20.3.0 || >=21.0.0}
    cpu: [arm64]
    os: [linux]

  '@img/sharp-linuxmusl-x64@0.33.5':
    resolution: {integrity: sha512-WT+d/cgqKkkKySYmqoZ8y3pxx7lx9vVejxW/W4DOFMYVSkErR+w7mf2u8m/y4+xHe7yY9DAXQMWQhpnMuFfScw==}
    engines: {node: ^18.17.0 || ^20.3.0 || >=21.0.0}
    cpu: [x64]
    os: [linux]

  '@img/sharp-wasm32@0.33.5':
    resolution: {integrity: sha512-ykUW4LVGaMcU9lu9thv85CbRMAwfeadCJHRsg2GmeRa/cJxsVY9Rbd57JcMxBkKHag5U/x7TSBpScF4U8ElVzg==}
    engines: {node: ^18.17.0 || ^20.3.0 || >=21.0.0}
    cpu: [wasm32]

  '@img/sharp-win32-ia32@0.33.5':
    resolution: {integrity: sha512-T36PblLaTwuVJ/zw/LaH0PdZkRz5rd3SmMHX8GSmR7vtNSP5Z6bQkExdSK7xGWyxLw4sUknBuugTelgw2faBbQ==}
    engines: {node: ^18.17.0 || ^20.3.0 || >=21.0.0}
    cpu: [ia32]
    os: [win32]

  '@img/sharp-win32-x64@0.33.5':
    resolution: {integrity: sha512-MpY/o8/8kj+EcnxwvrP4aTJSWw/aZ7JIGR4aBeZkZw5B7/Jn+tY9/VNwtcoGmdT7GfggGIU4kygOMSbYnOrAbg==}
    engines: {node: ^18.17.0 || ^20.3.0 || >=21.0.0}
    cpu: [x64]
    os: [win32]

  '@isaacs/cliui@8.0.2':
    resolution: {integrity: sha512-O8jcjabXaleOG9DQ0+ARXWZBTfnP4WNAqzuiJK7ll44AmxGKv/J2M4TPjxjY3znBCfvBXFzucm1twdyFybFqEA==}
    engines: {node: '>=12'}

  '@istanbuljs/load-nyc-config@1.1.0':
    resolution: {integrity: sha512-VjeHSlIzpv/NyD3N0YuHfXOPDIixcA1q2ZV98wsMqcYlPmv2n3Yb2lYP9XMElnaFVXg5A7YLTeLu6V84uQDjmQ==}
    engines: {node: '>=8'}

  '@istanbuljs/schema@0.1.3':
    resolution: {integrity: sha512-ZXRY4jNvVgSVQ8DL3LTcakaAtXwTVUxE81hslsyD2AtoXW/wVob10HkOJ1X/pAlcI7D+2YoZKg5do8G/w6RYgA==}
    engines: {node: '>=8'}

  '@jest/console@29.7.0':
    resolution: {integrity: sha512-5Ni4CU7XHQi32IJ398EEP4RrB8eV09sXP2ROqD4bksHrnTree52PsxvX8tpL8LvTZ3pFzXyPbNQReSN41CAhOg==}
    engines: {node: ^14.15.0 || ^16.10.0 || >=18.0.0}

  '@jest/core@29.7.0':
    resolution: {integrity: sha512-n7aeXWKMnGtDA48y8TLWJPJmLmmZ642Ceo78cYWEpiD7FzDgmNDV/GCVRorPABdXLJZ/9wzzgZAlHjXjxDHGsg==}
    engines: {node: ^14.15.0 || ^16.10.0 || >=18.0.0}
    peerDependencies:
      node-notifier: ^8.0.1 || ^9.0.0 || ^10.0.0
    peerDependenciesMeta:
      node-notifier:
        optional: true

  '@jest/environment@29.7.0':
    resolution: {integrity: sha512-aQIfHDq33ExsN4jP1NWGXhxgQ/wixs60gDiKO+XVMd8Mn0NWPWgc34ZQDTb2jKaUWQ7MuwoitXAsN2XVXNMpAw==}
    engines: {node: ^14.15.0 || ^16.10.0 || >=18.0.0}

  '@jest/expect-utils@29.7.0':
    resolution: {integrity: sha512-GlsNBWiFQFCVi9QVSx7f5AgMeLxe9YCCs5PuP2O2LdjDAA8Jh9eX7lA1Jq/xdXw3Wb3hyvlFNfZIfcRetSzYcA==}
    engines: {node: ^14.15.0 || ^16.10.0 || >=18.0.0}

  '@jest/expect@29.7.0':
    resolution: {integrity: sha512-8uMeAMycttpva3P1lBHB8VciS9V0XAr3GymPpipdyQXbBcuhkLQOSe8E/p92RyAdToS6ZD1tFkX+CkhoECE0dQ==}
    engines: {node: ^14.15.0 || ^16.10.0 || >=18.0.0}

  '@jest/fake-timers@29.7.0':
    resolution: {integrity: sha512-q4DH1Ha4TTFPdxLsqDXK1d3+ioSL7yL5oCMJZgDYm6i+6CygW5E5xVr/D1HdsGxjt1ZWSfUAs9OxSB/BNelWrQ==}
    engines: {node: ^14.15.0 || ^16.10.0 || >=18.0.0}

  '@jest/globals@29.7.0':
    resolution: {integrity: sha512-mpiz3dutLbkW2MNFubUGUEVLkTGiqW6yLVTA+JbP6fI6J5iL9Y0Nlg8k95pcF8ctKwCS7WVxteBs29hhfAotzQ==}
    engines: {node: ^14.15.0 || ^16.10.0 || >=18.0.0}

  '@jest/reporters@29.7.0':
    resolution: {integrity: sha512-DApq0KJbJOEzAFYjHADNNxAE3KbhxQB1y5Kplb5Waqw6zVbuWatSnMjE5gs8FUgEPmNsnZA3NCWl9NG0ia04Pg==}
    engines: {node: ^14.15.0 || ^16.10.0 || >=18.0.0}
    peerDependencies:
      node-notifier: ^8.0.1 || ^9.0.0 || ^10.0.0
    peerDependenciesMeta:
      node-notifier:
        optional: true

  '@jest/schemas@29.6.3':
    resolution: {integrity: sha512-mo5j5X+jIZmJQveBKeS/clAueipV7KgiX1vMgCxam1RNYiqE1w62n0/tJJnHtjW8ZHcQco5gY85jA3mi0L+nSA==}
    engines: {node: ^14.15.0 || ^16.10.0 || >=18.0.0}

  '@jest/source-map@29.6.3':
    resolution: {integrity: sha512-MHjT95QuipcPrpLM+8JMSzFx6eHp5Bm+4XeFDJlwsvVBjmKNiIAvasGK2fxz2WbGRlnvqehFbh07MMa7n3YJnw==}
    engines: {node: ^14.15.0 || ^16.10.0 || >=18.0.0}

  '@jest/test-result@29.7.0':
    resolution: {integrity: sha512-Fdx+tv6x1zlkJPcWXmMDAG2HBnaR9XPSd5aDWQVsfrZmLVT3lU1cwyxLgRmXR9yrq4NBoEm9BMsfgFzTQAbJYA==}
    engines: {node: ^14.15.0 || ^16.10.0 || >=18.0.0}

  '@jest/test-sequencer@29.7.0':
    resolution: {integrity: sha512-GQwJ5WZVrKnOJuiYiAF52UNUJXgTZx1NHjFSEB0qEMmSZKAkdMoIzw/Cj6x6NF4AvV23AUqDpFzQkN/eYCYTxw==}
    engines: {node: ^14.15.0 || ^16.10.0 || >=18.0.0}

  '@jest/transform@29.7.0':
    resolution: {integrity: sha512-ok/BTPFzFKVMwO5eOHRrvnBVHdRy9IrsrW1GpMaQ9MCnilNLXQKmAX8s1YXDFaai9xJpac2ySzV0YeRRECr2Vw==}
    engines: {node: ^14.15.0 || ^16.10.0 || >=18.0.0}

  '@jest/types@29.6.3':
    resolution: {integrity: sha512-u3UPsIilWKOM3F9CXtrG8LEJmNxwoCQC/XVj4IKYXvvpx7QIi/Kg1LI5uDmDpKlac62NUtX7eLjRh+jVZcLOzw==}
    engines: {node: ^14.15.0 || ^16.10.0 || >=18.0.0}

  '@jridgewell/gen-mapping@0.3.5':
    resolution: {integrity: sha512-IzL8ZoEDIBRWEzlCcRhOaCupYyN5gdIK+Q6fbFdPDg6HqX6jpkItn7DFIpW9LQzXG6Df9sA7+OKnq0qlz/GaQg==}
    engines: {node: '>=6.0.0'}

  '@jridgewell/resolve-uri@3.1.2':
    resolution: {integrity: sha512-bRISgCIjP20/tbWSPWMEi54QVPRZExkuD9lJL+UIxUKtwVJA8wW1Trb1jMs1RFXo1CBTNZ/5hpC9QvmKWdopKw==}
    engines: {node: '>=6.0.0'}

  '@jridgewell/set-array@1.2.1':
    resolution: {integrity: sha512-R8gLRTZeyp03ymzP/6Lil/28tGeGEzhx1q2k703KGWRAI1VdvPIXdG70VJc2pAMw3NA6JKL5hhFu1sJX0Mnn/A==}
    engines: {node: '>=6.0.0'}

  '@jridgewell/sourcemap-codec@1.5.0':
    resolution: {integrity: sha512-gv3ZRaISU3fjPAgNsriBRqGWQL6quFx04YMPW/zD8XMLsU32mhCCbfbO6KZFLjvYpCZ8zyDEgqsgf+PwPaM7GQ==}

  '@jridgewell/trace-mapping@0.3.25':
    resolution: {integrity: sha512-vNk6aEwybGtawWmy/PzwnGDOjCkLWSD2wqvjGGAgOAwCGWySYXfYoxt00IJkTF+8Lb57DwOb3Aa0o9CApepiYQ==}

  '@jridgewell/trace-mapping@0.3.9':
    resolution: {integrity: sha512-3Belt6tdc8bPgAtbcmdtNJlirVoTmEb5e2gC94PnkwEW9jI6CAHUeoG85tjWP5WquqfavoMtMwiG4P926ZKKuQ==}

  '@js-sdsl/ordered-map@4.4.2':
    resolution: {integrity: sha512-iUKgm52T8HOE/makSxjqoWhe95ZJA1/G1sYsGev2JDKUSS14KAgg1LHb+Ba+IPow0xflbnSkOsZcO08C7w1gYw==}

  '@langchain/community@0.0.53':
    resolution: {integrity: sha512-iFqZPt4MRssGYsQoKSXWJQaYTZCC7WNuilp2JCCs3wKmJK3l6mR0eV+PDrnT+TaDHUVxt/b0rwgM0sOiy0j2jA==}
    engines: {node: '>=18'}
    peerDependencies:
      '@aws-crypto/sha256-js': ^5.0.0
      '@aws-sdk/client-bedrock-agent-runtime': ^3.485.0
      '@aws-sdk/client-bedrock-runtime': ^3.422.0
      '@aws-sdk/client-dynamodb': ^3.310.0
      '@aws-sdk/client-kendra': ^3.352.0
      '@aws-sdk/client-lambda': ^3.310.0
      '@aws-sdk/client-sagemaker-runtime': ^3.310.0
      '@aws-sdk/client-sfn': ^3.310.0
      '@aws-sdk/credential-provider-node': ^3.388.0
      '@azure/search-documents': ^12.0.0
      '@clickhouse/client': ^0.2.5
      '@cloudflare/ai': '*'
      '@datastax/astra-db-ts': ^1.0.0
      '@elastic/elasticsearch': ^8.4.0
      '@getmetal/metal-sdk': '*'
      '@getzep/zep-js': ^0.9.0
      '@gomomento/sdk': ^1.51.1
      '@gomomento/sdk-core': ^1.51.1
      '@google-ai/generativelanguage': ^0.2.1
      '@gradientai/nodejs-sdk': ^1.2.0
      '@huggingface/inference': ^2.6.4
      '@mozilla/readability': '*'
      '@neondatabase/serverless': '*'
      '@opensearch-project/opensearch': '*'
      '@pinecone-database/pinecone': '*'
      '@planetscale/database': ^1.8.0
      '@premai/prem-sdk': ^0.3.25
      '@qdrant/js-client-rest': ^1.8.2
      '@raycast/api': ^1.55.2
      '@rockset/client': ^0.9.1
      '@smithy/eventstream-codec': ^2.0.5
      '@smithy/protocol-http': ^3.0.6
      '@smithy/signature-v4': ^2.0.10
      '@smithy/util-utf8': ^2.0.0
      '@supabase/postgrest-js': ^1.1.1
      '@supabase/supabase-js': ^2.10.0
      '@tensorflow-models/universal-sentence-encoder': '*'
      '@tensorflow/tfjs-converter': '*'
      '@tensorflow/tfjs-core': '*'
      '@upstash/redis': ^1.20.6
      '@upstash/vector': ^1.0.7
      '@vercel/kv': ^0.2.3
      '@vercel/postgres': ^0.5.0
      '@writerai/writer-sdk': ^0.40.2
      '@xata.io/client': ^0.28.0
      '@xenova/transformers': ^2.5.4
      '@zilliz/milvus2-sdk-node': '>=2.2.7'
      better-sqlite3: ^9.4.0
      cassandra-driver: ^4.7.2
      cborg: ^4.1.1
      chromadb: '*'
      closevector-common: 0.1.3
      closevector-node: 0.1.6
      closevector-web: 0.1.6
      cohere-ai: '*'
      convex: ^1.3.1
      couchbase: ^4.3.0
      discord.js: ^14.14.1
      dria: ^0.0.3
      duck-duck-scrape: ^2.2.5
      faiss-node: ^0.5.1
      firebase-admin: ^11.9.0 || ^12.0.0
      google-auth-library: ^8.9.0
      googleapis: ^126.0.1
      hnswlib-node: ^3.0.0
      html-to-text: ^9.0.5
      interface-datastore: ^8.2.11
      ioredis: ^5.3.2
      it-all: ^3.0.4
      jsdom: '*'
      jsonwebtoken: ^9.0.2
      llmonitor: ^0.5.9
      lodash: ^4.17.21
      lunary: ^0.6.11
      mongodb: '>=5.2.0'
      mysql2: ^3.3.3
      neo4j-driver: '*'
      node-llama-cpp: '*'
      pg: ^8.11.0
      pg-copy-streams: ^6.0.5
      pickleparser: ^0.2.1
      portkey-ai: ^0.1.11
      redis: '*'
      replicate: ^0.18.0
      typeorm: ^0.3.12
      typesense: ^1.5.3
      usearch: ^1.1.1
      vectordb: ^0.1.4
      voy-search: 0.6.2
      weaviate-ts-client: '*'
      web-auth-library: ^1.0.3
      ws: ^8.14.2
    peerDependenciesMeta:
      '@aws-crypto/sha256-js':
        optional: true
      '@aws-sdk/client-bedrock-agent-runtime':
        optional: true
      '@aws-sdk/client-bedrock-runtime':
        optional: true
      '@aws-sdk/client-dynamodb':
        optional: true
      '@aws-sdk/client-kendra':
        optional: true
      '@aws-sdk/client-lambda':
        optional: true
      '@aws-sdk/client-sagemaker-runtime':
        optional: true
      '@aws-sdk/client-sfn':
        optional: true
      '@aws-sdk/credential-provider-node':
        optional: true
      '@azure/search-documents':
        optional: true
      '@clickhouse/client':
        optional: true
      '@cloudflare/ai':
        optional: true
      '@datastax/astra-db-ts':
        optional: true
      '@elastic/elasticsearch':
        optional: true
      '@getmetal/metal-sdk':
        optional: true
      '@getzep/zep-js':
        optional: true
      '@gomomento/sdk':
        optional: true
      '@gomomento/sdk-core':
        optional: true
      '@google-ai/generativelanguage':
        optional: true
      '@gradientai/nodejs-sdk':
        optional: true
      '@huggingface/inference':
        optional: true
      '@mozilla/readability':
        optional: true
      '@neondatabase/serverless':
        optional: true
      '@opensearch-project/opensearch':
        optional: true
      '@pinecone-database/pinecone':
        optional: true
      '@planetscale/database':
        optional: true
      '@premai/prem-sdk':
        optional: true
      '@qdrant/js-client-rest':
        optional: true
      '@raycast/api':
        optional: true
      '@rockset/client':
        optional: true
      '@smithy/eventstream-codec':
        optional: true
      '@smithy/protocol-http':
        optional: true
      '@smithy/signature-v4':
        optional: true
      '@smithy/util-utf8':
        optional: true
      '@supabase/postgrest-js':
        optional: true
      '@supabase/supabase-js':
        optional: true
      '@tensorflow-models/universal-sentence-encoder':
        optional: true
      '@tensorflow/tfjs-converter':
        optional: true
      '@tensorflow/tfjs-core':
        optional: true
      '@upstash/redis':
        optional: true
      '@upstash/vector':
        optional: true
      '@vercel/kv':
        optional: true
      '@vercel/postgres':
        optional: true
      '@writerai/writer-sdk':
        optional: true
      '@xata.io/client':
        optional: true
      '@xenova/transformers':
        optional: true
      '@zilliz/milvus2-sdk-node':
        optional: true
      better-sqlite3:
        optional: true
      cassandra-driver:
        optional: true
      cborg:
        optional: true
      chromadb:
        optional: true
      closevector-common:
        optional: true
      closevector-node:
        optional: true
      closevector-web:
        optional: true
      cohere-ai:
        optional: true
      convex:
        optional: true
      couchbase:
        optional: true
      discord.js:
        optional: true
      dria:
        optional: true
      duck-duck-scrape:
        optional: true
      faiss-node:
        optional: true
      firebase-admin:
        optional: true
      google-auth-library:
        optional: true
      googleapis:
        optional: true
      hnswlib-node:
        optional: true
      html-to-text:
        optional: true
      interface-datastore:
        optional: true
      ioredis:
        optional: true
      it-all:
        optional: true
      jsdom:
        optional: true
      jsonwebtoken:
        optional: true
      llmonitor:
        optional: true
      lodash:
        optional: true
      lunary:
        optional: true
      mongodb:
        optional: true
      mysql2:
        optional: true
      neo4j-driver:
        optional: true
      node-llama-cpp:
        optional: true
      pg:
        optional: true
      pg-copy-streams:
        optional: true
      pickleparser:
        optional: true
      portkey-ai:
        optional: true
      redis:
        optional: true
      replicate:
        optional: true
      typeorm:
        optional: true
      typesense:
        optional: true
      usearch:
        optional: true
      vectordb:
        optional: true
      voy-search:
        optional: true
      weaviate-ts-client:
        optional: true
      web-auth-library:
        optional: true
      ws:
        optional: true

  '@langchain/core@0.1.61':
    resolution: {integrity: sha512-C8OkAly+ugvXsL8TACCmFv9WTTcT4gvQaG6NbrXCOzibBCywfxxcTqEMOyg3zIKpxHEmR0DHqh0OiJRHocnsCg==}
    engines: {node: '>=18'}

  '@langchain/openai@0.0.28':
    resolution: {integrity: sha512-2s1RA3/eAnz4ahdzsMPBna9hfAqpFNlWdHiPxVGZ5yrhXsbLWWoPcF+22LCk9t0HJKtazi2GCIWc0HVXH9Abig==}
    engines: {node: '>=18'}

  '@langchain/textsplitters@0.0.0':
    resolution: {integrity: sha512-3hPesWomnmVeYMppEGYbyv0v/sRUugUdlFBNn9m1ueJYHAIKbvCErkWxNUH3guyKKYgJVrkvZoQxcd9faucSaw==}
    engines: {node: '>=18'}

  '@mistralai/mistralai-gcp@1.3.5':
    resolution: {integrity: sha512-eykxLojLv0AcgGui2D+D/S98Toc18j9g0GCvjyah3E8YtQW0dMb6UyQjmB+2+qDXN3OZjp8+dOkoJ+r7DmwbOQ==}
    peerDependencies:
      react: ^18 || ^19
      react-dom: ^18 || ^19
      zod: '>= 3'

  '@modelcontextprotocol/sdk@0.5.0':
    resolution: {integrity: sha512-RXgulUX6ewvxjAG0kOpLMEdXXWkzWgaoCGaA2CwNW7cQCIphjpJhjpHSiaPdVCnisjRF/0Cm9KWHUuIoeiAblQ==}

  '@modelcontextprotocol/sdk@1.13.0':
    resolution: {integrity: sha512-P5FZsXU0kY881F6Hbk9GhsYx02/KgWK1DYf7/tyE/1lcFKhDYPQR9iYjhQXJn+Sg6hQleMo3DB7h7+p4wgp2Lw==}
    engines: {node: '>=18'}

  '@modelcontextprotocol/sdk@1.13.1':
    resolution: {integrity: sha512-8q6+9aF0yA39/qWT/uaIj6zTpC+Qu07DnN/lb9mjoquCJsAh6l3HyYqc9O3t2j7GilseOQOQimLg7W3By6jqvg==}
    engines: {node: '>=18'}

  '@modelcontextprotocol/server-everything@2025.5.12':
    resolution: {integrity: sha512-u5gJgXdZFIxP82S3LRE2CbTo301wcaPdbWNNlearX85PkcV4x/3b1sZgX+TVgNd3hIYdbFyhB1NSekY2hqSYDg==}
    hasBin: true

  '@modelcontextprotocol/server-filesystem@2025.3.28':
    resolution: {integrity: sha512-1AMqM0EZnF7n6L5njMASDR12ppyvtj89HinePbvB8UtT5JKWQ6LJJcbsTYIt/gerFNssf17gH5qXvqSM+eCQSg==}
    hasBin: true

  '@next/env@15.2.4':
    resolution: {integrity: sha512-+SFtMgoiYP3WoSswuNmxJOCwi06TdWE733D+WPjpXIe4LXGULwEaofiiAy6kbS0+XjM5xF5n3lKuBwN2SnqD9g==}

  '@next/swc-darwin-arm64@15.2.4':
    resolution: {integrity: sha512-1AnMfs655ipJEDC/FHkSr0r3lXBgpqKo4K1kiwfUf3iE68rDFXZ1TtHdMvf7D0hMItgDZ7Vuq3JgNMbt/+3bYw==}
    engines: {node: '>= 10'}
    cpu: [arm64]
    os: [darwin]

  '@next/swc-darwin-x64@15.2.4':
    resolution: {integrity: sha512-3qK2zb5EwCwxnO2HeO+TRqCubeI/NgCe+kL5dTJlPldV/uwCnUgC7VbEzgmxbfrkbjehL4H9BPztWOEtsoMwew==}
    engines: {node: '>= 10'}
    cpu: [x64]
    os: [darwin]

  '@next/swc-linux-arm64-gnu@15.2.4':
    resolution: {integrity: sha512-HFN6GKUcrTWvem8AZN7tT95zPb0GUGv9v0d0iyuTb303vbXkkbHDp/DxufB04jNVD+IN9yHy7y/6Mqq0h0YVaQ==}
    engines: {node: '>= 10'}
    cpu: [arm64]
    os: [linux]

  '@next/swc-linux-arm64-musl@15.2.4':
    resolution: {integrity: sha512-Oioa0SORWLwi35/kVB8aCk5Uq+5/ZIumMK1kJV+jSdazFm2NzPDztsefzdmzzpx5oGCJ6FkUC7vkaUseNTStNA==}
    engines: {node: '>= 10'}
    cpu: [arm64]
    os: [linux]

  '@next/swc-linux-x64-gnu@15.2.4':
    resolution: {integrity: sha512-yb5WTRaHdkgOqFOZiu6rHV1fAEK0flVpaIN2HB6kxHVSy/dIajWbThS7qON3W9/SNOH2JWkVCyulgGYekMePuw==}
    engines: {node: '>= 10'}
    cpu: [x64]
    os: [linux]

  '@next/swc-linux-x64-musl@15.2.4':
    resolution: {integrity: sha512-Dcdv/ix6srhkM25fgXiyOieFUkz+fOYkHlydWCtB0xMST6X9XYI3yPDKBZt1xuhOytONsIFJFB08xXYsxUwJLw==}
    engines: {node: '>= 10'}
    cpu: [x64]
    os: [linux]

  '@next/swc-win32-arm64-msvc@15.2.4':
    resolution: {integrity: sha512-dW0i7eukvDxtIhCYkMrZNQfNicPDExt2jPb9AZPpL7cfyUo7QSNl1DjsHjmmKp6qNAqUESyT8YFl/Aw91cNJJg==}
    engines: {node: '>= 10'}
    cpu: [arm64]
    os: [win32]

  '@next/swc-win32-x64-msvc@15.2.4':
    resolution: {integrity: sha512-SbnWkJmkS7Xl3kre8SdMF6F/XDh1DTFEhp0jRTj/uB8iPKoU2bb2NDfcu+iifv1+mxQEd1g2vvSxcZbXSKyWiQ==}
    engines: {node: '>= 10'}
    cpu: [x64]
    os: [win32]

  '@opentelemetry/api-logs@0.52.1':
    resolution: {integrity: sha512-qnSqB2DQ9TPP96dl8cDubDvrUyWc0/sK81xHTK8eSUspzDM3bsewX903qclQFvVhgStjRWdC5bLb3kQqMkfV5A==}
    engines: {node: '>=14'}

  '@opentelemetry/api@1.9.0':
    resolution: {integrity: sha512-3giAOQvZiH5F9bMlMiv8+GSPMeqg0dbaeo58/0SlA9sxSqZhnUtxzX9/2FzyhS9sWQf5S0GJE0AKBrFqjpeYcg==}
    engines: {node: '>=8.0.0'}

  '@opentelemetry/auto-instrumentations-node@0.49.1':
    resolution: {integrity: sha512-oF8g0cOEL4u1xkoAgSFAhOwMVVwDyZod6g1hVL1TtmpHTGMeEP2FfM6pPHE1soAFyddxd4B3NahZX3xczEbLdA==}
    engines: {node: '>=14'}
    peerDependencies:
      '@opentelemetry/api': ^1.4.1

  '@opentelemetry/context-async-hooks@1.25.1':
    resolution: {integrity: sha512-UW/ge9zjvAEmRWVapOP0qyCvPulWU6cQxGxDbWEFfGOj1VBBZAuOqTo3X6yWmDTD3Xe15ysCZChHncr2xFMIfQ==}
    engines: {node: '>=14'}
    peerDependencies:
      '@opentelemetry/api': '>=1.0.0 <1.10.0'

  '@opentelemetry/core@1.25.1':
    resolution: {integrity: sha512-GeT/l6rBYWVQ4XArluLVB6WWQ8flHbdb6r2FCHC3smtdOAbrJBIv35tpV/yp9bmYUJf+xmZpu9DRTIeJVhFbEQ==}
    engines: {node: '>=14'}
    peerDependencies:
      '@opentelemetry/api': '>=1.0.0 <1.10.0'

  '@opentelemetry/exporter-trace-otlp-grpc@0.52.1':
    resolution: {integrity: sha512-pVkSH20crBwMTqB3nIN4jpQKUEoB0Z94drIHpYyEqs7UBr+I0cpYyOR3bqjA/UasQUMROb3GX8ZX4/9cVRqGBQ==}
    engines: {node: '>=14'}
    peerDependencies:
      '@opentelemetry/api': ^1.0.0

  '@opentelemetry/exporter-trace-otlp-http@0.52.1':
    resolution: {integrity: sha512-05HcNizx0BxcFKKnS5rwOV+2GevLTVIRA0tRgWYyw4yCgR53Ic/xk83toYKts7kbzcI+dswInUg/4s8oyA+tqg==}
    engines: {node: '>=14'}
    peerDependencies:
      '@opentelemetry/api': ^1.0.0

  '@opentelemetry/exporter-trace-otlp-proto@0.52.1':
    resolution: {integrity: sha512-pt6uX0noTQReHXNeEslQv7x311/F1gJzMnp1HD2qgypLRPbXDeMzzeTngRTUaUbP6hqWNtPxuLr4DEoZG+TcEQ==}
    engines: {node: '>=14'}
    peerDependencies:
      '@opentelemetry/api': ^1.0.0

  '@opentelemetry/exporter-zipkin@1.25.1':
    resolution: {integrity: sha512-RmOwSvkimg7ETwJbUOPTMhJm9A9bG1U8s7Zo3ajDh4zM7eYcycQ0dM7FbLD6NXWbI2yj7UY4q8BKinKYBQksyw==}
    engines: {node: '>=14'}
    peerDependencies:
      '@opentelemetry/api': ^1.0.0

  '@opentelemetry/instrumentation-amqplib@0.41.0':
    resolution: {integrity: sha512-00Oi6N20BxJVcqETjgNzCmVKN+I5bJH/61IlHiIWd00snj1FdgiIKlpE4hYVacTB2sjIBB3nTbHskttdZEE2eg==}
    engines: {node: '>=14'}
    peerDependencies:
      '@opentelemetry/api': ^1.3.0

  '@opentelemetry/instrumentation-aws-lambda@0.43.0':
    resolution: {integrity: sha512-pSxcWlsE/pCWQRIw92sV2C+LmKXelYkjkA7C5s39iPUi4pZ2lA1nIiw+1R/y2pDEhUHcaKkNyljQr3cx9ZpVlQ==}
    engines: {node: '>=14'}
    peerDependencies:
      '@opentelemetry/api': ^1.3.0

  '@opentelemetry/instrumentation-aws-sdk@0.43.1':
    resolution: {integrity: sha512-qLT2cCniJ5W+6PFzKbksnoIQuq9pS83nmgaExfUwXVvlwi0ILc50dea0tWBHZMkdIDa/zZdcuFrJ7+fUcSnRow==}
    engines: {node: '>=14'}
    peerDependencies:
      '@opentelemetry/api': ^1.3.0

  '@opentelemetry/instrumentation-bunyan@0.40.0':
    resolution: {integrity: sha512-aZ4cXaGWwj79ZXSYrgFVsrDlE4mmf2wfvP9bViwRc0j75A6eN6GaHYHqufFGMTCqASQn5pIjjP+Bx+PWTGiofw==}
    engines: {node: '>=14'}
    peerDependencies:
      '@opentelemetry/api': ^1.3.0

  '@opentelemetry/instrumentation-cassandra-driver@0.40.0':
    resolution: {integrity: sha512-JxbM39JU7HxE9MTKKwi6y5Z3mokjZB2BjwfqYi4B3Y29YO3I42Z7eopG6qq06yWZc+nQli386UDQe0d9xKmw0A==}
    engines: {node: '>=14'}
    peerDependencies:
      '@opentelemetry/api': ^1.3.0

  '@opentelemetry/instrumentation-connect@0.38.0':
    resolution: {integrity: sha512-2/nRnx3pjYEmdPIaBwtgtSviTKHWnDZN3R+TkRUnhIVrvBKVcq+I5B2rtd6mr6Fe9cHlZ9Ojcuh7pkNh/xdWWg==}
    engines: {node: '>=14'}
    peerDependencies:
      '@opentelemetry/api': ^1.3.0

  '@opentelemetry/instrumentation-cucumber@0.8.0':
    resolution: {integrity: sha512-ieTm4RBIlZt2brPwtX5aEZYtYnkyqhAVXJI9RIohiBVMe5DxiwCwt+2Exep/nDVqGPX8zRBZUl4AEw423OxJig==}
    engines: {node: '>=14'}
    peerDependencies:
      '@opentelemetry/api': ^1.0.0

  '@opentelemetry/instrumentation-dataloader@0.11.0':
    resolution: {integrity: sha512-27urJmwkH4KDaMJtEv1uy2S7Apk4XbN4AgWMdfMJbi7DnOduJmeuA+DpJCwXB72tEWXo89z5T3hUVJIDiSNmNw==}
    engines: {node: '>=14'}
    peerDependencies:
      '@opentelemetry/api': ^1.3.0

  '@opentelemetry/instrumentation-dns@0.38.0':
    resolution: {integrity: sha512-Um07I0TQXDWa+ZbEAKDFUxFH40dLtejtExDOMLNJ1CL8VmOmA71qx93Qi/QG4tGkiI1XWqr7gF/oiMCJ4m8buQ==}
    engines: {node: '>=14'}
    peerDependencies:
      '@opentelemetry/api': ^1.3.0

  '@opentelemetry/instrumentation-express@0.41.1':
    resolution: {integrity: sha512-uRx0V3LPGzjn2bxAnV8eUsDT82vT7NTwI0ezEuPMBOTOsnPpGhWdhcdNdhH80sM4TrWrOfXm9HGEdfWE3TRIww==}
    engines: {node: '>=14'}
    peerDependencies:
      '@opentelemetry/api': ^1.3.0

  '@opentelemetry/instrumentation-fastify@0.38.0':
    resolution: {integrity: sha512-HBVLpTSYpkQZ87/Df3N0gAw7VzYZV3n28THIBrJWfuqw3Or7UqdhnjeuMIPQ04BKk3aZc0cWn2naSQObbh5vXw==}
    engines: {node: '>=14'}
    peerDependencies:
      '@opentelemetry/api': ^1.3.0

  '@opentelemetry/instrumentation-fs@0.14.0':
    resolution: {integrity: sha512-pVc8P5AgliC1DphyyBUgsxXlm2XaPH4BpYvt7rAZDMIqUpRk8gs19SioABtKqqxvFzg5jPtgJfJsdxq0Y+maLw==}
    engines: {node: '>=14'}
    peerDependencies:
      '@opentelemetry/api': ^1.3.0

  '@opentelemetry/instrumentation-generic-pool@0.38.0':
    resolution: {integrity: sha512-0/ULi6pIco1fEnDPmmAul8ZoudFL7St0hjgBbWZlZPBCSyslDll1J7DFeEbjiRSSyUd+0tu73ae0DOKVKNd7VA==}
    engines: {node: '>=14'}
    peerDependencies:
      '@opentelemetry/api': ^1.3.0

  '@opentelemetry/instrumentation-graphql@0.42.0':
    resolution: {integrity: sha512-N8SOwoKL9KQSX7z3gOaw5UaTeVQcfDO1c21csVHnmnmGUoqsXbArK2B8VuwPWcv6/BC/i3io+xTo7QGRZ/z28Q==}
    engines: {node: '>=14'}
    peerDependencies:
      '@opentelemetry/api': ^1.3.0

  '@opentelemetry/instrumentation-grpc@0.52.1':
    resolution: {integrity: sha512-EdSDiDSAO+XRXk/ZN128qQpBo1I51+Uay/LUPcPQhSRGf7fBPIEUBeOLQiItguGsug5MGOYjql2w/1wCQF3fdQ==}
    engines: {node: '>=14'}
    peerDependencies:
      '@opentelemetry/api': ^1.3.0

  '@opentelemetry/instrumentation-hapi@0.40.0':
    resolution: {integrity: sha512-8U/w7Ifumtd2bSN1OLaSwAAFhb9FyqWUki3lMMB0ds+1+HdSxYBe9aspEJEgvxAqOkrQnVniAPTEGf1pGM7SOw==}
    engines: {node: '>=14'}
    peerDependencies:
      '@opentelemetry/api': ^1.3.0

  '@opentelemetry/instrumentation-http@0.52.1':
    resolution: {integrity: sha512-dG/aevWhaP+7OLv4BQQSEKMJv8GyeOp3Wxl31NHqE8xo9/fYMfEljiZphUHIfyg4gnZ9swMyWjfOQs5GUQe54Q==}
    engines: {node: '>=14'}
    peerDependencies:
      '@opentelemetry/api': ^1.3.0

  '@opentelemetry/instrumentation-ioredis@0.42.0':
    resolution: {integrity: sha512-P11H168EKvBB9TUSasNDOGJCSkpT44XgoM6d3gRIWAa9ghLpYhl0uRkS8//MqPzcJVHr3h3RmfXIpiYLjyIZTw==}
    engines: {node: '>=14'}
    peerDependencies:
      '@opentelemetry/api': ^1.3.0

  '@opentelemetry/instrumentation-kafkajs@0.2.0':
    resolution: {integrity: sha512-uKKmhEFd0zR280tJovuiBG7cfnNZT4kvVTvqtHPxQP7nOmRbJstCYHFH13YzjVcKjkmoArmxiSulmZmF7SLIlg==}
    engines: {node: '>=14'}
    peerDependencies:
      '@opentelemetry/api': ^1.3.0

  '@opentelemetry/instrumentation-knex@0.39.0':
    resolution: {integrity: sha512-lRwTqIKQecPWDkH1KEcAUcFhCaNssbKSpxf4sxRTAROCwrCEnYkjOuqJHV+q1/CApjMTaKu0Er4LBv/6bDpoxA==}
    engines: {node: '>=14'}
    peerDependencies:
      '@opentelemetry/api': ^1.3.0

  '@opentelemetry/instrumentation-koa@0.42.0':
    resolution: {integrity: sha512-H1BEmnMhho8o8HuNRq5zEI4+SIHDIglNB7BPKohZyWG4fWNuR7yM4GTlR01Syq21vODAS7z5omblScJD/eZdKw==}
    engines: {node: '>=14'}
    peerDependencies:
      '@opentelemetry/api': ^1.3.0

  '@opentelemetry/instrumentation-lru-memoizer@0.39.0':
    resolution: {integrity: sha512-eU1Wx1RRTR/2wYXFzH9gcpB8EPmhYlNDIUHzUXjyUE0CAXEJhBLkYNlzdaVCoQDw2neDqS+Woshiia6+emWK9A==}
    engines: {node: '>=14'}
    peerDependencies:
      '@opentelemetry/api': ^1.3.0

  '@opentelemetry/instrumentation-memcached@0.38.0':
    resolution: {integrity: sha512-tPmyqQEZNyrvg6G+iItdlguQEcGzfE+bJkpQifmBXmWBnoS5oU3UxqtyYuXGL2zI9qQM5yMBHH4nRXWALzy7WA==}
    engines: {node: '>=14'}
    peerDependencies:
      '@opentelemetry/api': ^1.3.0

  '@opentelemetry/instrumentation-mongodb@0.46.0':
    resolution: {integrity: sha512-VF/MicZ5UOBiXrqBslzwxhN7TVqzu1/LN/QDpkskqM0Zm0aZ4CVRbUygL8d7lrjLn15x5kGIe8VsSphMfPJzlA==}
    engines: {node: '>=14'}
    peerDependencies:
      '@opentelemetry/api': ^1.3.0

  '@opentelemetry/instrumentation-mongoose@0.40.0':
    resolution: {integrity: sha512-niRi5ZUnkgzRhIGMOozTyoZIvJKNJyhijQI4nF4iFSb+FUx2v5fngfR+8XLmdQAO7xmsD8E5vEGdDVYVtKbZew==}
    engines: {node: '>=14'}
    peerDependencies:
      '@opentelemetry/api': ^1.3.0

  '@opentelemetry/instrumentation-mysql2@0.40.0':
    resolution: {integrity: sha512-0xfS1xcqUmY7WE1uWjlmI67Xg3QsSUlNT+AcXHeA4BDUPwZtWqF4ezIwLgpVZfHOnkAEheqGfNSWd1PIu3Wnfg==}
    engines: {node: '>=14'}
    peerDependencies:
      '@opentelemetry/api': ^1.3.0

  '@opentelemetry/instrumentation-mysql@0.40.0':
    resolution: {integrity: sha512-d7ja8yizsOCNMYIJt5PH/fKZXjb/mS48zLROO4BzZTtDfhNCl2UM/9VIomP2qkGIFVouSJrGr/T00EzY7bPtKA==}
    engines: {node: '>=14'}
    peerDependencies:
      '@opentelemetry/api': ^1.3.0

  '@opentelemetry/instrumentation-nestjs-core@0.39.0':
    resolution: {integrity: sha512-mewVhEXdikyvIZoMIUry8eb8l3HUjuQjSjVbmLVTt4NQi35tkpnHQrG9bTRBrl3403LoWZ2njMPJyg4l6HfKvA==}
    engines: {node: '>=14'}
    peerDependencies:
      '@opentelemetry/api': ^1.3.0

  '@opentelemetry/instrumentation-net@0.38.0':
    resolution: {integrity: sha512-stjow1PijcmUquSmRD/fSihm/H61DbjPlJuJhWUe7P22LFPjFhsrSeiB5vGj3vn+QGceNAs+kioUTzMGPbNxtg==}
    engines: {node: '>=14'}
    peerDependencies:
      '@opentelemetry/api': ^1.3.0

  '@opentelemetry/instrumentation-pg@0.43.0':
    resolution: {integrity: sha512-og23KLyoxdnAeFs1UWqzSonuCkePUzCX30keSYigIzJe/6WSYA8rnEI5lobcxPEzg+GcU06J7jzokuEHbjVJNw==}
    engines: {node: '>=14'}
    peerDependencies:
      '@opentelemetry/api': ^1.3.0

  '@opentelemetry/instrumentation-pino@0.41.0':
    resolution: {integrity: sha512-Kpv0fJRk/8iMzMk5Ue5BsUJfHkBJ2wQoIi/qduU1a1Wjx9GLj6J2G17PHjPK5mnZjPNzkFOXFADZMfgDioliQw==}
    engines: {node: '>=14'}
    peerDependencies:
      '@opentelemetry/api': ^1.3.0

  '@opentelemetry/instrumentation-redis-4@0.41.0':
    resolution: {integrity: sha512-H7IfGTqW2reLXqput4yzAe8YpDC0fmVNal95GHMLOrS89W+qWUKIqxolSh63hJyfmwPSFwXASzj7wpSk8Az+Dg==}
    engines: {node: '>=14'}
    peerDependencies:
      '@opentelemetry/api': ^1.3.0

  '@opentelemetry/instrumentation-redis@0.41.0':
    resolution: {integrity: sha512-RJ1pwI3btykp67ts+5qZbaFSAAzacucwBet5/5EsKYtWBpHbWwV/qbGN/kIBzXg5WEZBhXLrR/RUq0EpEUpL3A==}
    engines: {node: '>=14'}
    peerDependencies:
      '@opentelemetry/api': ^1.3.0

  '@opentelemetry/instrumentation-restify@0.40.0':
    resolution: {integrity: sha512-sm/rH/GysY/KOEvZqYBZSLYFeXlBkHCgqPDgWc07tz+bHCN6mPs9P3otGOSTe7o3KAIM8Nc6ncCO59vL+jb2cA==}
    engines: {node: '>=14'}
    peerDependencies:
      '@opentelemetry/api': ^1.3.0

  '@opentelemetry/instrumentation-router@0.39.0':
    resolution: {integrity: sha512-LaXnVmD69WPC4hNeLzKexCCS19hRLrUw3xicneAMkzJSzNJvPyk7G6I7lz7VjQh1cooObPBt9gNyd3hhTCUrag==}
    engines: {node: '>=14'}
    peerDependencies:
      '@opentelemetry/api': ^1.3.0

  '@opentelemetry/instrumentation-socket.io@0.41.0':
    resolution: {integrity: sha512-7fzDe9/FpO6NFizC/wnzXXX7bF9oRchsD//wFqy5g5hVEgXZCQ70IhxjrKdBvgjyIejR9T9zTvfQ6PfVKfkCAw==}
    engines: {node: '>=14'}
    peerDependencies:
      '@opentelemetry/api': ^1.3.0

  '@opentelemetry/instrumentation-tedious@0.12.0':
    resolution: {integrity: sha512-53xx7WQmpBPfxtVxOKRzzZxOjv9JzSdoy1aIvCtPM5/O407aYcdvj8wXxCQEiEfctFEovEHG4QgmdHz9BKidSQ==}
    engines: {node: '>=14'}
    peerDependencies:
      '@opentelemetry/api': ^1.3.0

  '@opentelemetry/instrumentation-undici@0.4.0':
    resolution: {integrity: sha512-UdMQBpz11SqtWlmDnk5SoqF5QDom4VmW8SVDt9Q2xuMWVh8lc0kVROfoo2pl7zU6H6gFR8eudb3eFXIdrFn0ew==}
    engines: {node: '>=14'}
    peerDependencies:
      '@opentelemetry/api': ^1.7.0

  '@opentelemetry/instrumentation-winston@0.39.0':
    resolution: {integrity: sha512-v/1xziLJ9CyB3YDjBSBzbB70Qd0JwWTo36EqWK5m3AR0CzsyMQQmf3ZIZM6sgx7hXMcRQ0pnEYhg6nhrUQPm9A==}
    engines: {node: '>=14'}
    peerDependencies:
      '@opentelemetry/api': ^1.3.0

  '@opentelemetry/instrumentation@0.52.1':
    resolution: {integrity: sha512-uXJbYU/5/MBHjMp1FqrILLRuiJCs3Ofk0MeRDk8g1S1gD47U8X3JnSwcMO1rtRo1x1a7zKaQHaoYu49p/4eSKw==}
    engines: {node: '>=14'}
    peerDependencies:
      '@opentelemetry/api': ^1.3.0

  '@opentelemetry/otlp-exporter-base@0.52.1':
    resolution: {integrity: sha512-z175NXOtX5ihdlshtYBe5RpGeBoTXVCKPPLiQlD6FHvpM4Ch+p2B0yWKYSrBfLH24H9zjJiBdTrtD+hLlfnXEQ==}
    engines: {node: '>=14'}
    peerDependencies:
      '@opentelemetry/api': ^1.0.0

  '@opentelemetry/otlp-grpc-exporter-base@0.52.1':
    resolution: {integrity: sha512-zo/YrSDmKMjG+vPeA9aBBrsQM9Q/f2zo6N04WMB3yNldJRsgpRBeLLwvAt/Ba7dpehDLOEFBd1i2JCoaFtpCoQ==}
    engines: {node: '>=14'}
    peerDependencies:
      '@opentelemetry/api': ^1.0.0

  '@opentelemetry/otlp-transformer@0.52.1':
    resolution: {integrity: sha512-I88uCZSZZtVa0XniRqQWKbjAUm73I8tpEy/uJYPPYw5d7BRdVk0RfTBQw8kSUl01oVWEuqxLDa802222MYyWHg==}
    engines: {node: '>=14'}
    peerDependencies:
      '@opentelemetry/api': '>=1.3.0 <1.10.0'

  '@opentelemetry/propagation-utils@0.30.10':
    resolution: {integrity: sha512-hhTW8pFp9PSyosYzzuUL9rdm7HF97w3OCyElufFHyUnYnKkCBbu8ne2LyF/KSdI/xZ81ubxWZs78hX4S7pLq5g==}
    engines: {node: '>=14'}
    peerDependencies:
      '@opentelemetry/api': ^1.0.0

  '@opentelemetry/propagator-aws-xray@1.3.1':
    resolution: {integrity: sha512-6fDMzFlt5r6VWv7MUd0eOpglXPFqykW8CnOuUxJ1VZyLy6mV1bzBlzpsqEmhx1bjvZYvH93vhGkQZqrm95mlrQ==}
    engines: {node: '>=14'}
    peerDependencies:
      '@opentelemetry/api': ^1.0.0

  '@opentelemetry/propagator-b3@1.25.1':
    resolution: {integrity: sha512-p6HFscpjrv7//kE+7L+3Vn00VEDUJB0n6ZrjkTYHrJ58QZ8B3ajSJhRbCcY6guQ3PDjTbxWklyvIN2ojVbIb1A==}
    engines: {node: '>=14'}
    peerDependencies:
      '@opentelemetry/api': '>=1.0.0 <1.10.0'

  '@opentelemetry/propagator-jaeger@1.25.1':
    resolution: {integrity: sha512-nBprRf0+jlgxks78G/xq72PipVK+4or9Ypntw0gVZYNTCSK8rg5SeaGV19tV920CMqBD/9UIOiFr23Li/Q8tiA==}
    engines: {node: '>=14'}
    peerDependencies:
      '@opentelemetry/api': '>=1.0.0 <1.10.0'

  '@opentelemetry/redis-common@0.36.2':
    resolution: {integrity: sha512-faYX1N0gpLhej/6nyp6bgRjzAKXn5GOEMYY7YhciSfCoITAktLUtQ36d24QEWNA1/WA1y6qQunCe0OhHRkVl9g==}
    engines: {node: '>=14'}

  '@opentelemetry/resource-detector-alibaba-cloud@0.29.0':
    resolution: {integrity: sha512-cYL1DfBwszTQcpzjiezzFkZp1bzevXjaVJ+VClrufHzH17S0RADcaLRQcLq4GqbWCGfvkJKUqBNz6f1SgfePgw==}
    engines: {node: '>=14'}
    peerDependencies:
      '@opentelemetry/api': ^1.0.0

  '@opentelemetry/resource-detector-aws@1.5.2':
    resolution: {integrity: sha512-LNwKy5vJM5fvCDcbXVKwg6Y1pKT4WgZUsddGMnWMEhxJcQVZm2Z9vUkyHdQU7xvJtGwCO2/TkMWHPjU1KQNDJQ==}
    engines: {node: '>=14'}
    peerDependencies:
      '@opentelemetry/api': ^1.0.0

  '@opentelemetry/resource-detector-azure@0.2.9':
    resolution: {integrity: sha512-16Z6kyrmszoa7J1uj1kbSAgZuk11K07yEDj6fa3I9XBf8Debi8y4K8ex94kpxbCfEraWagXji3bCWvaq3k4dRg==}
    engines: {node: '>=14'}
    peerDependencies:
      '@opentelemetry/api': ^1.0.0

  '@opentelemetry/resource-detector-container@0.3.11':
    resolution: {integrity: sha512-22ndMDakxX+nuhAYwqsciexV8/w26JozRUV0FN9kJiqSWtA1b5dCVtlp3J6JivG5t8kDN9UF5efatNnVbqRT9Q==}
    engines: {node: '>=14'}
    peerDependencies:
      '@opentelemetry/api': ^1.0.0

  '@opentelemetry/resource-detector-gcp@0.29.10':
    resolution: {integrity: sha512-rm2HKJ9lsdoVvrbmkr9dkOzg3Uk0FksXNxvNBgrCprM1XhMoJwThI5i0h/5sJypISUAJlEeJS6gn6nROj/NpkQ==}
    engines: {node: '>=14'}
    peerDependencies:
      '@opentelemetry/api': ^1.0.0

  '@opentelemetry/resources@1.25.1':
    resolution: {integrity: sha512-pkZT+iFYIZsVn6+GzM0kSX+u3MSLCY9md+lIJOoKl/P+gJFfxJte/60Usdp8Ce4rOs8GduUpSPNe1ddGyDT1sQ==}
    engines: {node: '>=14'}
    peerDependencies:
      '@opentelemetry/api': '>=1.0.0 <1.10.0'

  '@opentelemetry/sdk-logs@0.52.1':
    resolution: {integrity: sha512-MBYh+WcPPsN8YpRHRmK1Hsca9pVlyyKd4BxOC4SsgHACnl/bPp4Cri9hWhVm5+2tiQ9Zf4qSc1Jshw9tOLGWQA==}
    engines: {node: '>=14'}
    peerDependencies:
      '@opentelemetry/api': '>=1.4.0 <1.10.0'

  '@opentelemetry/sdk-metrics@1.25.1':
    resolution: {integrity: sha512-9Mb7q5ioFL4E4dDrc4wC/A3NTHDat44v4I3p2pLPSxRvqUbDIQyMVr9uK+EU69+HWhlET1VaSrRzwdckWqY15Q==}
    engines: {node: '>=14'}
    peerDependencies:
      '@opentelemetry/api': '>=1.3.0 <1.10.0'

  '@opentelemetry/sdk-node@0.52.1':
    resolution: {integrity: sha512-uEG+gtEr6eKd8CVWeKMhH2olcCHM9dEK68pe0qE0be32BcCRsvYURhHaD1Srngh1SQcnQzZ4TP324euxqtBOJA==}
    engines: {node: '>=14'}
    peerDependencies:
      '@opentelemetry/api': '>=1.3.0 <1.10.0'

  '@opentelemetry/sdk-trace-base@1.25.1':
    resolution: {integrity: sha512-C8k4hnEbc5FamuZQ92nTOp8X/diCY56XUTnMiv9UTuJitCzaNNHAVsdm5+HLCdI8SLQsLWIrG38tddMxLVoftw==}
    engines: {node: '>=14'}
    peerDependencies:
      '@opentelemetry/api': '>=1.0.0 <1.10.0'

  '@opentelemetry/sdk-trace-node@1.25.1':
    resolution: {integrity: sha512-nMcjFIKxnFqoez4gUmihdBrbpsEnAX/Xj16sGvZm+guceYE0NE00vLhpDVK6f3q8Q4VFI5xG8JjlXKMB/SkTTQ==}
    engines: {node: '>=14'}
    peerDependencies:
      '@opentelemetry/api': '>=1.0.0 <1.10.0'

  '@opentelemetry/semantic-conventions@1.25.1':
    resolution: {integrity: sha512-ZDjMJJQRlyk8A1KZFCc+bCbsyrn1wTwdNt56F7twdfUfnHUZUq77/WfONCj8p72NZOyP7pNTdUWSTYC3GTbuuQ==}
    engines: {node: '>=14'}

  '@opentelemetry/semantic-conventions@1.26.0':
    resolution: {integrity: sha512-U9PJlOswJPSgQVPI+XEuNLElyFWkb0hAiMg+DExD9V0St03X2lPHGMdxMY/LrVmoukuIpXJ12oyrOtEZ4uXFkw==}
    engines: {node: '>=14'}

  '@opentelemetry/semantic-conventions@1.28.0':
    resolution: {integrity: sha512-lp4qAiMTD4sNWW4DbKLBkfiMZ4jbAboJIGOQr5DvciMRI494OapieI9qiODpOt0XBr1LjIDy1xAGAnVs5supTA==}
    engines: {node: '>=14'}

  '@opentelemetry/sql-common@0.40.1':
    resolution: {integrity: sha512-nSDlnHSqzC3pXn/wZEZVLuAuJ1MYMXPBwtv2qAbCa3847SaHItdE7SzUq/Jtb0KZmh1zfAbNi3AAMjztTT4Ugg==}
    engines: {node: '>=14'}
    peerDependencies:
      '@opentelemetry/api': ^1.1.0

  '@pdf-lib/standard-fonts@1.0.0':
    resolution: {integrity: sha512-hU30BK9IUN/su0Mn9VdlVKsWBS6GyhVfqjwl1FjZN4TxP6cCw0jP2w7V3Hf5uX7M0AZJ16vey9yE0ny7Sa59ZA==}

  '@pdf-lib/upng@1.0.1':
    resolution: {integrity: sha512-dQK2FUMQtowVP00mtIksrlZhdFXQZPC+taih1q4CvPZ5vqdxR/LKBaFg0oAfzd1GlHZXXSPdQfzQnt+ViGvEIQ==}

  '@pinecone-database/pinecone@2.2.0':
    resolution: {integrity: sha512-qfVs9n5YyTmerIV1GE1u89xF1W3oFSF53STW68Oqyxey0dGq4775cCw8G5pnwoy872uqfh+tMRDME9bcWfinUw==}
    engines: {node: '>=14.0.0'}

  '@pkgjs/parseargs@0.11.0':
    resolution: {integrity: sha512-+1VkjdD0QBLPodGrJUeqarH8VAIvQODIbwh9XpP5Syisf7YoQgsJKPNFoqqLQlu+VQ/tVSshMR6loPMn8U+dPg==}
    engines: {node: '>=14'}

  '@protobufjs/aspromise@1.1.2':
    resolution: {integrity: sha512-j+gKExEuLmKwvz3OgROXtrJ2UG2x8Ch2YZUxahh+s1F2HZ+wAceUNLkvy6zKCPVRkU++ZWQrdxsUeQXmcg4uoQ==}

  '@protobufjs/base64@1.1.2':
    resolution: {integrity: sha512-AZkcAA5vnN/v4PDqKyMR5lx7hZttPDgClv83E//FMNhR2TMcLUhfRUBHCmSl0oi9zMgDDqRUJkSxO3wm85+XLg==}

  '@protobufjs/codegen@2.0.4':
    resolution: {integrity: sha512-YyFaikqM5sH0ziFZCN3xDC7zeGaB/d0IUb9CATugHWbd1FRFwWwt4ld4OYMPWu5a3Xe01mGAULCdqhMlPl29Jg==}

  '@protobufjs/eventemitter@1.1.0':
    resolution: {integrity: sha512-j9ednRT81vYJ9OfVuXG6ERSTdEL1xVsNgqpkxMsbIabzSo3goCjDIveeGv5d03om39ML71RdmrGNjG5SReBP/Q==}

  '@protobufjs/fetch@1.1.0':
    resolution: {integrity: sha512-lljVXpqXebpsijW71PZaCYeIcE5on1w5DlQy5WH6GLbFryLUrBD4932W/E2BSpfRJWseIL4v/KPgBFxDOIdKpQ==}

  '@protobufjs/float@1.0.2':
    resolution: {integrity: sha512-Ddb+kVXlXst9d+R9PfTIxh1EdNkgoRe5tOX6t01f1lYWOvJnSPDBlG241QLzcyPdoNTsblLUdujGSE4RzrTZGQ==}

  '@protobufjs/inquire@1.1.0':
    resolution: {integrity: sha512-kdSefcPdruJiFMVSbn801t4vFK7KB/5gd2fYvrxhuJYg8ILrmn9SKSX2tZdV6V+ksulWqS7aXjBcRXl3wHoD9Q==}

  '@protobufjs/path@1.1.2':
    resolution: {integrity: sha512-6JOcJ5Tm08dOHAbdR3GrvP+yUUfkjG5ePsHYczMFLq3ZmMkAD98cDgcT2iA1lJ9NVwFd4tH/iSSoe44YWkltEA==}

  '@protobufjs/pool@1.1.0':
    resolution: {integrity: sha512-0kELaGSIDBKvcgS4zkjz1PeddatrjYcmMWOlAuAPwAeccUrPHdUqo/J6LiymHHEiJT5NrF1UVwxY14f+fy4WQw==}

  '@protobufjs/utf8@1.1.0':
    resolution: {integrity: sha512-Vvn3zZrhQZkkBE8LSuW3em98c0FwgO4nxzv6OdSxPKJIEKY2bGbHn+mhGIPerzI4twdxaP8/0+06HBpwf345Lw==}

  '@rollup/rollup-android-arm-eabi@4.25.0':
    resolution: {integrity: sha512-CC/ZqFZwlAIbU1wUPisHyV/XRc5RydFrNLtgl3dGYskdwPZdt4HERtKm50a/+DtTlKeCq9IXFEWR+P6blwjqBA==}
    cpu: [arm]
    os: [android]

  '@rollup/rollup-android-arm64@4.25.0':
    resolution: {integrity: sha512-/Y76tmLGUJqVBXXCfVS8Q8FJqYGhgH4wl4qTA24E9v/IJM0XvJCGQVSW1QZ4J+VURO9h8YCa28sTFacZXwK7Rg==}
    cpu: [arm64]
    os: [android]

  '@rollup/rollup-darwin-arm64@4.25.0':
    resolution: {integrity: sha512-YVT6L3UrKTlC0FpCZd0MGA7NVdp7YNaEqkENbWQ7AOVOqd/7VzyHpgIpc1mIaxRAo1ZsJRH45fq8j4N63I/vvg==}
    cpu: [arm64]
    os: [darwin]

  '@rollup/rollup-darwin-x64@4.25.0':
    resolution: {integrity: sha512-ZRL+gexs3+ZmmWmGKEU43Bdn67kWnMeWXLFhcVv5Un8FQcx38yulHBA7XR2+KQdYIOtD0yZDWBCudmfj6lQJoA==}
    cpu: [x64]
    os: [darwin]

  '@rollup/rollup-freebsd-arm64@4.25.0':
    resolution: {integrity: sha512-xpEIXhiP27EAylEpreCozozsxWQ2TJbOLSivGfXhU4G1TBVEYtUPi2pOZBnvGXHyOdLAUUhPnJzH3ah5cqF01g==}
    cpu: [arm64]
    os: [freebsd]

  '@rollup/rollup-freebsd-x64@4.25.0':
    resolution: {integrity: sha512-sC5FsmZGlJv5dOcURrsnIK7ngc3Kirnx3as2XU9uER+zjfyqIjdcMVgzy4cOawhsssqzoAX19qmxgJ8a14Qrqw==}
    cpu: [x64]
    os: [freebsd]

  '@rollup/rollup-linux-arm-gnueabihf@4.25.0':
    resolution: {integrity: sha512-uD/dbLSs1BEPzg564TpRAQ/YvTnCds2XxyOndAO8nJhaQcqQGFgv/DAVko/ZHap3boCvxnzYMa3mTkV/B/3SWA==}
    cpu: [arm]
    os: [linux]

  '@rollup/rollup-linux-arm-musleabihf@4.25.0':
    resolution: {integrity: sha512-ZVt/XkrDlQWegDWrwyC3l0OfAF7yeJUF4fq5RMS07YM72BlSfn2fQQ6lPyBNjt+YbczMguPiJoCfaQC2dnflpQ==}
    cpu: [arm]
    os: [linux]

  '@rollup/rollup-linux-arm64-gnu@4.25.0':
    resolution: {integrity: sha512-qboZ+T0gHAW2kkSDPHxu7quaFaaBlynODXpBVnPxUgvWYaE84xgCKAPEYE+fSMd3Zv5PyFZR+L0tCdYCMAtG0A==}
    cpu: [arm64]
    os: [linux]

  '@rollup/rollup-linux-arm64-musl@4.25.0':
    resolution: {integrity: sha512-ndWTSEmAaKr88dBuogGH2NZaxe7u2rDoArsejNslugHZ+r44NfWiwjzizVS1nUOHo+n1Z6qV3X60rqE/HlISgw==}
    cpu: [arm64]
    os: [linux]

  '@rollup/rollup-linux-powerpc64le-gnu@4.25.0':
    resolution: {integrity: sha512-BVSQvVa2v5hKwJSy6X7W1fjDex6yZnNKy3Kx1JGimccHft6HV0THTwNtC2zawtNXKUu+S5CjXslilYdKBAadzA==}
    cpu: [ppc64]
    os: [linux]

  '@rollup/rollup-linux-riscv64-gnu@4.25.0':
    resolution: {integrity: sha512-G4hTREQrIdeV0PE2JruzI+vXdRnaK1pg64hemHq2v5fhv8C7WjVaeXc9P5i4Q5UC06d/L+zA0mszYIKl+wY8oA==}
    cpu: [riscv64]
    os: [linux]

  '@rollup/rollup-linux-s390x-gnu@4.25.0':
    resolution: {integrity: sha512-9T/w0kQ+upxdkFL9zPVB6zy9vWW1deA3g8IauJxojN4bnz5FwSsUAD034KpXIVX5j5p/rn6XqumBMxfRkcHapQ==}
    cpu: [s390x]
    os: [linux]

  '@rollup/rollup-linux-x64-gnu@4.25.0':
    resolution: {integrity: sha512-ThcnU0EcMDn+J4B9LD++OgBYxZusuA7iemIIiz5yzEcFg04VZFzdFjuwPdlURmYPZw+fgVrFzj4CA64jSTG4Ig==}
    cpu: [x64]
    os: [linux]

  '@rollup/rollup-linux-x64-musl@4.25.0':
    resolution: {integrity: sha512-zx71aY2oQxGxAT1JShfhNG79PnjYhMC6voAjzpu/xmMjDnKNf6Nl/xv7YaB/9SIa9jDYf8RBPWEnjcdlhlv1rQ==}
    cpu: [x64]
    os: [linux]

  '@rollup/rollup-win32-arm64-msvc@4.25.0':
    resolution: {integrity: sha512-JT8tcjNocMs4CylWY/CxVLnv8e1lE7ff1fi6kbGocWwxDq9pj30IJ28Peb+Y8yiPNSF28oad42ApJB8oUkwGww==}
    cpu: [arm64]
    os: [win32]

  '@rollup/rollup-win32-ia32-msvc@4.25.0':
    resolution: {integrity: sha512-dRLjLsO3dNOfSN6tjyVlG+Msm4IiZnGkuZ7G5NmpzwF9oOc582FZG05+UdfTbz5Jd4buK/wMb6UeHFhG18+OEg==}
    cpu: [ia32]
    os: [win32]

  '@rollup/rollup-win32-x64-msvc@4.25.0':
    resolution: {integrity: sha512-/RqrIFtLB926frMhZD0a5oDa4eFIbyNEwLLloMTEjmqfwZWXywwVVOVmwTsuyhC9HKkVEZcOOi+KV4U9wmOdlg==}
    cpu: [x64]
    os: [win32]

  '@shikijs/engine-oniguruma@1.24.2':
    resolution: {integrity: sha512-ZN6k//aDNWRJs1uKB12pturKHh7GejKugowOFGAuG7TxDRLod1Bd5JhpOikOiFqPmKjKEPtEA6mRCf7q3ulDyQ==}

  '@shikijs/types@1.24.2':
    resolution: {integrity: sha512-bdeWZiDtajGLG9BudI0AHet0b6e7FbR0EsE4jpGaI0YwHm/XJunI9+3uZnzFtX65gsyJ6ngCIWUfA4NWRPnBkQ==}

  '@shikijs/vscode-textmate@9.3.1':
    resolution: {integrity: sha512-79QfK1393x9Ho60QFyLti+QfdJzRQCVLFb97kOIV7Eo9vQU/roINgk7m24uv0a7AUvN//RDH36FLjjK48v0s9g==}

  '@sinclair/typebox@0.27.8':
    resolution: {integrity: sha512-+Fj43pSMwJs4KRrH/938Uf+uAELIgVBmQzg/q1YG10djyfA3TnrU8N8XzqCh/okZdszqBQTZf96idMfE5lnwTA==}

  '@sinclair/typebox@0.29.6':
    resolution: {integrity: sha512-aX5IFYWlMa7tQ8xZr3b2gtVReCvg7f3LEhjir/JAjX2bJCMVJA5tIPv30wTD4KDfcwMd7DDYY3hFDeGmOgtrZQ==}

  '@sinonjs/commons@3.0.1':
    resolution: {integrity: sha512-K3mCHKQ9sVh8o1C9cxkwxaOmXoAMlDxC1mYyHrjqOWEcBjYr76t96zL2zlj5dUGZ3HSw240X1qgH3Mjf1yJWpQ==}

  '@sinonjs/fake-timers@10.3.0':
    resolution: {integrity: sha512-V4BG07kuYSUkTCSBHG8G8TNhM+F19jXFWnQtzj+we8DrkpSBCee9Z3Ms8yiGer/dlmhe35/Xdgyo3/0rQKg7YA==}

  '@sinonjs/fake-timers@13.0.5':
    resolution: {integrity: sha512-36/hTbH2uaWuGVERyC6da9YwGWnzUZXuPro/F2LfsdOsLnCojz/iSH8MxUt/FD2S5XBSVPhmArFUXcpCQ2Hkiw==}

  '@sinonjs/samsam@8.0.2':
    resolution: {integrity: sha512-v46t/fwnhejRSFTGqbpn9u+LQ9xJDse10gNnPgAcxgdoCDMXj/G2asWAC/8Qs+BAZDicX+MNZouXT1A7c83kVw==}

  '@swc/counter@0.1.3':
    resolution: {integrity: sha512-e2BR4lsJkkRlKZ/qCHPw9ZaSxc0MVUd7gtbtaB7aMvHeJVYe8sOB8DBZkP2DtISHGSku9sCK6T6cnY0CtXrOCQ==}

  '@swc/helpers@0.5.15':
    resolution: {integrity: sha512-JQ5TuMi45Owi4/BIMAJBoSQoOJu12oOk/gADqlcUL9JEdHB8vyjUSsxqeNXnmXHjYKMi2WcYtezGEEhqUI/E2g==}

  '@tootallnate/once@2.0.0':
    resolution: {integrity: sha512-XCuKFP5PS55gnMVu3dty8KPatLqUoy/ZYzDzAGCQ8JNFCkLXzmI7vNHCR+XpbZaMWQK/vQubr7PkYq8g470J/A==}
    engines: {node: '>= 10'}

  '@tsconfig/node10@1.0.11':
    resolution: {integrity: sha512-DcRjDCujK/kCk/cUe8Xz8ZSpm8mS3mNNpta+jGCA6USEDfktlNvm1+IuZ9eTcDbNk41BHwpHHeW+N1lKCz4zOw==}

  '@tsconfig/node12@1.0.11':
    resolution: {integrity: sha512-cqefuRsh12pWyGsIoBKJA9luFu3mRxCA+ORZvA4ktLSzIuCUtWVxGIuXigEwO5/ywWFMZ2QEGKWvkZG1zDMTag==}

  '@tsconfig/node14@1.0.3':
    resolution: {integrity: sha512-ysT8mhdixWK6Hw3i1V2AeRqZ5WfXg1G43mqoYlM2nc6388Fq5jcXyr5mRsqViLx/GJYdoL0bfXD8nmF+Zn/Iow==}

  '@tsconfig/node16@1.0.4':
    resolution: {integrity: sha512-vxhUy4J8lyeyinH7Azl1pdd43GJhZH/tP2weN8TntQblOY+A0XbT8DJk1/oCPuOOyg/Ja757rG0CgHcWC8OfMA==}

  '@types/aws-lambda@8.10.122':
    resolution: {integrity: sha512-vBkIh9AY22kVOCEKo5CJlyCgmSWvasC+SWUxL/x/vOwRobMpI/HG1xp/Ae3AqmSiZeLUbOhW0FCD3ZjqqUxmXw==}

  '@types/babel__core@7.20.5':
    resolution: {integrity: sha512-qoQprZvz5wQFJwMDqeseRXWv3rqMvhgpbXFfVyWhbx9X47POIA6i/+dXefEmZKoAgOaTdaIgNSMqMIU61yRyzA==}

  '@types/babel__generator@7.6.8':
    resolution: {integrity: sha512-ASsj+tpEDsEiFr1arWrlN6V3mdfjRMZt6LtK/Vp/kreFLnr5QH5+DhvD5nINYZXzwJvXeGq+05iUXcAzVrqWtw==}

  '@types/babel__template@7.4.4':
    resolution: {integrity: sha512-h/NUaSyG5EyxBIp8YRxo4RMe2/qQgvyowRwVMzhYhBCONbW8PUsg4lkFMrhgZhUe5z3L3MiLDuvyJ/CaPa2A8A==}

  '@types/babel__traverse@7.20.6':
    resolution: {integrity: sha512-r1bzfrm0tomOI8g1SzvCaQHo6Lcv6zu0EA+W2kHrt8dyrHQxGzBBL4kdkzIS+jBMV+EYcMAEAqXqYaLJq5rOZg==}

  '@types/body-parser@1.19.5':
    resolution: {integrity: sha512-fB3Zu92ucau0iQ0JMCFQE7b/dv8Ot07NI3KaZIkIUNXq82k4eBAqUaneXfleGY9JWskeS9y+u0nXMyspcuQrCg==}

  '@types/bunyan@1.8.9':
    resolution: {integrity: sha512-ZqS9JGpBxVOvsawzmVt30sP++gSQMTejCkIAQ3VdadOcRE8izTyW66hufvwLeH+YEGP6Js2AW7Gz+RMyvrEbmw==}

  '@types/caseless@0.12.5':
    resolution: {integrity: sha512-hWtVTC2q7hc7xZ/RLbxapMvDMgUnDvKvMOpKal4DrMyfGBUfB1oKaZlIRr6mJL+If3bAP6sV/QneGzF6tJjZDg==}

  '@types/connect@3.4.36':
    resolution: {integrity: sha512-P63Zd/JUGq+PdrM1lv0Wv5SBYeA2+CORvbrXbngriYY0jzLUWfQMQQxOhjONEz/wlHOAxOdY7CY65rgQdTjq2w==}

  '@types/connect@3.4.38':
    resolution: {integrity: sha512-K6uROf1LD88uDQqJCktA4yzL1YYAK6NgfsI0v/mTgyPKWsX1CnJ0XPSDhViejru1GcRkLWb8RlzFYJRqGUbaug==}

  '@types/cors@2.8.17':
    resolution: {integrity: sha512-8CGDvrBj1zgo2qE+oS3pOCyYNqCPryMWY2bGfwA0dcfopWGgxs+78df0Rs3rc9THP4JkOhLsAa+15VdpAqkcUA==}

  '@types/data-urls@3.0.4':
    resolution: {integrity: sha512-XRY2WVaOFSTKpNMaplqY1unPgAGk/DosOJ+eFrB6LJcFFbRH3nVbwJuGqLmDwdTWWx+V7U614/kmrj1JmCDl2A==}

  '@types/dotenv@8.2.3':
    resolution: {integrity: sha512-g2FXjlDX/cYuc5CiQvyU/6kkbP1JtmGzh0obW50zD7OKeILVL0NSpPWLXVfqoAGQjom2/SLLx9zHq0KXvD6mbw==}
    deprecated: This is a stub types definition. dotenv provides its own type definitions, so you do not need this installed.

<<<<<<< HEAD
  '@types/estree@1.0.6':
    resolution: {integrity: sha512-AYnb1nQyY49te+VRAVgmzfcgjYS91mY5P0TKUDCLEM+gNnA+3T6rWITXRLYCpahpqSQbN5cE+gHpnPyXjHWxcw==}
=======
  '@types/estree@1.0.7':
    resolution: {integrity: sha512-w28IoSUCJpidD/TGviZwwMJckNESJZXFu7NBZ5YJ4mEUnNraUn9Pm8HSZm/jDF1pDWYKspWE7oVphigUPRakIQ==}
>>>>>>> 3c89c929

  '@types/express-serve-static-core@4.17.43':
    resolution: {integrity: sha512-oaYtiBirUOPQGSWNGPWnzyAFJ0BP3cwvN4oWZQY+zUBwpVIGsKUkpBpSztp74drYcjavs7SKFZ4DX1V2QeN8rg==}

  '@types/express@4.17.21':
    resolution: {integrity: sha512-ejlPM315qwLpaQlQDTjPdsUFSc6ZsP4AN6AlWnogPjQ7CVi7PYF3YVz+CY3jE2pwYf7E/7HlDAN0rV2GxTG0HQ==}

  '@types/graceful-fs@4.1.9':
    resolution: {integrity: sha512-olP3sd1qOEe5dXTSaFvQG+02VdRXcdytWLAZsAq1PecU8uqQAhkrnbli7DagjtXKW/Bl7YJbUsa8MPcuc8LHEQ==}

  '@types/handlebars@4.1.0':
    resolution: {integrity: sha512-gq9YweFKNNB1uFK71eRqsd4niVkXrxHugqWFQkeLRJvGjnxsLr16bYtcsG4tOFwmYi0Bax+wCkbf1reUfdl4kA==}
    deprecated: This is a stub types definition. handlebars provides its own type definitions, so you do not need this installed.

  '@types/hast@3.0.4':
    resolution: {integrity: sha512-WPs+bbQw5aCj+x6laNGWLH3wviHtoCv/P3+otBhbOhJgG8qtpdAMlTCxLtsTWA7LH1Oh/bFCHsBn0TPS5m30EQ==}

  '@types/http-errors@2.0.4':
    resolution: {integrity: sha512-D0CFMMtydbJAegzOyHjtiKPLlvnm3iTZyZRSZoLq2mRhDdmLfIWOCYPfQJ4cu2erKghU++QvjcUjp/5h7hESpA==}

  '@types/istanbul-lib-coverage@2.0.6':
    resolution: {integrity: sha512-2QF/t/auWm0lsy8XtKVPG19v3sSOQlJe/YHZgfjb/KBBHOGSV+J2q/S671rcq9uTBrLAXmZpqJiaQbMT+zNU1w==}

  '@types/istanbul-lib-report@3.0.3':
    resolution: {integrity: sha512-NQn7AHQnk/RSLOxrBbGyJM/aVQ+pjj5HCgasFxc0K/KhoATfQ/47AyUl15I2yBUpihjmas+a+VJBOqecrFH+uA==}

  '@types/istanbul-reports@3.0.4':
    resolution: {integrity: sha512-pk2B1NWalF9toCRu6gjBzR69syFjP4Od8WRAX+0mmf9lAjCRicLOWc+ZrxZHx/0XRjotgkF9t6iaMJ+aXcOdZQ==}

  '@types/jest@29.5.13':
    resolution: {integrity: sha512-wd+MVEZCHt23V0/L642O5APvspWply/rGY5BcW4SUETo2UzPU3Z26qr8jC2qxpimI2jjx9h7+2cj2FwIr01bXg==}

  '@types/json-schema@7.0.15':
    resolution: {integrity: sha512-5+fP8P8MFNC+AyZCDxrB2pkZFPGzqQWUzpSeuuVLvm8VMcorNYavBqoFcxK8bQz4Qsbn4oUEEem4wDLfcysGHA==}

  '@types/jsonwebtoken@9.0.6':
    resolution: {integrity: sha512-/5hndP5dCjloafCXns6SZyESp3Ldq7YjH3zwzwczYnjxIT0Fqzk5ROSYVGfFyczIue7IUEj8hkvLbPoLQ18vQw==}

  '@types/long@4.0.2':
    resolution: {integrity: sha512-MqTGEo5bj5t157U6fA/BiDynNkn0YknVdh48CMPkTSpFTVmvao5UQmm7uEF6xBEo7qIMAlY/JSleYaE6VOdpaA==}

  '@types/memcached@2.2.10':
    resolution: {integrity: sha512-AM9smvZN55Gzs2wRrqeMHVP7KE8KWgCJO/XL5yCly2xF6EKa4YlbpK+cLSAH4NG/Ah64HrlegmGqW8kYws7Vxg==}

  '@types/mime@1.3.5':
    resolution: {integrity: sha512-/pyBZWSLD2n0dcHE3hq8s8ZvcETHtEuF+3E7XVt0Ig2nvsVQXdghHVcEkIWjy9A0wKfTn97a/PSDYohKIlnP/w==}

  '@types/mime@3.0.4':
    resolution: {integrity: sha512-iJt33IQnVRkqeqC7PzBHPTC6fDlRNRW8vjrgqtScAhrmMwe8c4Eo7+fUGTa+XdWrpEgpyKWMYmi2dIwMAYRzPw==}

  '@types/mysql@2.15.22':
    resolution: {integrity: sha512-wK1pzsJVVAjYCSZWQoWHziQZbNggXFDUEIGf54g4ZM/ERuP86uGdWeKZWMYlqTPMZfHJJvLPyogXGvCOg87yLQ==}

  '@types/node-fetch@2.6.11':
    resolution: {integrity: sha512-24xFj9R5+rfQJLRyM56qh+wnVSYhyXC2tkoBndtY0U+vubqNsYXGjufB2nn8Q6gt0LrARwL6UBtMCSVCwl4B1g==}

  '@types/node@18.19.112':
    resolution: {integrity: sha512-i+Vukt9POdS/MBI7YrrkkI5fMfwFtOjphSmt4WXYLfwqsfr6z/HdCx7LqT9M7JktGob8WNgj8nFB4TbGNE4Cog==}

  '@types/node@20.17.17':
    resolution: {integrity: sha512-/WndGO4kIfMicEQLTi/mDANUu/iVUhT7KboZPdEqqHQ4aTS+3qT3U5gIqWDFV+XouorjfgGqvKILJeHhuQgFYg==}

  '@types/node@22.15.17':
    resolution: {integrity: sha512-wIX2aSZL5FE+MR0JlvF87BNVrtFWf6AE6rxSE9X7OwnVvoyCQjpzSRJ+M87se/4QCkCiebQAqrJ0y6fwIyi7nw==}

  '@types/node@22.15.32':
    resolution: {integrity: sha512-3jigKqgSjsH6gYZv2nEsqdXfZqIFGAV36XYYjf9KGZ3PSG+IhLecqPnI310RvjutyMwifE2hhhNEklOUrvx/wA==}

  '@types/pdf-parse@1.1.5':
    resolution: {integrity: sha512-kBfrSXsloMnUJOKi25s3+hRmkycHfLK6A09eRGqF/N8BkQoPUmaCr+q8Cli5FnfohEz/rsv82zAiPz/LXtOGhA==}

  '@types/pg-pool@2.0.4':
    resolution: {integrity: sha512-qZAvkv1K3QbmHHFYSNRYPkRjOWRLBYrL4B9c+wG0GSVGBw0NtJwPcgx/DSddeDJvRGMHCEQ4VMEVfuJ/0gZ3XQ==}

  '@types/pg@8.6.1':
    resolution: {integrity: sha512-1Kc4oAGzAl7uqUStZCDvaLFqZrW9qWSjXOmBfdgyBP5La7Us6Mg4GBvRlSoaZMhQF/zSj1C8CtKMBkoiT8eL8w==}

  '@types/qs@6.9.14':
    resolution: {integrity: sha512-5khscbd3SwWMhFqylJBLQ0zIu7c1K6Vz0uBIt915BI3zV0q1nfjRQD3RqSBcPaO6PHEF4ov/t9y89fSiyThlPA==}

  '@types/range-parser@1.2.7':
    resolution: {integrity: sha512-hKormJbkJqzQGhziax5PItDUTMAM9uE2XXQmM37dyd4hVM+5aVl7oVxMVUiVQn2oCQFN/LKCZdvSM0pFRqbSmQ==}

  '@types/react-dom@19.1.6':
    resolution: {integrity: sha512-4hOiT/dwO8Ko0gV1m/TJZYk3y0KBnY9vzDh7W+DH17b2HFSOGgdj33dhihPeuy3l0q23+4e+hoXHV6hCC4dCXw==}
    peerDependencies:
      '@types/react': ^19.0.0

  '@types/react@19.0.8':
    resolution: {integrity: sha512-9P/o1IGdfmQxrujGbIMDyYaaCykhLKc0NGCtYcECNUr9UAaDe4gwvV9bR6tvd5Br1SG0j+PBpbKr2UYY8CwqSw==}

  '@types/request@2.48.12':
    resolution: {integrity: sha512-G3sY+NpsA9jnwm0ixhAFQSJ3Q9JkpLZpJbI3GMv0mIAT0y3mRabYeINzal5WOChIiaTEGQYlHOKgkaM9EisWHw==}

  '@types/retry@0.12.0':
    resolution: {integrity: sha512-wWKOClTTiizcZhXnPY4wikVAwmdYHp8q6DmC+EJUzAMsycb7HB32Kh9RN4+0gExjmPmZSAQjgURXIGATPegAvA==}

  '@types/send@0.17.4':
    resolution: {integrity: sha512-x2EM6TJOybec7c52BX0ZspPodMsQUd5L6PRwOunVyVUhXiBSKf3AezDL8Dgvgt5o0UfKNfuA0eMLr2wLT4AiBA==}

  '@types/serve-static@1.15.5':
    resolution: {integrity: sha512-PDRk21MnK70hja/YF8AHfC7yIsiQHn1rcXx7ijCFBX/k+XQJhQT/gw3xekXKJvx+5SXaMMS8oqQy09Mzvz2TuQ==}

  '@types/shimmer@1.0.5':
    resolution: {integrity: sha512-9Hp0ObzwwO57DpLFF0InUjUm/II8GmKAvzbefxQTihCb7KI6yc9yzf0nLc4mVdby5N4DRCgQM2wCup9KTieeww==}

  '@types/sinon@17.0.4':
    resolution: {integrity: sha512-RHnIrhfPO3+tJT0s7cFaXGZvsL4bbR3/k7z3P312qMS4JaS2Tk+KiwiLx1S0rQ56ERj00u1/BtdyVd0FY+Pdew==}

  '@types/sinonjs__fake-timers@8.1.5':
    resolution: {integrity: sha512-mQkU2jY8jJEF7YHjHvsQO8+3ughTL1mcnn96igfhONmR+fUPSKIkefQYpSe8bsly2Ep7oQbn/6VG5/9/0qcArQ==}

  '@types/stack-utils@2.0.3':
    resolution: {integrity: sha512-9aEbYZ3TbYMznPdcdr3SmIrLXwC/AKZXQeCf9Pgao5CKb8CyHuEX5jzWPTkvregvhRJHcpRO6BFoGW9ycaOkYw==}

  '@types/tedious@4.0.14':
    resolution: {integrity: sha512-KHPsfX/FoVbUGbyYvk1q9MMQHLPeRZhRJZdO45Q4YjvFkv4hMNghCWTvy7rdKessBsmtz4euWCWAB6/tVpI1Iw==}

  '@types/tough-cookie@4.0.5':
    resolution: {integrity: sha512-/Ad8+nIOV7Rl++6f1BdKxFSMgmoqEoYbHRpPcx3JEfv8VRsQe9Z4mCXeJBzxs7mbHY/XOZZuXlRNfhpVPbs6ZA==}

  '@types/triple-beam@1.3.5':
    resolution: {integrity: sha512-6WaYesThRMCl19iryMYP7/x2OVgCtbIVflDGFpWnb9irXI3UjYE4AzmYuiUKY1AJstGijoY+MgUszMgRxIYTYw==}

  '@types/unist@3.0.3':
    resolution: {integrity: sha512-ko/gIFJRv177XgZsZcBwnqJN5x/Gien8qNOn0D5bQU/zAzVf9Zt3BlcUiLqhV9y4ARk0GbT3tnUiPNgnTXzc/Q==}

  '@types/uri-templates@0.1.34':
    resolution: {integrity: sha512-13v4r/Op3iEO1y6FvEHQjrUNnrNyO67SigdFC9n80sVfsrM2AWJRNYbE1pBs4/p87I7z1J979JGeLAo3rM1L/Q==}

  '@types/uuid@10.0.0':
    resolution: {integrity: sha512-7gqG38EyHgyP1S+7+xomFtL+ZNHcKv6DwNaCZmJmo1vgMugyF3TCnXVg4t1uk89mLNwnLtnY3TpOpCOyp1/xHQ==}

  '@types/uuid@9.0.8':
    resolution: {integrity: sha512-jg+97EGIcY9AGHJJRaaPVgetKDsrTgbRjQ5Msgjh/DQKEFl0DtyRr/VCOyD1T2R1MNeWPK/u7JoGhlDZnKBAfA==}

  '@types/wav@1.0.4':
    resolution: {integrity: sha512-s8C6tD2lPnkNkX2rWl0FMSpOXrKb3zB9eRO36p2bViSVw9lVJLSJRK7sOe7lOQ13YpM22/K91o/stMempoWPFw==}

  '@types/webidl-conversions@7.0.3':
    resolution: {integrity: sha512-CiJJvcRtIgzadHCYXw7dqEnMNRjhGZlYK05Mj9OyktqV8uVT8fD2BFOB7S1uwBE3Kj2Z+4UyPmFw/Ixgw/LAlA==}

  '@types/whatwg-mimetype@3.0.2':
    resolution: {integrity: sha512-c2AKvDT8ToxLIOUlN51gTiHXflsfIFisS4pO7pDPoKouJCESkhZnEy623gwP9laCy5lnLDAw1vAzu2vM2YLOrA==}

  '@types/whatwg-url@11.0.5':
    resolution: {integrity: sha512-coYR071JRaHa+xoEvvYqvnIHaVqaYrLPbsufM9BF63HkwI5Lgmy2QR8Q5K/lYDYo5AK82wOvSOS0UsLTpTG7uQ==}

  '@types/yargs-parser@21.0.3':
    resolution: {integrity: sha512-I4q9QU9MQv4oEOz4tAHJtNz1cwuLxn2F3xcc2iV5WdqLPpUnj30aUuxt1mAxYTG+oe8CZMV/+6rU4S4gRDzqtQ==}

  '@types/yargs@17.0.33':
    resolution: {integrity: sha512-WpxBCKWPLr4xSsHgz511rFJAM+wS28w2zEO1QDNY5zM/S8ok70NNfztH0xwhqKyaK0OHCbN98LDAZuy1ctxDkA==}

  abort-controller@3.0.0:
    resolution: {integrity: sha512-h8lQ8tacZYnR3vNQTgibj+tODHI5/+l06Au2Pcriv/Gmet0eaj4TwWH41sO9wnHDiQsEj19q0drzdWdeAHtweg==}
    engines: {node: '>=6.5'}

  accepts@1.3.8:
    resolution: {integrity: sha512-PYAthTa2m2VKxuvSD3DPC/Gy+U+sOA1LAuT8mkmRuvw+NACSaeXEQ+NHcVF7rONl6qcaxV3Uuemwawk+7+SJLw==}
    engines: {node: '>= 0.6'}

  accepts@2.0.0:
    resolution: {integrity: sha512-5cvg6CtKwfgdmVqY1WIiXKc3Q1bkRqGLi+2W/6ao+6Y7gu/RCwRuAhGEzh5B4KlszSuTLgZYuqFqo5bImjNKng==}
    engines: {node: '>= 0.6'}

  acorn-import-attributes@1.9.5:
    resolution: {integrity: sha512-n02Vykv5uA3eHGM/Z2dQrcD56kL8TyDb2p1+0P83PClMnC/nc+anbQRhIOWnSq4Ke/KvDPrY3C9hDtC/A3eHnQ==}
    peerDependencies:
      acorn: ^8

  acorn-walk@8.3.4:
    resolution: {integrity: sha512-ueEepnujpqee2o5aIYnvHU6C0A42MNdsIDeqy5BydrkuC5R1ZuUFnm27EeFJGoEHJQgn3uleRvmTXaJgfXbt4g==}
    engines: {node: '>=0.4.0'}

  acorn@8.11.3:
    resolution: {integrity: sha512-Y9rRfJG5jcKOE0CLisYbojUjIrIEE7AGMzA/Sm4BslANhbS+cDMpgBdcPT91oJ7OuJ9hYJBx59RjbhxVnrF8Xg==}
    engines: {node: '>=0.4.0'}
    hasBin: true

  acorn@8.14.0:
    resolution: {integrity: sha512-cl669nCJTZBsL97OF4kUQm5g5hC2uihk0NxY3WENAC0TYdILVkAyHymAntgxGkl7K+t0cXIrH5siy5S4XkFycA==}
    engines: {node: '>=0.4.0'}
    hasBin: true

  agent-base@6.0.2:
    resolution: {integrity: sha512-RZNwNclF7+MS/8bDg70amg32dyeZGZxiDuQmZxKLAlQjr3jGyLx+4Kkk58UO7D2QdgFIQCovuSuZESne6RG6XQ==}
    engines: {node: '>= 6.0.0'}

  agent-base@7.1.0:
    resolution: {integrity: sha512-o/zjMZRhJxny7OyEF+Op8X+efiELC7k7yOjMzgfzVqOzXqkBkWI79YoTdOtsuWd5BWhAGAuOY/Xa6xpiaWXiNg==}
    engines: {node: '>= 14'}

  agent-base@7.1.3:
    resolution: {integrity: sha512-jRR5wdylq8CkOe6hei19GGZnxM6rBGwFl3Bg0YItGDimvjGtAvdZk4Pu6Cl4u4Igsws4a1fd1Vq3ezrhn4KmFw==}
    engines: {node: '>= 14'}

  agentkeepalive@4.5.0:
    resolution: {integrity: sha512-5GG/5IbQQpC9FpkRGsSvZI5QYeSCzlJHdpBQntCsuTOxhKD8lqKhrleg2Yi7yvMIf82Ycmmqln9U8V9qwEiJew==}
    engines: {node: '>= 8.0.0'}

  ajv-formats@3.0.1:
    resolution: {integrity: sha512-8iUql50EUR+uUcdRQ3HDqa6EVyo3docL8g5WJ3FNcWmu62IbkGUue/pEyLBW8VGKKucTPgqeks4fIU1DA4yowQ==}
    peerDependencies:
      ajv: ^8.0.0
    peerDependenciesMeta:
      ajv:
        optional: true

  ajv@6.12.6:
    resolution: {integrity: sha512-j3fVLgvTo527anyYyJOGTYJbG+vnnQYvE0m5mmkc1TK+nxAppkCLMIL0aZ4dblVCNoGShhm+kzE4ZUykBoMg4g==}

  ajv@8.17.1:
    resolution: {integrity: sha512-B/gBuNg5SiMTrPkC+A2+cW0RszwxYmn6VYxB/inlBStS5nx6xHIt/ehKRhIMhqusl7a8LjQoZnjCs5vhwxOQ1g==}

  ansi-escapes@4.3.2:
    resolution: {integrity: sha512-gKXj5ALrKWQLsYG9jlTRmR/xKluxHV+Z9QEwNIgCfM1/uwPMCuzVVnh5mwTd+OuBZcwSIMbqssNWRm1lE51QaQ==}
    engines: {node: '>=8'}

  ansi-regex@5.0.1:
    resolution: {integrity: sha512-quJQXlTSUGL2LH9SUXo8VwsY4soanhgo6LNSm84E1LBcE8s3O0wpdiRzyR9z/ZZJMlMWv37qOOb9pdJlMUEKFQ==}
    engines: {node: '>=8'}

  ansi-regex@6.0.1:
    resolution: {integrity: sha512-n5M855fKb2SsfMIiFFoVrABHJC8QtHwVx+mHWP3QcEqBHYienj5dHSgjbxtC0WEZXYt4wcD6zrQElDPhFuZgfA==}
    engines: {node: '>=12'}

  ansi-styles@3.2.1:
    resolution: {integrity: sha512-VT0ZI6kZRdTh8YyJw3SMbYm/u+NqfsAxEpWO0Pf9sq8/e94WxxOpPKx9FR1FlyCtOVDNOQ+8ntlqFxiRc+r5qA==}
    engines: {node: '>=4'}

  ansi-styles@4.3.0:
    resolution: {integrity: sha512-zbB9rCJAT1rbjiVDb2hqKFHNYLxgtk8NURxZ3IZwD3F6NtxbXZQCnnSi1Lkx+IDohdPlFp222wVALIheZJQSEg==}
    engines: {node: '>=8'}

  ansi-styles@5.2.0:
    resolution: {integrity: sha512-Cxwpt2SfTzTtXcfOlzGEee8O+c+MmUgGrNiBcXnuWxuFJHe6a5Hz7qwhwe5OgaSYI0IJvkLqWX1ASG+cJOkEiA==}
    engines: {node: '>=10'}

  ansi-styles@6.2.1:
    resolution: {integrity: sha512-bN798gFfQX+viw3R7yrGWRqnrN2oRkEkUjjl4JNn4E8GxxbjtG3FbrEIIY3l8/hrwUwIeCZvi4QuOTP4MErVug==}
    engines: {node: '>=12'}

  any-promise@1.3.0:
    resolution: {integrity: sha512-7UvmKalWRt1wgjL1RrGxoSJW/0QZFIegpeGvZG9kjp8vrRu55XTHbwnqq2GpXm9uLbcuhxm3IqX9OB4MZR1b2A==}

  anymatch@3.1.3:
    resolution: {integrity: sha512-KMReFUr0B4t+D+OBkjR3KYqvocp2XaSzO55UcB6mgQMd3KbcE+mWTyvVV7D/zsdEbNnV6acZUutkiHQXvTr1Rw==}
    engines: {node: '>= 8'}

  arg@4.1.3:
    resolution: {integrity: sha512-58S9QDqG0Xx27YwPSt9fJxivjYl432YCwfDMfZ+71RAqUrZef7LrKQZ3LHLOwCS4FLNBplP533Zx895SeOCHvA==}

  argparse@1.0.10:
    resolution: {integrity: sha512-o5Roy6tNG4SL/FOkCAN6RzjiakZS25RLYFrcMttJqbdd8BWrnA+fGz57iN5Pb06pvBGvl5gQ0B48dJlslXvoTg==}

  argparse@2.0.1:
    resolution: {integrity: sha512-8+9WqebbFzpX9OR+Wa6O29asIogeRMzcGtAINdpMHHyAg10f05aSFVBbcEqGf/PXw1EjAZ+q2/bEBg3DvurK3Q==}

  array-buffer-byte-length@1.0.1:
    resolution: {integrity: sha512-ahC5W1xgou+KTXix4sAO8Ki12Q+jf4i0+tmk3sC+zgcynshkHxzpXdImBehiUYKKKDwvfFiJl1tZt6ewscS1Mg==}
    engines: {node: '>= 0.4'}

  array-flatten@1.1.1:
    resolution: {integrity: sha512-PCVAQswWemu6UdxsDFFX/+gVeYqKAod3D3UVm91jHwynguOwAvYPhx8nNlM++NqRcK6CxxpUafjmhIdKiHibqg==}

  arraybuffer.prototype.slice@1.0.3:
    resolution: {integrity: sha512-bMxMKAjg13EBSVscxTaYA4mRc5t1UAXa2kXiGTNfZ079HIWXEkKmkgFrh/nJqamaLSrXO5H4WFFkPEaLJWbs3A==}
    engines: {node: '>= 0.4'}

  arrify@2.0.1:
    resolution: {integrity: sha512-3duEwti880xqi4eAMN8AyR4a0ByT90zoYdLlevfrvU43vb0YZwZVfxOgxWrLXXXpyugL0hNZc9G6BiB5B3nUug==}
    engines: {node: '>=8'}

  async-mutex@0.5.0:
    resolution: {integrity: sha512-1A94B18jkJ3DYq284ohPxoXbfTA5HsQ7/Mf4DEhcyLx3Bz27Rh59iScbB6EPiP+B+joue6YCxcMXSbFC1tZKwA==}

  async-retry@1.3.3:
    resolution: {integrity: sha512-wfr/jstw9xNi/0teMHrRW7dsz3Lt5ARhYNZ2ewpadnhaIp5mbALhOAP+EAdsC7t4Z6wqsDVv9+W6gm1Dk9mEyw==}

  async@3.2.5:
    resolution: {integrity: sha512-baNZyqaaLhyLVKm/DlvdW051MSgO6b8eVfIezl9E5PqWxFgzLm/wQntEW4zOytVburDEr0JlALEpdOFwvErLsg==}

  asynckit@0.4.0:
    resolution: {integrity: sha512-Oei9OH4tRh0YqU3GxhX79dM/mwVgvbZJaSNaRk+bshkj0S5cfHcgYakreBjrHwatXKbz+IoIdYLxrKim2MjW0Q==}

  available-typed-arrays@1.0.7:
    resolution: {integrity: sha512-wvUjBtSGN7+7SjNpq/9M2Tg350UZD3q62IFZLbRAR1bSMlCo1ZaeW+BJ+D090e4hIIZLBcTDWe4Mh4jvUDajzQ==}
    engines: {node: '>= 0.4'}

  babel-jest@29.7.0:
    resolution: {integrity: sha512-BrvGY3xZSwEcCzKvKsCi2GgHqDqsYkOP4/by5xCgIwGXQxIEh+8ew3gmrE1y7XRR6LHZIj6yLYnUi/mm2KXKBg==}
    engines: {node: ^14.15.0 || ^16.10.0 || >=18.0.0}
    peerDependencies:
      '@babel/core': ^7.8.0

  babel-plugin-istanbul@6.1.1:
    resolution: {integrity: sha512-Y1IQok9821cC9onCx5otgFfRm7Lm+I+wwxOx738M/WLPZ9Q42m4IG5W0FNX8WLL2gYMZo3JkuXIH2DOpWM+qwA==}
    engines: {node: '>=8'}

  babel-plugin-jest-hoist@29.6.3:
    resolution: {integrity: sha512-ESAc/RJvGTFEzRwOTT4+lNDk/GNHMkKbNzsvT0qKRfDyyYTskxB5rnU2njIDYVxXCBHHEI1c0YwHob3WaYujOg==}
    engines: {node: ^14.15.0 || ^16.10.0 || >=18.0.0}

  babel-preset-current-node-syntax@1.1.0:
    resolution: {integrity: sha512-ldYss8SbBlWva1bs28q78Ju5Zq1F+8BrqBZZ0VFhLBvhh6lCpC2o3gDJi/5DRLs9FgYZCnmPYIVFU4lRXCkyUw==}
    peerDependencies:
      '@babel/core': ^7.0.0

  babel-preset-jest@29.6.3:
    resolution: {integrity: sha512-0B3bhxR6snWXJZtR/RliHTDPRgn1sNHOR0yVtq/IiQFyuOVjFS+wuio/R4gSNkyYmKmJB4wGZv2NZanmKmTnNA==}
    engines: {node: ^14.15.0 || ^16.10.0 || >=18.0.0}
    peerDependencies:
      '@babel/core': ^7.0.0

  balanced-match@1.0.2:
    resolution: {integrity: sha512-3oSeUO0TMV67hN1AmbXsK4yaqU7tjiHlbxRDZOpH0KW9+CeX4bRAaX0Anxt0tx2MrpRpWwQaPwIlISEJhYU5Pw==}

  base-64@0.1.0:
    resolution: {integrity: sha512-Y5gU45svrR5tI2Vt/X9GPd3L0HNIKzGu202EjxrXMpuc2V2CiKgemAbUUsqYmZJvPtCXoUKjNZwBJzsNScUbXA==}

  base64-js@1.5.1:
    resolution: {integrity: sha512-AKpaYlHn8t4SVbOHCy+b5+KKgvR4vrsD8vbvrbiQJps7fKDTkjkDry6ji0rUJjC0kzbNePLwzxq8iypo41qeWA==}

  big.js@6.2.1:
    resolution: {integrity: sha512-bCtHMwL9LeDIozFn+oNhhFoq+yQ3BNdnsLSASUxLciOb1vgvpHsIO1dsENiGMgbb4SkP5TrzWzRiLddn8ahVOQ==}

  bignumber.js@9.1.2:
    resolution: {integrity: sha512-2/mKyZH9K85bzOEfhXDBFZTGd1CTs+5IHpeFQo9luiBG7hghdC851Pj2WAhb6E3R6b9tZj/XKhbg4fum+Kepug==}

  binary-extensions@2.3.0:
    resolution: {integrity: sha512-Ceh+7ox5qe7LJuLHoY0feh3pHuUDHAcRUeyL2VYghZwfpkNIy/+8Ocg0a3UuSoYzavmylwuLWQOf3hl0jjMMIw==}
    engines: {node: '>=8'}

  binary-search@1.3.6:
    resolution: {integrity: sha512-nbE1WxOTTrUWIfsfZ4aHGYu5DOuNkbxGokjV6Z2kxfJK3uaAb8zNK1muzOeipoLHZjInT4Br88BHpzevc681xA==}

  bl@4.1.0:
    resolution: {integrity: sha512-1W07cM9gS6DcLperZfFSj+bWLtaPGSOHWhPiGzXmvVJbRLdG82sH/Kn8EtW1VqWVA54AKf2h5k5BbnIbwF3h6w==}

  body-parser@1.20.3:
    resolution: {integrity: sha512-7rAxByjUMqQ3/bHJy7D6OGXvx/MMc4IqBn/X0fcM1QUcAItpZrBEYhWGem+tzXH90c+G01ypMcYJBO9Y30203g==}
    engines: {node: '>= 0.8', npm: 1.2.8000 || >= 1.4.16}

  body-parser@2.2.0:
    resolution: {integrity: sha512-02qvAaxv8tp7fBa/mw1ga98OGm+eCbqzJOKoRt70sLmfEEi+jyBYVTDGfCL/k06/4EMk/z01gCe7HoCH/f2LTg==}
    engines: {node: '>=18'}

  brace-expansion@1.1.11:
    resolution: {integrity: sha512-iCuPHDFgrHX7H2vEI/5xpz07zSHB00TpugqhmYtVmMO6518mCuRMoOYFldEBl0g187ufozdaHgWKcYFb61qGiA==}

  brace-expansion@2.0.1:
    resolution: {integrity: sha512-XnAIvQ8eM+kC6aULx6wuQiwVsnzsi9d3WxzV3FpWTGA19F621kwdbsAcFKXgKUHZWsy+mY6iL1sHTxWEFCytDA==}

  braces@3.0.2:
    resolution: {integrity: sha512-b8um+L1RzM3WDSzvhm6gIz1yfTbBt6YTlcEKAvsmqCZZFw46z626lVj9j1yEPW33H5H+lBQpZMP1k8l+78Ha0A==}
    engines: {node: '>=8'}

  browserslist@4.24.0:
    resolution: {integrity: sha512-Rmb62sR1Zpjql25eSanFGEhAxcFwfA1K0GuQcLoaJBAcENegrQut3hYdhXFF1obQfiDyqIW/cLM5HSJ/9k884A==}
    engines: {node: ^6 || ^7 || ^8 || ^9 || ^10 || ^11 || ^12 || >=13.7}
    hasBin: true

  bs-logger@0.2.6:
    resolution: {integrity: sha512-pd8DCoxmbgc7hyPKOvxtqNcjYoOsABPQdcCUjGp3d42VR2CX1ORhk2A87oqqu5R1kk+76nsxZupkmyd+MVtCog==}
    engines: {node: '>= 6'}

  bser@2.1.1:
    resolution: {integrity: sha512-gQxTNE/GAfIIrmHLUE3oJyp5FO6HRBfhjnw4/wMmA63ZGDJnWBmgY/lyQBpnDUkGmAhbSe39tx2d/iTOAfglwQ==}

  buffer-alloc-unsafe@1.1.0:
    resolution: {integrity: sha512-TEM2iMIEQdJ2yjPJoSIsldnleVaAk1oW3DBVUykyOLsEsFmEc9kn+SFFPz+gl54KQNxlDnAwCXosOS9Okx2xAg==}

  buffer-alloc@1.2.0:
    resolution: {integrity: sha512-CFsHQgjtW1UChdXgbyJGtnm+O/uLQeZdtbDo8mfUgYXCHSM1wgrVxXm6bSyrUuErEb+4sYVGCzASBRot7zyrow==}

  buffer-equal-constant-time@1.0.1:
    resolution: {integrity: sha512-zRpUiDwd/xk6ADqPMATG8vc9VPrkck7T07OIx0gnjmJAnHnTVXNQG3vfvWNuiZIkwu9KrKdA1iJKfsfTVxE6NA==}

  buffer-fill@1.0.0:
    resolution: {integrity: sha512-T7zexNBwiiaCOGDg9xNX9PBmjrubblRkENuptryuI64URkXDFum9il/JGL8Lm8wYfAXpredVXXZz7eMHilimiQ==}

  buffer-from@1.1.2:
    resolution: {integrity: sha512-E+XQCRwSbaaiChtv6k6Dwgc+bx+Bs6vuKJHHl5kox/BaKbhiXzqQOwK4cO22yElGp2OCmjwVhT3HmxgyPGnJfQ==}

  buffer@5.7.1:
    resolution: {integrity: sha512-EHcyIPBQ4BSGlvjB16k5KgAJ27CIsHY/2JBmCRReo48y9rQ3MaUzWX3KVlBa4U7MyX02HdVj0K7C3WaB3ju7FQ==}

  bundle-require@5.0.0:
    resolution: {integrity: sha512-GuziW3fSSmopcx4KRymQEJVbZUfqlCqcq7dvs6TYwKRZiegK/2buMxQTPs6MGlNv50wms1699qYO54R8XfRX4w==}
    engines: {node: ^12.20.0 || ^14.13.1 || >=16.0.0}
    peerDependencies:
      esbuild: '>=0.18'

  busboy@1.6.0:
    resolution: {integrity: sha512-8SFQbg/0hQ9xy3UNTB0YEnsNBbWfhf7RtnzpL7TkBiTBRfrQ9Fxcnz7VJsleJpyp6rVLvXiuORqjlHi5q+PYuA==}
    engines: {node: '>=10.16.0'}

  bytes@3.1.2:
    resolution: {integrity: sha512-/Nf7TyzTx6S3yRJObOAV7956r8cr2+Oj8AC5dt8wSP3BQAoeX58NoHyCU8P8zGkNXStjTSi6fzO6F0pBdcYbEg==}
    engines: {node: '>= 0.8'}

  cac@6.7.14:
    resolution: {integrity: sha512-b6Ilus+c3RrdDk+JhLKUAQfzzgLEPy6wcXqS7f/xe1EETvsDP6GORG7SFuOs6cID5YkqchW/LXZbX5bc8j7ZcQ==}
    engines: {node: '>=8'}

  call-bind-apply-helpers@1.0.2:
    resolution: {integrity: sha512-Sp1ablJ0ivDkSzjcaJdxEunN5/XvksFJ2sMBFfq6x0ryhQV/2b/KwFe21cMpmHtPOSij8K99/wSfoEuTObmuMQ==}
    engines: {node: '>= 0.4'}

  call-bind@1.0.7:
    resolution: {integrity: sha512-GHTSNSYICQ7scH7sZ+M2rFopRoLh8t2bLSW6BbgrtLsahOIB5iyAVJf9GjWK3cYTDaMj4XdBpM1cA6pIS0Kv2w==}
    engines: {node: '>= 0.4'}

  call-bind@1.0.8:
    resolution: {integrity: sha512-oKlSFMcMwpUg2ednkhQ454wfWiU/ul3CkJe/PEHcTKuiX6RpbehUiFMXu13HalGZxfUwCQzZG747YXBn1im9ww==}
    engines: {node: '>= 0.4'}

  call-bound@1.0.4:
    resolution: {integrity: sha512-+ys997U96po4Kx/ABpBCqhA9EuxJaQWDQg7295H4hBphv3IZg0boBKuwYpt4YXp6MZ5AmZQnU/tyMTlRpaSejg==}
    engines: {node: '>= 0.4'}

  callsites@3.1.0:
    resolution: {integrity: sha512-P8BjAsXvZS+VIDUI11hHCQEv74YT67YUi5JJFNWIqL235sBmjX4+qx9Muvls5ivyNENctx46xQLQ3aTuE7ssaQ==}
    engines: {node: '>=6'}

  camelcase@5.3.1:
    resolution: {integrity: sha512-L28STB170nwWS63UjtlEOE3dldQApaJXZkOI1uMFfzf3rRuPegHaHesyee+YxQ+W6SvRDQV6UrdOdRiR153wJg==}
    engines: {node: '>=6'}

  camelcase@6.3.0:
    resolution: {integrity: sha512-Gmy6FhYlCY7uOElZUSbxo2UCDH8owEk996gkbrpsgGtrJLM3J7jGxl9Ic7Qwwj4ivOE5AWZWRMecDdF7hqGjFA==}
    engines: {node: '>=10'}

  caniuse-lite@1.0.30001667:
    resolution: {integrity: sha512-7LTwJjcRkzKFmtqGsibMeuXmvFDfZq/nzIjnmgCGzKKRVzjD72selLDK1oPF/Oxzmt4fNcPvTDvGqSDG4tCALw==}

  canvas@3.0.0-rc2:
    resolution: {integrity: sha512-esx4bYDznnqgRX4G8kaEaf0W3q8xIc51WpmrIitDzmcoEgwnv9wSKdzT6UxWZ4wkVu5+ileofppX0TpyviJRdQ==}
    engines: {node: ^18.12.0 || >= 20.9.0}

  chalk@2.4.2:
    resolution: {integrity: sha512-Mti+f9lpJNcwF4tWV8/OrTTtF1gZi+f8FqlyAdouralcFWFQWF2+NgCHShjkCb+IFBLq9buZwE1xckQU4peSuQ==}
    engines: {node: '>=4'}

  chalk@4.1.2:
    resolution: {integrity: sha512-oKnbhFyRIXpUuez8iBMmyEa4nbj4IOQyuhc/wy9kY7/WVPcwIO9VA668Pu8RkO7+0G76SLROeyw9CpQ061i4mA==}
    engines: {node: '>=10'}

  char-regex@1.0.2:
    resolution: {integrity: sha512-kWWXztvZ5SBQV+eRgKFeh8q5sLuZY2+8WUIzlxWVTg+oGwY14qylx1KbKzHd8P6ZYkAg0xyIDU9JMHhyJMZ1jw==}
    engines: {node: '>=10'}

  charenc@0.0.2:
    resolution: {integrity: sha512-yrLQ/yVUFXkzg7EDQsPieE/53+0RlaWTs+wBrvW36cyilJ2SaDWfl4Yj7MtLTXleV9uEKefbAGUPv2/iWSooRA==}

  chokidar@4.0.1:
    resolution: {integrity: sha512-n8enUVCED/KVRQlab1hr3MVpcVMvxtZjmEa956u+4YijlmQED223XMSYj2tLuKvr4jcCTzNNMpQDUer72MMmzA==}
    engines: {node: '>= 14.16.0'}

  chownr@1.1.4:
    resolution: {integrity: sha512-jJ0bqzaylmJtVnNgzTeSOs8DPavpbYgEr/b0YL8/2GO3xJEhInFmhKMUnEJQjZumK7KXGFhUy89PrsJWlakBVg==}

  chromadb@1.8.1:
    resolution: {integrity: sha512-NpbYydbg4Uqt/9BXKgkZXn0fqpsh2Z1yjhkhKH+rcHMoq0pwI18BFSU2QU7Fk/ZypwGefW2AvqyE/3ZJIgy4QA==}
    engines: {node: '>=14.17.0'}
    peerDependencies:
      '@google/generative-ai': ^0.1.1
      cohere-ai: ^5.0.0 || ^6.0.0 || ^7.0.0
      openai: ^3.0.0 || ^4.0.0
    peerDependenciesMeta:
      '@google/generative-ai':
        optional: true
      cohere-ai:
        optional: true
      openai:
        optional: true

  chromadb@1.9.2:
    resolution: {integrity: sha512-JNeLKlrsPxld7oPJCNeF73yHyyYeyP950enWRkTa6WsJ6UohH2NQ1vXZu6lWO9WuA9EMypITyZFZ8KtcTV3y2Q==}
    engines: {node: '>=14.17.0'}
    peerDependencies:
      '@google/generative-ai': ^0.1.1
      cohere-ai: ^5.0.0 || ^6.0.0 || ^7.0.0
      openai: ^3.0.0 || ^4.0.0
    peerDependenciesMeta:
      '@google/generative-ai':
        optional: true
      cohere-ai:
        optional: true
      openai:
        optional: true

  ci-info@3.9.0:
    resolution: {integrity: sha512-NIxF55hv4nSqQswkAeiOi1r83xy8JldOFDTWiug55KBu9Jnblncd2U6ViHmYgHf01TPZS77NJBhBMKdWj9HQMQ==}
    engines: {node: '>=8'}

  cjs-module-lexer@1.2.3:
    resolution: {integrity: sha512-0TNiGstbQmCFwt4akjjBg5pLRTSyj/PkWQ1ZoO2zntmg9yLqSRxwEa4iCfQLGjqhiqBfOJa7W/E8wfGrTDmlZQ==}

  client-only@0.0.1:
    resolution: {integrity: sha512-IV3Ou0jSMzZrd3pZ48nLkT9DA7Ag1pnPzaiQhpW7c3RbcqqzvzzVu+L8gfqMp/8IM2MQtSiqaCxrrcfu8I8rMA==}

  cliui@8.0.1:
    resolution: {integrity: sha512-BSeNnyus75C4//NQ9gQt1/csTXyo/8Sb+afLAkzAptFuMsod9HFokGNudZpi/oQV73hnVK+sR+5PVRMd+Dr7YQ==}
    engines: {node: '>=12'}

  co@4.6.0:
    resolution: {integrity: sha512-QVb0dM5HvG+uaxitm8wONl7jltx8dqhfU33DcqtOZcLSVIKSDDLDi7+0LbAKiyI8hD9u42m2YxXSkMGWThaecQ==}
    engines: {iojs: '>= 1.0.0', node: '>= 0.12.0'}

  collect-v8-coverage@1.0.2:
    resolution: {integrity: sha512-lHl4d5/ONEbLlJvaJNtsF/Lz+WvB07u2ycqTYbdrq7UypDXailES4valYb2eWiJFxZlVmpGekfqoxQhzyFdT4Q==}

  color-convert@1.9.3:
    resolution: {integrity: sha512-QfAUtd+vFdAtFQcC8CCyYt1fYWxSqAiK2cSD6zDB8N3cpsEBAvRxp9zOGg6G/SHHJYAT88/az/IuDGALsNVbGg==}

  color-convert@2.0.1:
    resolution: {integrity: sha512-RRECPsj7iu/xb5oKYcsFHSppFNnsj/52OVTRKb4zP5onXwVF3zVmmToNcOfGC+CRDpfK/U584fMg38ZHCaElKQ==}
    engines: {node: '>=7.0.0'}

  color-name@1.1.3:
    resolution: {integrity: sha512-72fSenhMw2HZMTVHeCA9KCmpEIbzWiQsjN+BHcBbS9vr1mtt+vJjPdksIBNUmKAW8TFUDPJK5SUU3QhE9NEXDw==}

  color-name@1.1.4:
    resolution: {integrity: sha512-dOy+3AuW3a2wNbZHIuMZpTcgjGuLU/uBL/ubcZF9OXbDo8ff4O8yVp5Bf0efS8uEoYo5q4Fx7dY9OgQGXgAsQA==}

  color-string@1.9.1:
    resolution: {integrity: sha512-shrVawQFojnZv6xM40anx4CkoDP+fZsw/ZerEMsW/pyzsRbElpsL/DBVW7q3ExxwusdNXI3lXpuhEZkzs8p5Eg==}

  color@3.2.1:
    resolution: {integrity: sha512-aBl7dZI9ENN6fUGC7mWpMTPNHmWUSNan9tuWN6ahh5ZLNk9baLJOnSMlrQkHcrfFgz2/RigjUVAjdx36VcemKA==}

  color@4.2.3:
    resolution: {integrity: sha512-1rXeuUUiGGrykh+CeBdu5Ie7OJwinCgQY0bc7GCRxy5xVHy+moaqkpL/jqQq0MtQOeYcrqEz4abc5f0KtU7W4A==}
    engines: {node: '>=12.5.0'}

  colorette@2.0.19:
    resolution: {integrity: sha512-3tlv/dIP7FWvj3BsbHrGLJ6l/oKh1O3TcgBqMn+yyCagOxc23fyzDS6HypQbgxWbkpDnf52p1LuR4eWDQ/K9WQ==}

  colorette@2.0.20:
    resolution: {integrity: sha512-IfEDxwoWIjkeXL1eXcDiow4UbKjhLdq6/EuSVR9GMN7KVH3r9gQ83e73hsz1Nd1T3ijd5xv1wcWRYO+D6kCI2w==}

  colorspace@1.1.4:
    resolution: {integrity: sha512-BgvKJiuVu1igBUF2kEjRCZXol6wiiGbY5ipL/oVPwm0BL9sIpMIzM8IK7vwuxIIzOXMV3Ey5w+vxhm0rR/TN8w==}

  combined-stream@1.0.8:
    resolution: {integrity: sha512-FQN4MRfuJeHf7cBbBMJFXhKSDq+2kAArBlmRBvcvFE5BB1HZKXtSFASDhdlz9zOYwxh8lDdnvmMOe/+5cdoEdg==}
    engines: {node: '>= 0.8'}

  commander@10.0.1:
    resolution: {integrity: sha512-y4Mg2tXshplEbSGzx7amzPwKKOCGuoSRP/CjEdwwk0FOGlUbq6lKuoyDZTNZkmxHdJtp54hdfY/JUrdL7Xfdug==}
    engines: {node: '>=14'}

  commander@4.1.1:
    resolution: {integrity: sha512-NOKm8xhkzAjzFx8B2v5OAHT+u5pRQc2UCa2Vq9jYL/31o2wi9mxBA7LIFs3sV5VSC49z6pEhfbMULvShKj26WA==}
    engines: {node: '>= 6'}

  commander@7.2.0:
    resolution: {integrity: sha512-QrWXB+ZQSVPmIWIhtEO9H+gwHaMGYiF5ChvoJ+K9ZGHG/sVsa6yiesAD1GC/x46sET00Xlwo1u49RVVVzvcSkw==}
    engines: {node: '>= 10'}

  compute-cosine-similarity@1.1.0:
    resolution: {integrity: sha512-FXhNx0ILLjGi9Z9+lglLzM12+0uoTnYkHm7GiadXDAr0HGVLm25OivUS1B/LPkbzzvlcXz/1EvWg9ZYyJSdhTw==}

  compute-dot@1.1.0:
    resolution: {integrity: sha512-L5Ocet4DdMrXboss13K59OK23GXjiSia7+7Ukc7q4Bl+RVpIXK2W9IHMbWDZkh+JUEvJAwOKRaJDiFUa1LTnJg==}

  compute-l2norm@1.1.0:
    resolution: {integrity: sha512-6EHh1Elj90eU28SXi+h2PLnTQvZmkkHWySpoFz+WOlVNLz3DQoC4ISUHSV9n5jMxPHtKGJ01F4uu2PsXBB8sSg==}

  concat-map@0.0.1:
    resolution: {integrity: sha512-/Srv4dswyQNBfohGpz9o6Yb3Gz3SrUDqBH5rTuhGR7ahtlbYKnVxw2bCFMRljaA7EXHaXZ8wsHdodFvbkhKmqg==}

  consola@3.2.3:
    resolution: {integrity: sha512-I5qxpzLv+sJhTVEoLYNcTW+bThDCPsit0vLNKShZx6rLtpilNpmmeTPaeqJb9ZE9dV3DGaeby6Vuhrw38WjeyQ==}
    engines: {node: ^14.18.0 || >=16.10.0}

  content-disposition@0.5.4:
    resolution: {integrity: sha512-FveZTNuGw04cxlAiWbzi6zTAL/lhehaWbTtgluJh4/E95DqMwTmha3KZN1aAWA8cFIhHzMZUvLevkw5Rqk+tSQ==}
    engines: {node: '>= 0.6'}

  content-disposition@1.0.0:
    resolution: {integrity: sha512-Au9nRL8VNUut/XSzbQA38+M78dzP4D+eqg3gfJHMIHHYa3bg067xj1KxMUWj+VULbiZMowKngFFbKczUrNJ1mg==}
    engines: {node: '>= 0.6'}

  content-type@1.0.5:
    resolution: {integrity: sha512-nTjqfcBFEipKdXCv4YDQWCfmcLZKm81ldF0pAopTvyrFGVbcR6P/VAAd5G7N+0tTr8QqiU0tFadD6FK4NtJwOA==}
    engines: {node: '>= 0.6'}

  convert-source-map@2.0.0:
    resolution: {integrity: sha512-Kvp459HrV2FEJ1CAsi1Ku+MY3kasH19TFykTz2xWmMeq6bk2NU3XXvfJ+Q61m0xktWwt+1HSYf3JZsTms3aRJg==}

  cookie-signature@1.0.6:
    resolution: {integrity: sha512-QADzlaHc8icV8I7vbaJXJwod9HWYp8uCqf1xa4OfNu1T7JVxQIrUgOWtHdNDtPiywmFbiS12VjotIXLrKM3orQ==}

  cookie-signature@1.2.2:
    resolution: {integrity: sha512-D76uU73ulSXrD1UXF4KE2TMxVVwhsnCgfAyTg9k8P6KGZjlXKrOLe4dJQKI3Bxi5wjesZoFXJWElNWBjPZMbhg==}
    engines: {node: '>=6.6.0'}

  cookie@0.7.1:
    resolution: {integrity: sha512-6DnInpx7SJ2AK3+CTUE/ZM0vWTUboZCegxhC2xiIydHR9jNuTAASBrfEpHhiGOZw/nX51bHt6YQl8jsGo4y/0w==}
    engines: {node: '>= 0.6'}

  core-util-is@1.0.3:
    resolution: {integrity: sha512-ZQBvi1DcpJ4GDqanjucZ2Hj3wEO5pZDS89BWbkcrvdxksJorwUDDZamX9ldFkp9aw2lmBDLgkObEA4DWNJ9FYQ==}

  cors@2.8.5:
    resolution: {integrity: sha512-KIHbLJqu73RGr/hnbrO9uBeixNGuvSQjul/jdFvS/KFSIH1hWVd1ng7zOHx+YrEfInLG7q4n6GHQ9cDtxv/P6g==}
    engines: {node: '>= 0.10'}

  create-jest@29.7.0:
    resolution: {integrity: sha512-Adz2bdH0Vq3F53KEMJOoftQFutWCukm6J24wbPWRO4k1kMY7gS7ds/uoJkNuV8wDCtWWnuwGcJwpWcih+zEW1Q==}
    engines: {node: ^14.15.0 || ^16.10.0 || >=18.0.0}
    hasBin: true

  create-require@1.1.1:
    resolution: {integrity: sha512-dcKFX3jn0MpIaXjisoRvexIJVEKzaq7z2rZKxf+MSr9TkdmHmsU4m2lcLojrj/FHl8mk5VxMmYA+ftRkP/3oKQ==}

  cross-env@7.0.3:
    resolution: {integrity: sha512-+/HKd6EgcQCJGh2PSjZuUitQBQynKor4wrFbRg4DtAgS1aWO+gU52xpH7M9ScGgXSYmAVS9bIJ8EzuaGw0oNAw==}
    engines: {node: '>=10.14', npm: '>=6', yarn: '>=1'}
    hasBin: true

  cross-fetch@3.1.8:
    resolution: {integrity: sha512-cvA+JwZoU0Xq+h6WkMvAUqPEYy92Obet6UdKLfW60qn99ftItKjB5T+BkyWOFWe2pUyfQ+IJHmpOTznqk1M6Kg==}

  cross-spawn@7.0.6:
    resolution: {integrity: sha512-uV2QOWP2nWzsy2aMp8aRibhi9dlzF5Hgh5SHaB9OiTGEyDTiJJyx0uy51QXdyWbtAHNua4XJzUKca3OzKUd3vA==}
    engines: {node: '>= 8'}

  crypt@0.0.2:
    resolution: {integrity: sha512-mCxBlsHFYh9C+HVpiEacem8FEBnMXgU9gy4zmNC+SXAZNB/1idgp/aulFJ4FgCi7GPEVbfyng092GqL2k2rmow==}

  csstype@3.1.3:
    resolution: {integrity: sha512-M1uQkMl8rQK/szD0LNhtqxIPLpimGm8sOBwU7lLnCpSbTyY3yeU1Vc7l4KT5zT4s/yOxHH5O7tIuuLOCnLADRw==}

  data-uri-to-buffer@4.0.1:
    resolution: {integrity: sha512-0R9ikRb668HB7QDxT1vkpuUBtqc53YyAwMwGeUFKRojY/NWKvdZ+9UYtRfGmhqNbRkTSVpMbmyhXipFFv2cb/A==}
    engines: {node: '>= 12'}

  data-urls@5.0.0:
    resolution: {integrity: sha512-ZYP5VBHshaDAiVZxjbRVcFJpc+4xGgT0bK3vzy1HLN8jTO975HEbuYzZJcHoQEY5K1a0z8YayJkyVETa08eNTg==}
    engines: {node: '>=18'}

  data-view-buffer@1.0.1:
    resolution: {integrity: sha512-0lht7OugA5x3iJLOWFhWK/5ehONdprk0ISXqVFn/NFrDu+cuc8iADFrGQz5BnRK7LLU3JmkbXSxaqX+/mXYtUA==}
    engines: {node: '>= 0.4'}

  data-view-byte-length@1.0.1:
    resolution: {integrity: sha512-4J7wRJD3ABAzr8wP+OcIcqq2dlUKp4DVflx++hs5h5ZKydWMI6/D/fAot+yh6g2tHh8fLFTvNOaVN357NvSrOQ==}
    engines: {node: '>= 0.4'}

  data-view-byte-offset@1.0.0:
    resolution: {integrity: sha512-t/Ygsytq+R995EJ5PZlD4Cu56sWa8InXySaViRzw9apusqsOO2bQP+SbYzAhR0pFKoB+43lYy8rWban9JSuXnA==}
    engines: {node: '>= 0.4'}

  debug@2.6.9:
    resolution: {integrity: sha512-bC7ElrdJaJnPbAP+1EotYvqZsb3ecl5wi6Bfi6BJTUcNowp6cvspg0jXznRTKDjm/E7AdgFBVeAPVMNcKGsHMA==}
    peerDependencies:
      supports-color: '*'
    peerDependenciesMeta:
      supports-color:
        optional: true

  debug@3.2.7:
    resolution: {integrity: sha512-CFjzYYAi4ThfiQvizrFQevTTXHtnCqWfe7x1AhgEscTz6ZbLbfoLRLPugTQyBth6f8ZERVUSyWHFD/7Wu4t1XQ==}
    peerDependencies:
      supports-color: '*'
    peerDependenciesMeta:
      supports-color:
        optional: true

  debug@4.3.4:
    resolution: {integrity: sha512-PRWFHuSU3eDtQJPvnNY7Jcket1j0t5OuOsFzPPzsekD52Zl8qUfFIPEiswXqIvHWGVHOgX+7G/vCNNhehwxfkQ==}
<<<<<<< HEAD
=======
    engines: {node: '>=6.0'}
    peerDependencies:
      supports-color: '*'
    peerDependenciesMeta:
      supports-color:
        optional: true

  debug@4.3.7:
    resolution: {integrity: sha512-Er2nc/H7RrMXZBFCEim6TCmMk02Z8vLC2Rbi1KEBggpo0fS6l0S1nnapwmIi3yW/+GOJap1Krg4w0Hg80oCqgQ==}
>>>>>>> 3c89c929
    engines: {node: '>=6.0'}
    peerDependencies:
      supports-color: '*'
    peerDependenciesMeta:
      supports-color:
        optional: true

  debug@4.4.0:
    resolution: {integrity: sha512-6WTZ/IxCY/T6BALoZHaE4ctp9xm+Z5kY/pzYaCHRFeyVhojxlrm+46y68HA6hr0TcwEssoxNiDEUJQjfPZ/RYA==}
    engines: {node: '>=6.0'}
    peerDependencies:
      supports-color: '*'
    peerDependenciesMeta:
      supports-color:
        optional: true

  decamelize@1.2.0:
    resolution: {integrity: sha512-z2S+W9X73hAUUki+N+9Za2lBlun89zigOyGrsax+KUQ6wKW4ZoWpEYBkGhQjwAjjDCkWxhY0VKEhk8wzY7F5cA==}
    engines: {node: '>=0.10.0'}

  decompress-response@4.2.1:
    resolution: {integrity: sha512-jOSne2qbyE+/r8G1VU+G/82LBs2Fs4LAsTiLSHOCOMZQl2OKZ6i8i4IyHemTe+/yIXOtTcRQMzPcgyhoFlqPkw==}
    engines: {node: '>=8'}

  decompress-response@6.0.0:
    resolution: {integrity: sha512-aW35yZM6Bb/4oJlZncMH2LCoZtJXTRxES17vE3hoRiowU2kWHaJKFkSBDnDR+cm9J+9QhXmREyIfv0pji9ejCQ==}
    engines: {node: '>=10'}

  dedent@1.5.3:
    resolution: {integrity: sha512-NHQtfOOW68WD8lgypbLA5oT+Bt0xXJhiYvoR6SmmNXZfpzOGXwdKWmcwG8N7PwVVWV3eF/68nmD9BaJSsTBhyQ==}
    peerDependencies:
      babel-plugin-macros: ^3.1.0
    peerDependenciesMeta:
      babel-plugin-macros:
        optional: true

  deep-extend@0.6.0:
    resolution: {integrity: sha512-LOHxIOaPYdHlJRtCQfDIVZtfw/ufM8+rVj649RIHzcm/vGwQRXFt6OPqIFWsm2XEMrNIEtWR64sY1LEKD2vAOA==}
    engines: {node: '>=4.0.0'}

  deepmerge@4.3.1:
    resolution: {integrity: sha512-3sUqbMEc77XqpdNO7FRyRog+eW3ph+GYCbj+rK+uYyRMuwsVy0rMiVtPn+QJlKFvWP/1PYpapqYn0Me2knFn+A==}
    engines: {node: '>=0.10.0'}

  define-data-property@1.1.4:
    resolution: {integrity: sha512-rBMvIzlpA8v6E+SJZoo++HAYqsLrkg7MSfIinMPFhmkorw7X+dOXVJQs+QT69zGkzMyfDnIMN2Wid1+NbL3T+A==}
    engines: {node: '>= 0.4'}

  define-properties@1.2.1:
    resolution: {integrity: sha512-8QmQKqEASLd5nx0U1B1okLElbUuuttJ/AnYmRXbbbGDWh6uS208EjD4Xqq/I9wK7u0v6O08XhTWnt5XtEbR6Dg==}
    engines: {node: '>= 0.4'}

  delayed-stream@1.0.0:
    resolution: {integrity: sha512-ZySD7Nf91aLB0RxL4KGrKHBXl7Eds1DAmEdcoVawXnLD7SDhpNgtuII2aAkg7a7QS41jxPSZ17p4VdGnMHk3MQ==}
    engines: {node: '>=0.4.0'}

  depd@2.0.0:
    resolution: {integrity: sha512-g7nH6P6dyDioJogAAGprGpCtVImJhpPk/roCzdb3fIh61/s/nPsfR6onyMwkCAR/OlC3yBC0lESvUoQEAssIrw==}
    engines: {node: '>= 0.8'}

  destroy@1.2.0:
    resolution: {integrity: sha512-2sJGJTaXIIaR1w4iJSNoN0hnMY7Gpc/n8D4qSCJw8QqFWXf7cuAgnEHxBpweaVcPevC2l3KpjYCx3NypQQgaJg==}
    engines: {node: '>= 0.8', npm: 1.2.8000 || >= 1.4.16}

  detect-libc@2.0.3:
    resolution: {integrity: sha512-bwy0MGW55bG41VqxxypOsdSdGqLwXPI/focwgTYCFMbdUiBAxLg9CFzG08sz2aqzknwiX7Hkl0bQENjg8iLByw==}
    engines: {node: '>=8'}

  detect-newline@3.1.0:
    resolution: {integrity: sha512-TLz+x/vEXm/Y7P7wn1EJFNLxYpUD4TgMosxY6fAVJUnJMbupHBOncxyWUG9OpTaH9EBD7uFI5LfEgmMOc54DsA==}
    engines: {node: '>=8'}

  diff-sequences@29.6.3:
    resolution: {integrity: sha512-EjePK1srD3P08o2j4f0ExnylqRs5B9tJjcp9t1krH2qRi8CCdsYfwe9JgSLurFBWwq4uOlipzfk5fHNvwFKr8Q==}
    engines: {node: ^14.15.0 || ^16.10.0 || >=18.0.0}

  diff@4.0.2:
    resolution: {integrity: sha512-58lmxKSA4BNyLz+HHMUzlOEpg09FV+ev6ZMe3vJihgdxzgcwZ8VoEEPmALCZG9LmqfVoNMMKpttIYTVG6uDY7A==}
    engines: {node: '>=0.3.1'}

  diff@5.2.0:
    resolution: {integrity: sha512-uIFDxqpRZGZ6ThOk84hEfqWoHx2devRFvpTZcTHur85vImfaxUbTW9Ryh4CpCuDnToOP1CEtXKIgytHBPVff5A==}
    engines: {node: '>=0.3.1'}

  diff@7.0.0:
    resolution: {integrity: sha512-PJWHUb1RFevKCwaFA9RlG5tCd+FO5iRh9A8HEtkmBH2Li03iJriB6m6JIN4rGz3K3JLawI7/veA1xzRKP6ISBw==}
    engines: {node: '>=0.3.1'}

  digest-fetch@1.3.0:
    resolution: {integrity: sha512-CGJuv6iKNM7QyZlM2T3sPAdZWd/p9zQiRNS9G+9COUCwzWFTs0Xp8NF5iePx7wtvhDykReiRRrSeNb4oMmB8lA==}

  dommatrix@1.0.3:
    resolution: {integrity: sha512-l32Xp/TLgWb8ReqbVJAFIvXmY7go4nTxxlWiAFyhoQw9RKEOHBZNnyGvJWqDVSPmq3Y9HlM4npqF/T6VMOXhww==}
    deprecated: dommatrix is no longer maintained. Please use @thednp/dommatrix.

  dot-prop@6.0.1:
    resolution: {integrity: sha512-tE7ztYzXHIeyvc7N+hR3oi7FIbf/NIjVP9hmAt3yMXzrQ072/fpjGLx2GxNxGxUl5V73MEqYzioOMoVhGMJ5cA==}
    engines: {node: '>=10'}

  dotenv@16.4.5:
    resolution: {integrity: sha512-ZmdL2rui+eB2YwhsWzjInR8LldtZHGDoQ1ugH85ppHKwpUHL7j7rN0Ti9NCnGiQbhaZ11FpR+7ao1dNsmduNUg==}
    engines: {node: '>=12'}

  dotprompt@1.1.1:
    resolution: {integrity: sha512-xll31JxDiE7FaF030t0Dx4EMSV60Qn/pONDn6Hs5bBBeEANbtqIu6fPfaAOoSNbF1Y9TK+pj9Xnvud7G7GHpaA==}

  dunder-proto@1.0.1:
    resolution: {integrity: sha512-KIN/nDJBQRcXw0MLVhZE9iQHmG68qAVIBg9CqmUYjmQIhgij9U5MFvrqkUL5FbtyyzZuOeOt0zdeRe4UY7ct+A==}
    engines: {node: '>= 0.4'}

  duplexify@4.1.3:
    resolution: {integrity: sha512-M3BmBhwJRZsSx38lZyhE53Csddgzl5R7xGJNk7CVddZD6CcmwMCH8J+7AprIrQKH7TonKxaCjcv27Qmf+sQ+oA==}

  eastasianwidth@0.2.0:
    resolution: {integrity: sha512-I88TYZWc9XiYHRQ4/3c5rjjfgkjhLyW2luGIheGERbNQ6OY7yTybanSpDXZa8y7VUP9YmDcYa+eyq4ca7iLqWA==}

  ecdsa-sig-formatter@1.0.11:
    resolution: {integrity: sha512-nagl3RYrbNv6kQkeJIpt6NJZy8twLB/2vtz6yN9Z4vRKHN4/QZJIEbqohALSgwKdnksuY3k5Addp5lg8sVoVcQ==}

  ee-first@1.1.1:
    resolution: {integrity: sha512-WMwm9LhRUo+WUaRN+vRuETqG89IgZphVSNkdFgeb6sS/E4OrDIN7t48CAewSHXc6C8lefD8KKfr5vY61brQlow==}

  ejs@3.1.10:
    resolution: {integrity: sha512-UeJmFfOrAQS8OJWPZ4qtgHyWExa088/MtK5UEyoJGFH67cDEXkZSviOiKRCZ4Xij0zxI3JECgYs3oKx+AizQBA==}
    engines: {node: '>=0.10.0'}
    hasBin: true

  electron-to-chromium@1.5.33:
    resolution: {integrity: sha512-+cYTcFB1QqD4j4LegwLfpCNxifb6dDFUAwk6RsLusCwIaZI6or2f+q8rs5tTB2YC53HhOlIbEaqHMAAC8IOIwA==}

  emittery@0.13.1:
    resolution: {integrity: sha512-DeWwawk6r5yR9jFgnDKYt4sLS0LmHJJi3ZOnb5/JdbYwj3nW+FxQnHIjhBKz8YLC7oRNPVM9NQ47I3CVx34eqQ==}
    engines: {node: '>=12'}

  emoji-regex@8.0.0:
    resolution: {integrity: sha512-MSjYzcWNOA0ewAHpz0MxpYFvwg6yjy1NG3xteoqz644VCo/RPgnr1/GGt+ic3iJTzQ8Eu3TdM14SawnVUmGE6A==}

  emoji-regex@9.2.2:
    resolution: {integrity: sha512-L18DaJsXSUk2+42pv8mLs5jJT2hqFkFE4j21wOmgbUqsZ2hL72NsUU785g9RXgo3s0ZNgVl42TiHp3ZtOv/Vyg==}

  enabled@2.0.0:
    resolution: {integrity: sha512-AKrN98kuwOzMIdAizXGI86UFBoo26CL21UM763y1h/GMSJ4/OHU9k2YlsmBpyScFo/wbLzWQJBMCW4+IO3/+OQ==}

  encodeurl@1.0.2:
    resolution: {integrity: sha512-TPJXq8JqFaVYm2CWmPvnP2Iyo4ZSM7/QKcSmuMLDObfpH5fi7RUGmd/rTDf+rut/saiDiQEeVTNgAmJEdAOx0w==}
    engines: {node: '>= 0.8'}

  encodeurl@2.0.0:
    resolution: {integrity: sha512-Q0n9HRi4m6JuGIV1eFlmvJB7ZEVxu93IrMyiMsGC0lrMJMWzRgx6WGquyfQgZVb31vhGgXnfmPNNXmxnOkRBrg==}
    engines: {node: '>= 0.8'}

  encoding@0.1.13:
    resolution: {integrity: sha512-ETBauow1T35Y/WZMkio9jiM0Z5xjHHmJ4XmjZOq1l/dXz3lr2sRn87nJy20RupqSh1F2m3HHPSp8ShIPQJrJ3A==}

  end-of-stream@1.4.4:
    resolution: {integrity: sha512-+uw1inIHVPQoaVuHzRyXd21icM+cnt4CzD5rW+NC1wjOUSTOs+Te7FOv7AhN7vS9x/oIyhLP5PR1H+phQAHu5Q==}

  ent@2.2.0:
    resolution: {integrity: sha512-GHrMyVZQWvTIdDtpiEXdHZnFQKzeO09apj8Cbl4pKWy4i0Oprcq17usfDt5aO63swf0JOeMWjWQE/LzgSRuWpA==}

  entities@4.5.0:
    resolution: {integrity: sha512-V0hjH4dGPh9Ao5p0MoRY6BVqtwCjhz6vI5LT8AJ55H+4g9/4vbHx1I54fS0XuclLhDHArPQCiMjDxjaL8fPxhw==}
    engines: {node: '>=0.12'}

  error-ex@1.3.2:
    resolution: {integrity: sha512-7dFHNmqeFSEt2ZBsCriorKnn3Z2pj+fd9kmI6QoWw4//DL+icEBfc0U7qJCisqrTsKTjw4fNFy2pW9OqStD84g==}

  es-abstract@1.23.2:
    resolution: {integrity: sha512-60s3Xv2T2p1ICykc7c+DNDPLDMm9t4QxCOUU0K9JxiLjM3C1zB9YVdN7tjxrFd4+AkZ8CdX1ovUga4P2+1e+/w==}
    engines: {node: '>= 0.4'}

  es-define-property@1.0.0:
    resolution: {integrity: sha512-jxayLKShrEqqzJ0eumQbVhTYQM27CfT1T35+gCgDFoL82JLsXqTJ76zv6A0YLOgEnLUMvLzsDsGIrl8NFpT2gQ==}
    engines: {node: '>= 0.4'}

  es-define-property@1.0.1:
    resolution: {integrity: sha512-e3nRfgfUZ4rNGL232gUgX06QNyyez04KdjFrF+LTRoOXmrOgFKDg4BCdsjW8EnT69eqdYGmRpJwiPVYNrCaW3g==}
    engines: {node: '>= 0.4'}

  es-errors@1.3.0:
    resolution: {integrity: sha512-Zf5H2Kxt2xjTvbJvP2ZWLEICxA6j+hAmMzIlypy4xcBg1vKVnx89Wy0GbS+kf5cwCVFFzdCFh2XSCFNULS6csw==}
    engines: {node: '>= 0.4'}

  es-object-atoms@1.0.0:
    resolution: {integrity: sha512-MZ4iQ6JwHOBQjahnjwaC1ZtIBH+2ohjamzAO3oaHcXYup7qxjF2fixyH+Q71voWHeOkI2q/TnJao/KfXYIZWbw==}
    engines: {node: '>= 0.4'}

  es-object-atoms@1.1.1:
    resolution: {integrity: sha512-FGgH2h8zKNim9ljj7dankFPcICIK9Cp5bm+c2gQSYePhpaG5+esrLODihIorn+Pe6FGJzWhXQotPv73jTaldXA==}
    engines: {node: '>= 0.4'}

  es-set-tostringtag@2.0.3:
    resolution: {integrity: sha512-3T8uNMC3OQTHkFUsFq8r/BwAXLHvU/9O9mE0fBc/MY5iq/8H7ncvO947LmYA6ldWw9Uh8Yhf25zu6n7nML5QWQ==}
    engines: {node: '>= 0.4'}

  es-to-primitive@1.2.1:
    resolution: {integrity: sha512-QCOllgZJtaUo9miYBcLChTUaHNjJF3PYs1VidD7AwiEj1kYxKeQTctLAezAOH5ZKRH0g2IgPn6KwB4IT8iRpvA==}
    engines: {node: '>= 0.4'}

  esbuild@0.24.0:
    resolution: {integrity: sha512-FuLPevChGDshgSicjisSooU0cemp/sGXR841D5LHMB7mTVOmsEHcAxaH3irL53+8YDIeVNQEySh4DaYU/iuPqQ==}
    engines: {node: '>=18'}
    hasBin: true

  esbuild@0.25.4:
    resolution: {integrity: sha512-8pgjLUcUjcgDg+2Q4NYXnPbo/vncAY4UmyaCm0jZevERqCHZIaWwdJHkf8XQtu4AxSKCdvrUbT0XUr1IdZzI8Q==}
    engines: {node: '>=18'}
    hasBin: true

  escalade@3.1.2:
    resolution: {integrity: sha512-ErCHMCae19vR8vQGe50xIsVomy19rg6gFu3+r3jkEO46suLMWBksvVyoGgQV+jOfl84ZSOSlmv6Gxa89PmTGmA==}
    engines: {node: '>=6'}

  escalade@3.2.0:
    resolution: {integrity: sha512-WUj2qlxaQtO4g6Pq5c29GTcWGDyd8itL8zTlipgECz3JesAiiOKotd8JU6otB3PACgG6xkJUyVhboMS+bje/jA==}
    engines: {node: '>=6'}

  escape-html@1.0.3:
    resolution: {integrity: sha512-NiSupZ4OeuGwr68lGIeym/ksIZMJodUGOSCZ/FSnTxcrekbvqrgdUxlJOMpijaKZVjAJrWrGs/6Jy8OMuyj9ow==}

  escape-string-regexp@1.0.5:
    resolution: {integrity: sha512-vbRorB5FUQWvla16U8R/qgaFIya2qGzwDrNmCZuYKrbdSUMG6I1ZCGQRefkRVhuOkIGVne7BQ35DSfo1qvJqFg==}
    engines: {node: '>=0.8.0'}

  escape-string-regexp@2.0.0:
    resolution: {integrity: sha512-UpzcLCXolUWcNu5HtVMHYdXJjArjsF9C0aNnquZYY4uW/Vu0miy5YoWvbV345HauVvcAUnpRuhMMcqTcGOY2+w==}
    engines: {node: '>=8'}

  esm@3.2.25:
    resolution: {integrity: sha512-U1suiZ2oDVWv4zPO56S0NcR5QriEahGtdN2OR6FiOG4WJvcjBVFB0qI4+eKoWFH483PKGuLuu6V8Z4T5g63UVA==}
    engines: {node: '>=6'}

  esprima@4.0.1:
    resolution: {integrity: sha512-eGuFFw7Upda+g4p+QHvnW0RyTX/SVeJBDM/gCtMARO0cLuT2HcEKnTPvhjV6aGeqrCB/sbNop0Kszm0jsaWU4A==}
    engines: {node: '>=4'}
    hasBin: true

  etag@1.8.1:
    resolution: {integrity: sha512-aIL5Fx7mawVa300al2BnEE4iNvo1qETxLrPI/o05L7z6go7fCw1J6EQmbK4FmJ2AS7kgVF/KEZWufBfdClMcPg==}
    engines: {node: '>= 0.6'}

  event-target-shim@5.0.1:
    resolution: {integrity: sha512-i/2XbnSz/uxRCU6+NdVJgKWDTM427+MqYbkQzD321DuCQJUqOuJKIA0IM2+W2xtYHdKOmZ4dR6fExsd4SXL+WQ==}
    engines: {node: '>=6'}

  eventemitter3@4.0.7:
    resolution: {integrity: sha512-8guHBZCwKnFhYdHr2ysuRWErTwhoN2X8XELRlrRwpmfeY2jjuUN4taQMsULKUVo1K4DvZl+0pgfyoysHxvmvEw==}

  eventid@2.0.1:
    resolution: {integrity: sha512-sPNTqiMokAvV048P2c9+foqVJzk49o6d4e0D/sq5jog3pw+4kBgyR0gaM1FM7Mx6Kzd9dztesh9oYz1LWWOpzw==}
    engines: {node: '>=10'}

  eventsource-parser@3.0.0:
    resolution: {integrity: sha512-T1C0XCUimhxVQzW4zFipdx0SficT651NnkR0ZSH3yQwh+mFMdLfgjABVi4YtMTtaL4s168593DaoaRLMqryavA==}
    engines: {node: '>=18.0.0'}

  eventsource@3.0.5:
    resolution: {integrity: sha512-LT/5J605bx5SNyE+ITBDiM3FxffBiq9un7Vx0EwMDM3vg8sWKx/tO2zC+LMqZ+smAM0F2hblaDZUVZF0te2pSw==}
    engines: {node: '>=18.0.0'}

  execa@5.1.1:
    resolution: {integrity: sha512-8uSpZZocAZRBAPIEINJj3Lo9HyGitllczc27Eh5YYojjMFMn8yHMDMaUHE2Jqfq05D/wucwI4JGURyXt1vchyg==}
    engines: {node: '>=10'}

  exit@0.1.2:
    resolution: {integrity: sha512-Zk/eNKV2zbjpKzrsQ+n1G6poVbErQxJ0LBOJXaKZ1EViLzH+hrLu9cdXI4zw9dBQJslwBEpbQ2P1oS7nDxs6jQ==}
    engines: {node: '>= 0.8.0'}

  expand-template@2.0.3:
    resolution: {integrity: sha512-XYfuKMvj4O35f/pOXLObndIRvyQ+/+6AhODh+OKWj9S9498pHHn/IMszH+gt0fBCRWMNfk1ZSp5x3AifmnI2vg==}
    engines: {node: '>=6'}

  expect@29.7.0:
    resolution: {integrity: sha512-2Zks0hf1VLFYI1kbh0I5jP3KHHyCHpkfyHBzsSXRFgl/Bg9mWYfMW8oD+PdMPlEwy5HNsR9JutYy6pMeOh61nw==}
    engines: {node: ^14.15.0 || ^16.10.0 || >=18.0.0}

  expr-eval@2.0.2:
    resolution: {integrity: sha512-4EMSHGOPSwAfBiibw3ndnP0AvjDWLsMvGOvWEZ2F96IGk0bIVdjQisOHxReSkE13mHcfbuCiXw+G4y0zv6N8Eg==}

  express-rate-limit@7.5.0:
    resolution: {integrity: sha512-eB5zbQh5h+VenMPM3fh+nw1YExi5nMr6HUCR62ELSP11huvxm/Uir1H1QEyTkk5QX6A58pX6NmaTMceKZ0Eodg==}
    engines: {node: '>= 16'}
    peerDependencies:
      express: ^4.11 || 5 || ^5.0.0-beta.1

  express@4.21.2:
    resolution: {integrity: sha512-28HqgMZAmih1Czt9ny7qr6ek2qddF4FclbMzwhCREB6OFfH+rXAnuNCwo1/wFvrtbgsQDb4kSbX9de9lFbrXnA==}
    engines: {node: '>= 0.10.0'}

  express@5.1.0:
    resolution: {integrity: sha512-DT9ck5YIRU+8GYzzU5kT3eHGA5iL+1Zd0EutOmTE9Dtk+Tvuzd23VBU+ec7HPNSTxXYO55gPV/hq4pSBJDjFpA==}
    engines: {node: '>= 18'}

  extend@3.0.2:
    resolution: {integrity: sha512-fjquC59cD7CyW6urNXK0FBufkZcoiGG80wTuPujX590cB5Ttln20E2UB4S/WARVqhXffZl2LNgS+gQdPIIim/g==}

  farmhash-modern@1.1.0:
    resolution: {integrity: sha512-6ypT4XfgqJk/F3Yuv4SX26I3doUjt0GTG4a+JgWxXQpxXzTBq8fPUeGHfcYMMDPHJHm3yPOSjaeBwBGAHWXCdA==}
    engines: {node: '>=18.0.0'}

  fast-deep-equal@3.1.3:
    resolution: {integrity: sha512-f3qQ9oQy9j2AhBe/H9VC91wLmKBCCU/gDOnKNAYG5hswO7BLKj09Hc5HYNz9cGI++xlpDCIgDaitVs03ATR84Q==}

  fast-json-stable-stringify@2.1.0:
    resolution: {integrity: sha512-lhd/wF+Lk98HZoTCtlVraHtfh5XYijIjalXck7saUtuanSDyLMxnHhSXEDJqHxD7msR8D0uCmqlkwjCV8xvwHw==}

  fast-uri@3.0.6:
    resolution: {integrity: sha512-Atfo14OibSv5wAp4VWNsFYE1AchQRTv9cBGWET4pZWHzYshFSS9NQI6I57rdKn9croWVMbYFbLhJ+yJvmZIIHw==}

  fast-xml-parser@4.3.6:
    resolution: {integrity: sha512-M2SovcRxD4+vC493Uc2GZVcZaj66CCJhWurC4viynVSTvrpErCShNcDz1lAho6n9REQKvL/ll4A4/fw6Y9z8nw==}
    hasBin: true

  faye-websocket@0.11.4:
    resolution: {integrity: sha512-CzbClwlXAuiRQAlUyfqPgvPoNKTckTPGfwZV4ZdAhVcP2lh9KUxJg2b5GkE7XbjKQ3YJnQ9z6D9ntLAlB+tP8g==}
    engines: {node: '>=0.8.0'}

  fb-watchman@2.0.2:
    resolution: {integrity: sha512-p5161BqbuCaSnB8jIbzQHOlpgsPmK5rJVDfDKO91Axs5NC1uu3HRQm6wt9cd9/+GtQQIO53JdGXXoyDpTAsgYA==}

  fdir@6.4.2:
    resolution: {integrity: sha512-KnhMXsKSPZlAhp7+IjUkRZKPb4fUyccpDrdFXbi4QL1qkmFh9kVY09Yox+n4MaOb3lHZ1Tv829C3oaaXoMYPDQ==}
    peerDependencies:
      picomatch: ^3 || ^4
    peerDependenciesMeta:
      picomatch:
        optional: true

  fecha@4.2.3:
    resolution: {integrity: sha512-OP2IUU6HeYKJi3i0z4A19kHMQoLVs4Hc+DPqqxI2h/DPZHTm/vjsfC6P0b4jCMy14XizLBqvndQ+UilD7707Jw==}

  fetch-blob@3.2.0:
    resolution: {integrity: sha512-7yAQpD2UMJzLi1Dqv7qFYnPbaPx7ZfFK6PiIxQ4PfkGPyNyl2Ugx+a/umUonmKqjhM4DnfbMvdX6otXq83soQQ==}
    engines: {node: ^12.20 || >= 14.13}

  file-type-checker@1.1.3:
    resolution: {integrity: sha512-SLMNPu0RZEQsfR+GRNnVBlBPdtXn2BTpvSzBRw9MDjDacobK+Vc0WtbQ/mZx7vqNy+b6juKsza5DvEN5i7LwCw==}

  filelist@1.0.4:
    resolution: {integrity: sha512-w1cEuf3S+DrLCQL7ET6kz+gmlJdbq9J7yXCSjK/OZCPA+qEN1WyF4ZAf0YYJa4/shHJra2t/d/r8SV4Ji+x+8Q==}

  fill-range@7.0.1:
    resolution: {integrity: sha512-qOo9F+dMUmC2Lcb4BbVvnKJxTPjCm+RRpe4gDuGrzkL7mEVl/djYSu2OdQ2Pa302N4oqkSg9ir6jaLWJ2USVpQ==}
    engines: {node: '>=8'}

  finalhandler@1.3.1:
    resolution: {integrity: sha512-6BN9trH7bp3qvnrRyzsBz+g3lZxTNZTbVO2EV1CS0WIcDbawYVdYvGflME/9QP0h0pYlCDBCTjYa9nZzMDpyxQ==}
    engines: {node: '>= 0.8'}

  finalhandler@2.1.0:
    resolution: {integrity: sha512-/t88Ty3d5JWQbWYgaOGCCYfXRwV1+be02WqYYlL6h0lEiUAMPM8o8qKGO01YIkOHzka2up08wvgYD0mDiI+q3Q==}
    engines: {node: '>= 0.8'}

  find-package@1.0.0:
    resolution: {integrity: sha512-yVn71XCCaNgxz58ERTl8nA/8YYtIQDY9mHSrgFBfiFtdNNfY0h183Vh8BRkKxD8x9TUw3ec290uJKhDVxqGZBw==}

  find-up@4.1.0:
    resolution: {integrity: sha512-PpOwAdQ/YlXQ2vj8a3h8IipDuYRi3wceVQQGYWxNINccq40Anw7BlsEXCMbt1Zt+OLA6Fq9suIpIWD0OsnISlw==}
    engines: {node: '>=8'}

  firebase-admin@12.3.1:
    resolution: {integrity: sha512-vEr3s3esl8nPIA9r/feDT4nzIXCfov1CyyCSpMQWp6x63Q104qke0MEGZlrHUZVROtl8FLus6niP/M9I1s4VBA==}
    engines: {node: '>=14'}

  firebase-functions@6.3.1:
    resolution: {integrity: sha512-LTbmsEkSgaOhzTzGUoF7dv906JJJW89o0/spXgnU8gASyR8JLMrCqwV7FnWLso5hyF0fUqNPaEEw/TzLdZMVXw==}
    engines: {node: '>=14.10.0'}
    hasBin: true
    peerDependencies:
      firebase-admin: ^11.10.0 || ^12.0.0 || ^13.0.0

  firebase@11.6.0:
    resolution: {integrity: sha512-Xqm6j6zszIEmI5nW1MPR8yTafoRTSrW3mWG9Lk9elCJtQDQSiTEkKZiNtUm9y6XfOPl8xoF1TNpxZe8HjgA0Og==}

  flat@5.0.2:
    resolution: {integrity: sha512-b6suED+5/3rTpUBdG1gupIl8MPFCAMA0QXwmljLhvCUKcUvdE4gWky9zpuGCcXHOsz4J9wPGNWq6OKpmIzz3hQ==}
    hasBin: true

  fn.name@1.1.0:
    resolution: {integrity: sha512-GRnmB5gPyJpAhTQdSZTSp9uaPSvl09KoYcMQtsB9rQoOmzs9dH6ffeccH+Z+cv6P68Hu5bC6JjRh4Ah/mHSNRw==}

  for-each@0.3.3:
    resolution: {integrity: sha512-jqYfLp7mo9vIyQf8ykW2v7A+2N4QjeCeI5+Dz9XraiO1ign81wjiH7Fb9vSOWvQfNtmSa4H2RoQTrrXivdUZmw==}

  foreground-child@3.1.1:
    resolution: {integrity: sha512-TMKDUnIte6bfb5nWv7V/caI169OHgvwjb7V4WkeUvbQQdjr5rWKqHFiKWb/fcOwB+CzBT+qbWjvj+DVwRskpIg==}
    engines: {node: '>=14'}

  form-data-encoder@1.7.2:
    resolution: {integrity: sha512-qfqtYan3rxrnCk1VYaA4H+Ms9xdpPqvLZa6xmMgFvhO32x7/3J/ExcTd6qpxM0vH2GdMI+poehyBZvqfMTto8A==}

  form-data@2.5.1:
    resolution: {integrity: sha512-m21N3WOmEEURgk6B9GLOE4RuWOFf28Lhh9qGYeNlGq4VDXUlJy2th2slBNU8Gp8EzloYZOibZJ7t5ecIrFSjVA==}
    engines: {node: '>= 0.12'}

  form-data@4.0.0:
    resolution: {integrity: sha512-ETEklSGi5t0QMZuiXoA/Q6vcnxcLQP5vdugSpuAyi6SVGi2clPPp+xgEhuMaHC+zGgn31Kd235W35f7Hykkaww==}
    engines: {node: '>= 6'}

  formdata-node@4.4.1:
    resolution: {integrity: sha512-0iirZp3uVDjVGt9p49aTaqjk84TrglENEDuqfdlZQ1roC9CWlPk6Avf8EEnZNcAqPonwkG35x4n3ww/1THYAeQ==}
    engines: {node: '>= 12.20'}

  formdata-polyfill@4.0.10:
    resolution: {integrity: sha512-buewHzMvYL29jdeQTVILecSaZKnt/RJWjoZCF5OW60Z67/GmSLBkOFM7qh1PI3zFNtJbaZL5eQu1vLfazOwj4g==}
    engines: {node: '>=12.20.0'}

  forwarded@0.2.0:
    resolution: {integrity: sha512-buRG0fpBtRHSTCOASe6hD258tEubFoRLb4ZNA6NxMVHNw2gOcwHo9wyablzMzOA5z9xA9L1KNjk/Nt6MT9aYow==}
    engines: {node: '>= 0.6'}

  fresh@0.5.2:
    resolution: {integrity: sha512-zJ2mQYM18rEFOudeV4GShTGIQ7RbzA7ozbU9I/XBpm7kqgMywgmylMwXHxZJmkVoYkna9d2pVXVXPdYTP9ej8Q==}
    engines: {node: '>= 0.6'}

  fresh@2.0.0:
    resolution: {integrity: sha512-Rx/WycZ60HOaqLKAi6cHRKKI7zxWbJ31MhntmtwMoaTeF7XFH9hhBp8vITaMidfljRQ6eYWCKkaTK+ykVJHP2A==}
    engines: {node: '>= 0.8'}

  fs-constants@1.0.0:
    resolution: {integrity: sha512-y6OAwoSIf7FyjMIv94u+b5rdheZEjzR63GTyZJm5qh4Bi+2YgwLCcI/fPFZkL5PSixOt6ZNKm+w+Hfp/Bciwow==}

  fs.realpath@1.0.0:
    resolution: {integrity: sha512-OO0pH2lK6a0hZnAdau5ItzHPI6pUlvI7jMVnxUQRtw4owF2wk8lOSabtGDCTP4Ggrg2MbGnWO9X8K1t4+fGMDw==}

  fsevents@2.3.3:
    resolution: {integrity: sha512-5xoDfX+fL7faATnagmWPpbFtwh/R77WmMMqqHGS65C3vvB0YHrgF+B1YmZ3441tMj5n63k0212XNoJwzlhffQw==}
    engines: {node: ^8.16.0 || ^10.6.0 || >=11.0.0}
    os: [darwin]

  function-bind@1.1.2:
    resolution: {integrity: sha512-7XHNxH7qX9xG5mIwxkhumTox/MIRNcOgDrxWsMt2pAr23WHp6MrRlN7FBSFpCpr+oVO0F744iUgR82nJMfG2SA==}

  function.prototype.name@1.1.6:
    resolution: {integrity: sha512-Z5kx79swU5P27WEayXM1tBi5Ze/lbIyiNgU3qyXUOf9b2rgXYyF9Dy9Cx+IQv/Lc8WCG6L82zwUPpSS9hGehIg==}
    engines: {node: '>= 0.4'}

  functional-red-black-tree@1.0.1:
    resolution: {integrity: sha512-dsKNQNdj6xA3T+QlADDA7mOSlX0qiMINjn0cgr+eGHGsbSHzTabcIogz2+p/iqP1Xs6EP/sS2SbqH+brGTbq0g==}

  functions-have-names@1.2.3:
    resolution: {integrity: sha512-xckBUXyTIqT97tq2x2AMb+g163b5JFysYk0x4qxNFwbfQkmNZoiRHb6sPzI9/QV33WeuvVYBUIiD4NzNIyqaRQ==}

  gaxios@6.3.0:
    resolution: {integrity: sha512-p+ggrQw3fBwH2F5N/PAI4k/G/y1art5OxKpb2J2chwNNHM4hHuAOtivjPuirMF4KNKwTTUal/lPfL2+7h2mEcg==}
    engines: {node: '>=14'}

  gaxios@6.7.1:
    resolution: {integrity: sha512-LDODD4TMYx7XXdpwxAVRAIAuB0bzv0s+ywFonY46k126qzQHT9ygyoa9tncmOiQmmDrik65UYsEkv3lbfqQ3yQ==}
    engines: {node: '>=14'}

  gcp-metadata@6.1.0:
    resolution: {integrity: sha512-Jh/AIwwgaxan+7ZUUmRLCjtchyDiqh4KjBJ5tW3plBZb5iL/BPcso8A5DlzeD9qlw0duCamnNdpFjxwaT0KyKg==}
    engines: {node: '>=14'}

  genkitx-openai@0.10.1:
    resolution: {integrity: sha512-E9/DzyQcBUSTy81xT2pvEmdnn9Q/cKoojEt6lD/EdOeinhqE9oa59d/kuXTokCMekTrj3Rk7LtNBQIDjnyjNOA==}
    peerDependencies:
      '@genkit-ai/ai': ^0.5.0
      '@genkit-ai/core': ^0.5.0

  gensync@1.0.0-beta.2:
    resolution: {integrity: sha512-3hN7NaskYvMDLQY55gnW3NQ+mesEAepTqlg+VEbj7zzqEMBVNhzcGYYeqFo/TlYz6eQiFcp1HcsCZO+nGgS8zg==}
    engines: {node: '>=6.9.0'}

  genversion@3.2.0:
    resolution: {integrity: sha512-OIYSX6XYA8PHecLDCTri30hadSZfAjZ8Iq1+BBDXqLWP4dRLuJNLoNjsSWtTpw97IccK2LDWzkEstxAB8GdN7g==}
    engines: {node: '>=10.0.0'}
    hasBin: true

  get-caller-file@2.0.5:
    resolution: {integrity: sha512-DyFP3BM/3YHTQOCUL/w0OZHR0lpKeGrxotcHWcqNEdnltqFwXVfhEBQ94eIo34AfQpo0rGki4cyIiftY06h2Fg==}
    engines: {node: 6.* || 8.* || >= 10.*}

  get-intrinsic@1.2.4:
    resolution: {integrity: sha512-5uYhsJH8VJBTv7oslg4BznJYhDoRI6waYCxMmCdnTrcCrHA/fCFKoTFz2JKKE0HdDFUF7/oQuhzumXJK7paBRQ==}
    engines: {node: '>= 0.4'}

  get-intrinsic@1.3.0:
    resolution: {integrity: sha512-9fSjSaos/fRIVIp+xSJlE6lfwhES7LNtKaCBIamHsjr2na1BiABJPo0mOjjz8GJDURarmCPGqaiVg5mfjb98CQ==}
    engines: {node: '>= 0.4'}

  get-package-type@0.1.0:
    resolution: {integrity: sha512-pjzuKtY64GYfWizNAJ0fr9VqttZkNiK2iS430LtIHzjBEr6bX8Am2zm4sW4Ro5wjWW5cAlRL1qAMTcXbjNAO2Q==}
    engines: {node: '>=8.0.0'}

  get-port@5.1.1:
    resolution: {integrity: sha512-g/Q1aTSDOxFpchXC4i8ZWvxA1lnPqx/JHqcpIw0/LX9T8x/GBbi6YnlN5nhaKIFkT8oFsscUKgDJYxfwfS6QsQ==}
    engines: {node: '>=8'}

  get-proto@1.0.1:
    resolution: {integrity: sha512-sTSfBjoXBp89JvIKIefqw7U2CCebsc74kiY6awiGogKtoSGbgjYE/G/+l9sF3MWFPNc9IcoOC4ODfKHfxFmp0g==}
    engines: {node: '>= 0.4'}

  get-stream@6.0.1:
    resolution: {integrity: sha512-ts6Wi+2j3jQjqi70w5AlN8DFnkSwC+MqmxEzdEALB2qXZYV3X/b1CTfgPLGJNMeAWxdPfU8FO1ms3NUfaHCPYg==}
    engines: {node: '>=10'}

  get-symbol-description@1.0.2:
    resolution: {integrity: sha512-g0QYk1dZBxGwk+Ngc+ltRH2IBp2f7zBkBMBJZCDerh6EhlhSR6+9irMCuT/09zD6qkarHUSn529sK/yL4S27mg==}
    engines: {node: '>= 0.4'}

  get-tsconfig@4.8.1:
    resolution: {integrity: sha512-k9PN+cFBmaLWtVz29SkUoqU5O0slLuHJXt/2P+tMVFT+phsSGXGkp9t3rQIqdz0e+06EHNGs3oM6ZX1s2zHxRg==}

  getopts@2.3.0:
    resolution: {integrity: sha512-5eDf9fuSXwxBL6q5HX+dhDj+dslFGWzU5thZ9kNKUkcPtaPdatmUFKwHFrLb/uf/WpA4BHET+AX3Scl56cAjpA==}

  github-from-package@0.0.0:
    resolution: {integrity: sha512-SyHy3T1v2NUXn29OsWdxmK6RwHD+vkj3v8en8AOBZ1wBQ/hCAQ5bAQTD02kW4W9tUp/3Qh6J8r9EvntiyCmOOw==}

  getopts@2.3.0:
    resolution: {integrity: sha512-5eDf9fuSXwxBL6q5HX+dhDj+dslFGWzU5thZ9kNKUkcPtaPdatmUFKwHFrLb/uf/WpA4BHET+AX3Scl56cAjpA==}

  glob@10.3.12:
    resolution: {integrity: sha512-TCNv8vJ+xz4QiqTpfOJA7HvYv+tNIRHKfUWw/q+v2jdgN4ebz+KY9tGx5J4rHP0o84mNP+ApH66HRX8us3Khqg==}
    engines: {node: '>=16 || 14 >=14.17'}
    hasBin: true

  glob@11.0.0:
    resolution: {integrity: sha512-9UiX/Bl6J2yaBbxKoEBRm4Cipxgok8kQYcOPEhScPwebu2I0HoQOuYdIO6S3hLuWoZgpDpwQZMzTFxgpkyT76g==}
    engines: {node: 20 || >=22}
    hasBin: true

  glob@7.2.3:
    resolution: {integrity: sha512-nFR0zLpU2YCaRxwoCJvL6UvCH2JFyFVIvwTLsIf21AuHlMskA1hhTdk+LlYJtOlYt9v6dvszD2BGRqBL+iQK9Q==}
    deprecated: Glob versions prior to v9 are no longer supported

  globals@11.12.0:
    resolution: {integrity: sha512-WOBp/EEGUiIsJSp7wcv/y6MO+lV9UoncWqxuFfm8eBwzWNgyfBd6Gz+IeKQ9jCmyhoH99g15M3T+QaVHFjizVA==}
    engines: {node: '>=4'}

  globalthis@1.0.3:
    resolution: {integrity: sha512-sFdI5LyBiNTHjRd7cGPWapiHWMOXKyuBNX/cWJ3NfzrZQVa8GI/8cofCl74AOVqq9W5kNmguTIzJ/1s2gyI9wA==}
    engines: {node: '>= 0.4'}

  google-auth-library@9.14.2:
    resolution: {integrity: sha512-R+FRIfk1GBo3RdlRYWPdwk8nmtVUOn6+BkDomAC46KoU8kzXzE1HLmOasSCbWUByMMAGkknVF0G5kQ69Vj7dlA==}
    engines: {node: '>=14'}

  google-gax@4.3.2:
    resolution: {integrity: sha512-2mw7qgei2LPdtGrmd1zvxQviOcduTnsvAWYzCxhOWXK4IQKmQztHnDQwD0ApB690fBQJemFKSU7DnceAy3RLzw==}
    engines: {node: '>=14'}

  google-gax@4.3.7:
    resolution: {integrity: sha512-3bnD8RASQyaxOYTdWLgwpQco/aytTxFavoI/UN5QN5txDLp8QRrBHNtCUJ5+Ago+551GD92jG8jJduwvmaneUw==}
    engines: {node: '>=14'}

  google-gax@4.4.1:
    resolution: {integrity: sha512-Phyp9fMfA00J3sZbJxbbB4jC55b7DBjE3F6poyL3wKMEBVKA79q6BGuHcTiM28yOzVql0NDbRL8MLLh8Iwk9Dg==}
    engines: {node: '>=14'}

  googleapis-common@7.2.0:
    resolution: {integrity: sha512-/fhDZEJZvOV3X5jmD+fKxMqma5q2Q9nZNSF3kn1F18tpxmA86BcTxAGBQdM0N89Z3bEaIs+HVznSmFJEAmMTjA==}
    engines: {node: '>=14.0.0'}

  googleapis@137.1.0:
    resolution: {integrity: sha512-2L7SzN0FLHyQtFmyIxrcXhgust77067pkkduqkbIpDuj9JzVnByxsRrcRfUMFQam3rQkWW2B0f1i40IwKDWIVQ==}
    engines: {node: '>=14.0.0'}

  googleapis@140.0.1:
    resolution: {integrity: sha512-ZGvBX4mQcFXO9ACnVNg6Aqy3KtBPB5zTuue43YVLxwn8HSv8jB7w+uDKoIPSoWuxGROgnj2kbng6acXncOQRNA==}
    engines: {node: '>=14.0.0'}

  gopd@1.0.1:
    resolution: {integrity: sha512-d65bNlIadxvpb/A2abVdlqKqV563juRnZ1Wtk6s1sIR8uNsXR70xqIzVqxVf1eTqDunwT2MkczEeaezCKTZhwA==}

  gopd@1.2.0:
    resolution: {integrity: sha512-ZUKRh6/kUFoAiTAtTYPZJ3hw9wNxx+BIBOijnlG9PnrJsCcSjs1wyyD6vJpaYtgnzDrKYRSqf3OO6Rfa93xsRg==}
    engines: {node: '>= 0.4'}

  graceful-fs@4.2.11:
    resolution: {integrity: sha512-RbJ5/jmFcNNCcDV5o9eTnBLJ/HszWV0P73bc+Ff4nS/rJj+YaS6IGyiOL0VoBYX+l1Wrl3k63h/KrH+nhJ0XvQ==}

  gtoken@7.1.0:
    resolution: {integrity: sha512-pCcEwRi+TKpMlxAQObHDQ56KawURgyAf6jtIY046fJ5tIv3zDe/LEIubckAO8fj6JnAxLdmWkUfNyulQ2iKdEw==}
    engines: {node: '>=14.0.0'}

  handlebars@4.7.8:
    resolution: {integrity: sha512-vafaFqs8MZkRrSX7sFVUdo3ap/eNiLnb4IakshzvP56X5Nr1iGKAIqdX6tMlm6HcNRIkr6AxO5jFEoJzzpT8aQ==}
    engines: {node: '>=0.4.7'}
    hasBin: true

  has-bigints@1.0.2:
    resolution: {integrity: sha512-tSvCKtBr9lkF0Ex0aQiP9N+OpV4zi2r/Nee5VkRDbaqv35RLYMzbwQfFSZZH0kR+Rd6302UJZ2p/bJCEoR3VoQ==}

  has-flag@3.0.0:
    resolution: {integrity: sha512-sKJf1+ceQBr4SMkvQnBDNDtf4TXpVhVGateu0t918bl30FnbE2m4vNLX+VWe/dpjlb+HugGYzW7uQXH98HPEYw==}
    engines: {node: '>=4'}

  has-flag@4.0.0:
    resolution: {integrity: sha512-EykJT/Q1KjTWctppgIAgfSO0tKVuZUjhgMr17kqTumMl6Afv3EISleU7qZUzoXDFTAHTDC4NOoG/ZxU3EvlMPQ==}
    engines: {node: '>=8'}

  has-property-descriptors@1.0.2:
    resolution: {integrity: sha512-55JNKuIW+vq4Ke1BjOTjM2YctQIvCT7GFzHwmfZPGo5wnrgkid0YQtnAleFSqumZm4az3n2BS+erby5ipJdgrg==}

  has-proto@1.0.3:
    resolution: {integrity: sha512-SJ1amZAJUiZS+PhsVLf5tGydlaVB8EdFpaSO4gmiUKUOxk8qzn5AIy4ZeJUmh22znIdk/uMAUT2pl3FxzVUH+Q==}
    engines: {node: '>= 0.4'}

  has-symbols@1.0.3:
    resolution: {integrity: sha512-l3LCuF6MgDNwTDKkdYGEihYjt5pRPbEg46rtlmnSPlUbgmB8LOIrKJbYYFBSbnPaJexMKtiPO8hmeRjRz2Td+A==}
    engines: {node: '>= 0.4'}

  has-symbols@1.1.0:
    resolution: {integrity: sha512-1cDNdwJ2Jaohmb3sg4OmKaMBwuC48sYni5HUw2DvsC8LjGTLK9h+eb1X6RyuOHe4hT0ULCW68iomhjUoKUqlPQ==}
    engines: {node: '>= 0.4'}

  has-tostringtag@1.0.2:
    resolution: {integrity: sha512-NqADB8VjPFLM2V0VvHUewwwsw0ZWBaIdgo+ieHtK3hasLz4qeCRjYcqfB6AQrBggRKppKF8L52/VqdVsO47Dlw==}
    engines: {node: '>= 0.4'}

  hasown@2.0.2:
    resolution: {integrity: sha512-0hJU9SCPvmMzIBdZFqNPXWa6dqh7WdH0cII9y+CyS8rG3nL48Bclra9HmKhVVUHyPWNH5Y7xDwAB7bfgSjkUMQ==}
    engines: {node: '>= 0.4'}

  hosted-git-info@2.8.9:
    resolution: {integrity: sha512-mxIDAb9Lsm6DoOJ7xH+5+X4y1LU/4Hi50L9C5sIswK3JzULS4bwk1FvjdBgvYR4bzT4tuUQiC15FE2f5HbLvYw==}

  html-escaper@2.0.2:
    resolution: {integrity: sha512-H2iMtd0I4Mt5eYiapRdIDjp+XzelXQ0tFE4JS7YFwFevXXMmOp9myNrUvCg0D6ws8iqkRPBfKHgbwig1SmlLfg==}

  http-errors@2.0.0:
    resolution: {integrity: sha512-FtwrG/euBzaEjYeRqOgly7G0qviiXoJWnvEH2Z1plBdXgbyjv34pHTSb9zoeHMyDy33+DWy5Wt9Wo+TURtOYSQ==}
    engines: {node: '>= 0.8'}

  http-parser-js@0.5.8:
    resolution: {integrity: sha512-SGeBX54F94Wgu5RH3X5jsDtf4eHyRogWX1XGT3b4HuW3tQPM4AaBzoUji/4AAJNXCEOWZ5O0DgZmJw1947gD5Q==}

  http-proxy-agent@5.0.0:
    resolution: {integrity: sha512-n2hY8YdoRE1i7r6M0w9DIw5GgZN0G25P8zLCRQ8rjXtTU3vsNFBI/vWK/UIeE6g5MUUz6avwAPXmL6Fy9D/90w==}
    engines: {node: '>= 6'}

  https-proxy-agent@5.0.1:
    resolution: {integrity: sha512-dFcAjpTQFgoLMzC2VwU+C/CbS7uRL0lWmxDITmqm7C+7F0Odmj6s9l6alZc6AELXhrnggM2CeWSXHGOdX2YtwA==}
    engines: {node: '>= 6'}

  https-proxy-agent@7.0.4:
    resolution: {integrity: sha512-wlwpilI7YdjSkWaQ/7omYBMTliDcmCN8OLihO6I9B86g06lMyAoqgoDpV0XqoaPOKj+0DIdAvnsWfyAAhmimcg==}
    engines: {node: '>= 14'}

  https-proxy-agent@7.0.6:
    resolution: {integrity: sha512-vK9P5/iUfdl95AI+JVyUuIcVtd4ofvtrOr3HNtM2yxC9bnMbEdp3x01OhQNnjb8IJYi38VlTE3mBXwcfvywuSw==}
    engines: {node: '>= 14'}

  human-signals@2.1.0:
    resolution: {integrity: sha512-B4FFZ6q/T2jhhksgkbEW3HBvWIfDW85snkQgawt07S7J5QXTk6BkNV+0yAeZrM5QpMAdYlocGoljn0sJ/WQkFw==}
    engines: {node: '>=10.17.0'}

  humanize-ms@1.2.1:
    resolution: {integrity: sha512-Fl70vYtsAFb/C06PTS9dZBo7ihau+Tu/DNCk/OyHhea07S+aeMWpFFkUaXRa8fI+ScZbEI8dfSxwY7gxZ9SAVQ==}

  iconv-lite@0.4.24:
    resolution: {integrity: sha512-v3MXnZAcvnywkTUEZomIActle7RXXeedOR31wwl7VlyoXO4Qi9arvSenNQWne1TcRwhCL1HwLI21bEqdpj8/rA==}
    engines: {node: '>=0.10.0'}

  iconv-lite@0.6.3:
    resolution: {integrity: sha512-4fCk79wshMdzMp2rH06qWrJE4iolqLhCUH+OiuIgU++RB0+94NlDL81atO7GX55uUKueo0txHNtvEyI6D7WdMw==}
    engines: {node: '>=0.10.0'}

  idb@7.1.1:
    resolution: {integrity: sha512-gchesWBzyvGHRO9W8tzUWFDycow5gwjvFKfyV9FF32Y7F50yZMp7mP+T2mJIWFx49zicqyC4uefHM17o6xKIVQ==}

  ieee754@1.2.1:
    resolution: {integrity: sha512-dcyqhDvX1C46lXZcVqCpK+FtMRQVdIMN6/Df5js2zouUsqG7I6sFxitIC+7KYK29KdXOLHdu9zL4sFnoVQnqaA==}

  ignore@5.3.1:
    resolution: {integrity: sha512-5Fytz/IraMjqpwfd34ke28PTVMjZjJG2MPn5t7OE4eUCUNf8BAa7b5WUS9/Qvr6mwOQS7Mk6vdsMno5he+T8Xw==}
    engines: {node: '>= 4'}

  import-in-the-middle@1.11.0:
    resolution: {integrity: sha512-5DimNQGoe0pLUHbR9qK84iWaWjjbsxiqXnw6Qz64+azRgleqv9k2kTt5fw7QsOpmaGYtuxxursnPPsnTKEx10Q==}

  import-local@3.2.0:
    resolution: {integrity: sha512-2SPlun1JUPWoM6t3F0dw0FkCF/jWY8kttcY4f599GLTSjh2OCuuhdTkJQsEcZzBqbXZGKMK2OqW1oZsjtf/gQA==}
    engines: {node: '>=8'}
    hasBin: true

  imurmurhash@0.1.4:
    resolution: {integrity: sha512-JmXMZ6wuvDmLiHEml9ykzqO6lwFbof0GG4IkcGaENdCRDDmMVnny7s5HsIgHCbaq0w2MyPhDqkhTUgS2LU2PHA==}
    engines: {node: '>=0.8.19'}

  inflight@1.0.6:
    resolution: {integrity: sha512-k92I/b08q4wvFscXCLvqfsHCrjrF7yiXsQuIVvVE7N82W3+aqpzuUdBbfhWcy/FZR3/4IgflMgKLOsvPDrGCJA==}
    deprecated: This module is not supported, and leaks memory. Do not use it. Check out lru-cache if you want a good and tested way to coalesce async requests by a key value, which is much more comprehensive and powerful.

  inherits@2.0.3:
    resolution: {integrity: sha512-x00IRNXNy63jwGkJmzPigoySHbaqpNuzKbBOmzK+g2OdZpQ9w+sxCN+VSB3ja7IAge2OP2qpfxTjeNcyjmW1uw==}

  inherits@2.0.4:
    resolution: {integrity: sha512-k/vGaX4/Yla3WzyMCvTQOXYeIHvqOKtnqBduzTHpzpQZzAskKMhZ2K+EnBiSM9zGSoIFeMpXKxa4dYeZIQqewQ==}

  ini@1.3.8:
    resolution: {integrity: sha512-JV/yugV2uzW5iMRSiZAyDtQd+nxtUnjeLt0acNdw98kKLrvuRVyB80tsREOE7yvGVgalhZ6RNXCmEHkUKBKxew==}

  internal-slot@1.0.7:
    resolution: {integrity: sha512-NGnrKwXzSms2qUUih/ILZ5JBqNTSa1+ZmP6flaIp6KmSElgE9qdndzS3cqjrDovwFdmwsGsLdeFgB6suw+1e9g==}
    engines: {node: '>= 0.4'}

  interpret@2.2.0:
    resolution: {integrity: sha512-Ju0Bz/cEia55xDwUWEa8+olFpCiQoypjnQySseKtmjNrnps3P+xfpUmGr90T7yjlVJmOtybRvPXhKMbHr+fWnw==}
    engines: {node: '>= 0.10'}

  ipaddr.js@1.9.1:
    resolution: {integrity: sha512-0KI/607xoxSToH7GjN1FfSbLoU0+btTicjsQSWQlh/hZykN8KpmMf7uYwPW3R+akZ6R/w18ZlXSHBYXiYUPO3g==}
    engines: {node: '>= 0.10'}

  is-any-array@2.0.1:
    resolution: {integrity: sha512-UtilS7hLRu++wb/WBAw9bNuP1Eg04Ivn1vERJck8zJthEvXCBEBpGR/33u/xLKWEQf95803oalHrVDptcAvFdQ==}

  is-array-buffer@3.0.4:
    resolution: {integrity: sha512-wcjaerHw0ydZwfhiKbXJWLDY8A7yV7KhjQOpb83hGgGfId/aQa4TOvwyzn2PuswW2gPCYEL/nEAiSVpdOj1lXw==}
    engines: {node: '>= 0.4'}

  is-arrayish@0.2.1:
    resolution: {integrity: sha512-zz06S8t0ozoDXMG+ube26zeCTNXcKIPJZJi8hBrF4idCLms4CG9QtK7qBl1boi5ODzFpjswb5JPmHCbMpjaYzg==}

  is-arrayish@0.3.2:
    resolution: {integrity: sha512-eVRqCvVlZbuw3GrM63ovNSNAeA1K16kaR/LRY/92w0zxQ5/1YzwblUX652i4Xs9RwAGjW9d9y6X88t8OaAJfWQ==}

  is-bigint@1.0.4:
    resolution: {integrity: sha512-zB9CruMamjym81i2JZ3UMn54PKGsQzsJeo6xvN3HJJ4CAsQNB6iRutp2To77OfCNuoxspsIhzaPoO1zyCEhFOg==}

  is-boolean-object@1.1.2:
    resolution: {integrity: sha512-gDYaKHJmnj4aWxyj6YHyXVpdQawtVLHU5cb+eztPGczf6cjuTdwve5ZIEfgXqH4e57An1D1AKf8CZ3kYrQRqYA==}
    engines: {node: '>= 0.4'}

  is-buffer@1.1.6:
    resolution: {integrity: sha512-NcdALwpXkTm5Zvvbk7owOUSvVvBKDgKP5/ewfXEznmQFfs4ZRmanOeKBTjRVjka3QFoN6XJ+9F3USqfHqTaU5w==}

  is-callable@1.2.7:
    resolution: {integrity: sha512-1BC0BVFhS/p0qtw6enp8e+8OD0UrK0oFLztSjNzhcKA3WDuJxxAPXzPuPtKkjEY9UUoEWlX/8fgKeu2S8i9JTA==}
    engines: {node: '>= 0.4'}

  is-core-module@2.13.1:
    resolution: {integrity: sha512-hHrIjvZsftOsvKSn2TRYl63zvxsgE0K+0mYMoH6gD4omR5IWB2KynivBQczo3+wF1cCkjzvptnI9Q0sPU66ilw==}

  is-data-view@1.0.1:
    resolution: {integrity: sha512-AHkaJrsUVW6wq6JS8y3JnM/GJF/9cf+k20+iDzlSaJrinEo5+7vRiteOSwBhHRiAyQATN1AmY4hwzxJKPmYf+w==}
    engines: {node: '>= 0.4'}

  is-date-object@1.0.5:
    resolution: {integrity: sha512-9YQaSxsAiSwcvS33MBk3wTCVnWK+HhF8VZR2jRxehM16QcVOdHqPn4VPHmRK4lSr38n9JriurInLcP90xsYNfQ==}
    engines: {node: '>= 0.4'}

  is-fullwidth-code-point@3.0.0:
    resolution: {integrity: sha512-zymm5+u+sCsSWyD9qNaejV3DFvhCKclKdizYaJUuHA83RLjb7nSuGnddCHGv0hk+KY7BMAlsWeK4Ueg6EV6XQg==}
    engines: {node: '>=8'}

  is-generator-fn@2.1.0:
    resolution: {integrity: sha512-cTIB4yPYL/Grw0EaSzASzg6bBy9gqCofvWN8okThAYIxKJZC+udlRAmGbM0XLeniEJSs8uEgHPGuHSe1XsOLSQ==}
    engines: {node: '>=6'}

  is-negative-zero@2.0.3:
    resolution: {integrity: sha512-5KoIu2Ngpyek75jXodFvnafB6DJgr3u8uuK0LEZJjrU19DrMD3EVERaR8sjz8CCGgpZvxPl9SuE1GMVPFHx1mw==}
    engines: {node: '>= 0.4'}

  is-number-object@1.0.7:
    resolution: {integrity: sha512-k1U0IRzLMo7ZlYIfzRu23Oh6MiIFasgpb9X76eqfFZAqwH44UI4KTBvBYIZ1dSL9ZzChTB9ShHfLkR4pdW5krQ==}
    engines: {node: '>= 0.4'}

  is-number@7.0.0:
    resolution: {integrity: sha512-41Cifkg6e8TylSpdtTpeLVMqvSBEVzTttHvERD741+pnZ8ANv0004MRL43QKPDlK9cGvNp6NZWZUBlbGXYxxng==}
    engines: {node: '>=0.12.0'}

  is-obj@2.0.0:
    resolution: {integrity: sha512-drqDG3cbczxxEJRoOXcOjtdp1J/lyp1mNn0xaznRs8+muBhgQcrnbspox5X5fOw0HnMnbfDzvnEMEtqDEJEo8w==}
    engines: {node: '>=8'}

  is-promise@4.0.0:
    resolution: {integrity: sha512-hvpoI6korhJMnej285dSg6nu1+e6uxs7zG3BYAm5byqDsgJNWwxzM6z6iZiAgQR4TJ30JmBTOwqZUw3WlyH3AQ==}

  is-regex@1.1.4:
    resolution: {integrity: sha512-kvRdxDsxZjhzUX07ZnLydzS1TU/TJlTUHHY4YLL87e37oUA49DfkLqgy+VjFocowy29cKvcSiu+kIv728jTTVg==}
    engines: {node: '>= 0.4'}

  is-shared-array-buffer@1.0.3:
    resolution: {integrity: sha512-nA2hv5XIhLR3uVzDDfCIknerhx8XUKnstuOERPNNIinXG7v9u+ohXF67vxm4TPTEPU6lm61ZkwP3c9PCB97rhg==}
    engines: {node: '>= 0.4'}

  is-stream@2.0.1:
    resolution: {integrity: sha512-hFoiJiTl63nn+kstHGBtewWSKnQLpyb155KHheA1l39uvtO9nWIop1p3udqPcUd/xbF1VLMO4n7OI6p7RbngDg==}
    engines: {node: '>=8'}

  is-string@1.0.7:
    resolution: {integrity: sha512-tE2UXzivje6ofPW7l23cjDOMa09gb7xlAqG6jG5ej6uPV32TlWP3NKPigtaGeHNu9fohccRYvIiZMfOOnOYUtg==}
    engines: {node: '>= 0.4'}

  is-symbol@1.0.4:
    resolution: {integrity: sha512-C/CPBqKWnvdcxqIARxyOh4v1UUEOCHpgDa0WYgpKDFMszcrPcffg5uhwSgPCLD2WWxmq6isisz87tzT01tuGhg==}
    engines: {node: '>= 0.4'}

  is-typed-array@1.1.13:
    resolution: {integrity: sha512-uZ25/bUAlUY5fR4OKT4rZQEBrzQWYV9ZJYGGsUmEJ6thodVJ1HX64ePQ6Z0qPWP+m+Uq6e9UugrE38jeYsDSMw==}
    engines: {node: '>= 0.4'}

  is-weakref@1.0.2:
    resolution: {integrity: sha512-qctsuLZmIQ0+vSSMfoVvyFe2+GSEvnmZ2ezTup1SBse9+twCCeial6EEi3Nc2KFcf6+qz2FBPnjXsk8xhKSaPQ==}

  is@3.3.0:
    resolution: {integrity: sha512-nW24QBoPcFGGHJGUwnfpI7Yc5CdqWNdsyHQszVE/z2pKHXzh7FZ5GWhJqSyaQ9wMkQnsTx+kAI8bHlCX4tKdbg==}

  isarray@0.0.1:
    resolution: {integrity: sha512-D2S+3GLxWH+uhrNEcoh/fnmYeP8E8/zHl644d/jdA0g2uyXvy3sb0qxotE+ne0LtccHknQzWwZEzhak7oJ0COQ==}

  isarray@2.0.5:
    resolution: {integrity: sha512-xHjhDr3cNBK0BzdUJSPXZntQUx/mwMS5Rw4A7lPJ90XGAO6ISP/ePDNuo0vhqOZU+UD5JoodwCAAoZQd3FeAKw==}

  isexe@2.0.0:
    resolution: {integrity: sha512-RHxMLp9lnKHGHRng9QFhRCMbYAcVpn69smSGcq3f36xjgVVWThj4qqLbTLlq7Ssj8B+fIQ1EuCEGI2lKsyQeIw==}

  isomorphic-fetch@3.0.0:
    resolution: {integrity: sha512-qvUtwJ3j6qwsF3jLxkZ72qCgjMysPzDfeV240JHiGZsANBYd+EEuu35v7dfrJ9Up0Ak07D7GGSkGhCHTqg/5wA==}

  istanbul-lib-coverage@3.2.2:
    resolution: {integrity: sha512-O8dpsF+r0WV/8MNRKfnmrtCWhuKjxrq2w+jpzBL5UZKTi2LeVWnWOmWRxFlesJONmc+wLAGvKQZEOanko0LFTg==}
    engines: {node: '>=8'}

  istanbul-lib-instrument@5.2.1:
    resolution: {integrity: sha512-pzqtp31nLv/XFOzXGuvhCb8qhjmTVo5vjVk19XE4CRlSWz0KoeJ3bw9XsA7nOp9YBf4qHjwBxkDzKcME/J29Yg==}
    engines: {node: '>=8'}

  istanbul-lib-instrument@6.0.3:
    resolution: {integrity: sha512-Vtgk7L/R2JHyyGW07spoFlB8/lpjiOLTjMdms6AFMraYt3BaJauod/NGrfnVG/y4Ix1JEuMRPDPEj2ua+zz1/Q==}
    engines: {node: '>=10'}

  istanbul-lib-report@3.0.1:
    resolution: {integrity: sha512-GCfE1mtsHGOELCU8e/Z7YWzpmybrx/+dSTfLrvY8qRmaY6zXTKWn6WQIjaAFw069icm6GVMNkgu0NzI4iPZUNw==}
    engines: {node: '>=10'}

  istanbul-lib-source-maps@4.0.1:
    resolution: {integrity: sha512-n3s8EwkdFIJCG3BPKBYvskgXGoy88ARzvegkitk60NxRdwltLOTaH7CUiMRXvwYorl0Q712iEjcWB+fK/MrWVw==}
    engines: {node: '>=10'}

  istanbul-reports@3.1.7:
    resolution: {integrity: sha512-BewmUXImeuRk2YY0PVbxgKAysvhRPUQE0h5QRM++nVWyubKGV0l8qQ5op8+B2DOmwSe63Jivj0BjkPQVf8fP5g==}
    engines: {node: '>=8'}

  jackspeak@2.3.6:
    resolution: {integrity: sha512-N3yCS/NegsOBokc8GAdM8UcmfsKiSS8cipheD/nivzr700H+nsMOxJjQnvwOcRYVuFkdH0wGUvW2WbXGmrZGbQ==}
    engines: {node: '>=14'}

  jackspeak@4.0.2:
    resolution: {integrity: sha512-bZsjR/iRjl1Nk1UkjGpAzLNfQtzuijhn2g+pbZb98HQ1Gk8vM9hfbxeMBP+M2/UUdwj0RqGG3mlvk2MsAqwvEw==}
    engines: {node: 20 || >=22}

  jake@10.9.1:
    resolution: {integrity: sha512-61btcOHNnLnsOdtLgA5efqQWjnSi/vow5HbI7HMdKKWqvrKR1bLK3BPlJn9gcSaP2ewuamUSMB5XEy76KUIS2w==}
    engines: {node: '>=10'}
    hasBin: true

  jest-changed-files@29.7.0:
    resolution: {integrity: sha512-fEArFiwf1BpQ+4bXSprcDc3/x4HSzL4al2tozwVpDFpsxALjLYdyiIK4e5Vz66GQJIbXJ82+35PtysofptNX2w==}
    engines: {node: ^14.15.0 || ^16.10.0 || >=18.0.0}

  jest-circus@29.7.0:
    resolution: {integrity: sha512-3E1nCMgipcTkCocFwM90XXQab9bS+GMsjdpmPrlelaxwD93Ad8iVEjX/vvHPdLPnFf+L40u+5+iutRdA1N9myw==}
    engines: {node: ^14.15.0 || ^16.10.0 || >=18.0.0}

  jest-cli@29.7.0:
    resolution: {integrity: sha512-OVVobw2IubN/GSYsxETi+gOe7Ka59EFMR/twOU3Jb2GnKKeMGJB5SGUUrEz3SFVmJASUdZUzy83sLNNQ2gZslg==}
    engines: {node: ^14.15.0 || ^16.10.0 || >=18.0.0}
    hasBin: true
    peerDependencies:
      node-notifier: ^8.0.1 || ^9.0.0 || ^10.0.0
    peerDependenciesMeta:
      node-notifier:
        optional: true

  jest-config@29.7.0:
    resolution: {integrity: sha512-uXbpfeQ7R6TZBqI3/TxCU4q4ttk3u0PJeC+E0zbfSoSjq6bJ7buBPxzQPL0ifrkY4DNu4JUdk0ImlBUYi840eQ==}
    engines: {node: ^14.15.0 || ^16.10.0 || >=18.0.0}
    peerDependencies:
      '@types/node': '*'
      ts-node: '>=9.0.0'
    peerDependenciesMeta:
      '@types/node':
        optional: true
      ts-node:
        optional: true

  jest-diff@29.7.0:
    resolution: {integrity: sha512-LMIgiIrhigmPrs03JHpxUh2yISK3vLFPkAodPeo0+BuF7wA2FoQbkEg1u8gBYBThncu7e1oEDUfIXVuTqLRUjw==}
    engines: {node: ^14.15.0 || ^16.10.0 || >=18.0.0}

  jest-docblock@29.7.0:
    resolution: {integrity: sha512-q617Auw3A612guyaFgsbFeYpNP5t2aoUNLwBUbc/0kD1R4t9ixDbyFTHd1nok4epoVFpr7PmeWHrhvuV3XaJ4g==}
    engines: {node: ^14.15.0 || ^16.10.0 || >=18.0.0}

  jest-each@29.7.0:
    resolution: {integrity: sha512-gns+Er14+ZrEoC5fhOfYCY1LOHHr0TI+rQUHZS8Ttw2l7gl+80eHc/gFf2Ktkw0+SIACDTeWvpFcv3B04VembQ==}
    engines: {node: ^14.15.0 || ^16.10.0 || >=18.0.0}

  jest-environment-node@29.7.0:
    resolution: {integrity: sha512-DOSwCRqXirTOyheM+4d5YZOrWcdu0LNZ87ewUoywbcb2XR4wKgqiG8vNeYwhjFMbEkfju7wx2GYH0P2gevGvFw==}
    engines: {node: ^14.15.0 || ^16.10.0 || >=18.0.0}

  jest-get-type@29.6.3:
    resolution: {integrity: sha512-zrteXnqYxfQh7l5FHyL38jL39di8H8rHoecLH3JNxH3BwOrBsNeabdap5e0I23lD4HHI8W5VFBZqG4Eaq5LNcw==}
    engines: {node: ^14.15.0 || ^16.10.0 || >=18.0.0}

  jest-haste-map@29.7.0:
    resolution: {integrity: sha512-fP8u2pyfqx0K1rGn1R9pyE0/KTn+G7PxktWidOBTqFPLYX0b9ksaMFkhK5vrS3DVun09pckLdlx90QthlW7AmA==}
    engines: {node: ^14.15.0 || ^16.10.0 || >=18.0.0}

  jest-leak-detector@29.7.0:
    resolution: {integrity: sha512-kYA8IJcSYtST2BY9I+SMC32nDpBT3J2NvWJx8+JCuCdl/CR1I4EKUJROiP8XtCcxqgTTBGJNdbB1A8XRKbTetw==}
    engines: {node: ^14.15.0 || ^16.10.0 || >=18.0.0}

  jest-matcher-utils@29.7.0:
    resolution: {integrity: sha512-sBkD+Xi9DtcChsI3L3u0+N0opgPYnCRPtGcQYrgXmR+hmt/fYfWAL0xRXYU8eWOdfuLgBe0YCW3AFtnRLagq/g==}
    engines: {node: ^14.15.0 || ^16.10.0 || >=18.0.0}

  jest-message-util@29.7.0:
    resolution: {integrity: sha512-GBEV4GRADeP+qtB2+6u61stea8mGcOT4mCtrYISZwfu9/ISHFJ/5zOMXYbpBE9RsS5+Gb63DW4FgmnKJ79Kf6w==}
    engines: {node: ^14.15.0 || ^16.10.0 || >=18.0.0}

  jest-mock@29.7.0:
    resolution: {integrity: sha512-ITOMZn+UkYS4ZFh83xYAOzWStloNzJFO2s8DWrE4lhtGD+AorgnbkiKERe4wQVBydIGPx059g6riW5Btp6Llnw==}
    engines: {node: ^14.15.0 || ^16.10.0 || >=18.0.0}

  jest-pnp-resolver@1.2.3:
    resolution: {integrity: sha512-+3NpwQEnRoIBtx4fyhblQDPgJI0H1IEIkX7ShLUjPGA7TtUTvI1oiKi3SR4oBR0hQhQR80l4WAe5RrXBwWMA8w==}
    engines: {node: '>=6'}
    peerDependencies:
      jest-resolve: '*'
    peerDependenciesMeta:
      jest-resolve:
        optional: true

  jest-regex-util@29.6.3:
    resolution: {integrity: sha512-KJJBsRCyyLNWCNBOvZyRDnAIfUiRJ8v+hOBQYGn8gDyF3UegwiP4gwRR3/SDa42g1YbVycTidUF3rKjyLFDWbg==}
    engines: {node: ^14.15.0 || ^16.10.0 || >=18.0.0}

  jest-resolve-dependencies@29.7.0:
    resolution: {integrity: sha512-un0zD/6qxJ+S0et7WxeI3H5XSe9lTBBR7bOHCHXkKR6luG5mwDDlIzVQ0V5cZCuoTgEdcdwzTghYkTWfubi+nA==}
    engines: {node: ^14.15.0 || ^16.10.0 || >=18.0.0}

  jest-resolve@29.7.0:
    resolution: {integrity: sha512-IOVhZSrg+UvVAshDSDtHyFCCBUl/Q3AAJv8iZ6ZjnZ74xzvwuzLXid9IIIPgTnY62SJjfuupMKZsZQRsCvxEgA==}
    engines: {node: ^14.15.0 || ^16.10.0 || >=18.0.0}

  jest-runner@29.7.0:
    resolution: {integrity: sha512-fsc4N6cPCAahybGBfTRcq5wFR6fpLznMg47sY5aDpsoejOcVYFb07AHuSnR0liMcPTgBsA3ZJL6kFOjPdoNipQ==}
    engines: {node: ^14.15.0 || ^16.10.0 || >=18.0.0}

  jest-runtime@29.7.0:
    resolution: {integrity: sha512-gUnLjgwdGqW7B4LvOIkbKs9WGbn+QLqRQQ9juC6HndeDiezIwhDP+mhMwHWCEcfQ5RUXa6OPnFF8BJh5xegwwQ==}
    engines: {node: ^14.15.0 || ^16.10.0 || >=18.0.0}

  jest-snapshot@29.7.0:
    resolution: {integrity: sha512-Rm0BMWtxBcioHr1/OX5YCP8Uov4riHvKPknOGs804Zg9JGZgmIBkbtlxJC/7Z4msKYVbIJtfU+tKb8xlYNfdkw==}
    engines: {node: ^14.15.0 || ^16.10.0 || >=18.0.0}

  jest-util@29.7.0:
    resolution: {integrity: sha512-z6EbKajIpqGKU56y5KBUgy1dt1ihhQJgWzUlZHArA/+X2ad7Cb5iF+AK1EWVL/Bo7Rz9uurpqw6SiBCefUbCGA==}
    engines: {node: ^14.15.0 || ^16.10.0 || >=18.0.0}

  jest-validate@29.7.0:
    resolution: {integrity: sha512-ZB7wHqaRGVw/9hST/OuFUReG7M8vKeq0/J2egIGLdvjHCmYqGARhzXmtgi+gVeZ5uXFF219aOc3Ls2yLg27tkw==}
    engines: {node: ^14.15.0 || ^16.10.0 || >=18.0.0}

  jest-watcher@29.7.0:
    resolution: {integrity: sha512-49Fg7WXkU3Vl2h6LbLtMQ/HyB6rXSIX7SqvBLQmssRBGN9I0PNvPmAmCWSOY6SOvrjhI/F7/bGAv9RtnsPA03g==}
    engines: {node: ^14.15.0 || ^16.10.0 || >=18.0.0}

  jest-worker@29.7.0:
    resolution: {integrity: sha512-eIz2msL/EzL9UFTFFx7jBTkeZfku0yUAyZZZmJ93H2TYEiroIx2PQjEXcwYtYl8zXCxb+PAmA2hLIt/6ZEkPHw==}
    engines: {node: ^14.15.0 || ^16.10.0 || >=18.0.0}

  jest@29.7.0:
    resolution: {integrity: sha512-NIy3oAFp9shda19hy4HK0HRTWKtPJmGdnvywu01nOqNC2vZg+Z+fvJDxpMQA88eb2I9EcafcdjYgsDthnYTvGw==}
    engines: {node: ^14.15.0 || ^16.10.0 || >=18.0.0}
    hasBin: true
    peerDependencies:
      node-notifier: ^8.0.1 || ^9.0.0 || ^10.0.0
    peerDependenciesMeta:
      node-notifier:
        optional: true

  jose@4.15.5:
    resolution: {integrity: sha512-jc7BFxgKPKi94uOvEmzlSWFFe2+vASyXaKUpdQKatWAESU2MWjDfFf0fdfc83CDKcA5QecabZeNLyfhe3yKNkg==}

  joycon@3.1.1:
    resolution: {integrity: sha512-34wB/Y7MW7bzjKRjUKTa46I2Z7eV62Rkhva+KkopW7Qvv/OSWBqvkSY7vusOPrNuZcUG3tApvdVgNB8POj3SPw==}
    engines: {node: '>=10'}

  js-tiktoken@1.0.11:
    resolution: {integrity: sha512-PajXFLq2vx7/8jllQZ43vzNpAai/0MOVdJjW/UrNyJorNQRTjHrqdGJG/mjHVy7h9M6dW6CaG43eNLMYFkTh6w==}

  js-tokens@4.0.0:
    resolution: {integrity: sha512-RdJUflcE3cUzKiMqQgsCu06FPu9UdIJO0beYbPhHN4k6apgJtifcoCtT9bcxOpYBtpD2kCM6Sbzg4CausW/PKQ==}

  js-yaml@3.14.1:
    resolution: {integrity: sha512-okMH7OXXJ7YrN9Ok3/SXrnu4iX9yOk+25nqX4imS2npuvTYDmo/QEZoqwZkYaIDk3jVvBOTOIEgEhaLOynBS9g==}
    hasBin: true

  js-yaml@4.1.0:
    resolution: {integrity: sha512-wpxZs9NoxZaJESJGIZTyDEaYpl0FKSA+FB9aJiyemKhMwkxQg63h4T1KJgUGHpTqPDNRcmmYLugrRjJlBtWvRA==}
    hasBin: true

  jsesc@3.0.2:
    resolution: {integrity: sha512-xKqzzWXDttJuOcawBt4KnKHHIf5oQ/Cxax+0PWFG+DFDgHNAdi+TXECADI+RYiFUMmx8792xsMbbgXj4CwnP4g==}
    engines: {node: '>=6'}
    hasBin: true

  json-bigint@1.0.0:
    resolution: {integrity: sha512-SiPv/8VpZuWbvLSMtTDU8hEfrZWg/mH/nV/b4o0CYbSxu1UIQPLdwKOCIyLQX+VIPO5vrLX3i8qtqFyhdPSUSQ==}

  json-parse-better-errors@1.0.2:
    resolution: {integrity: sha512-mrqyZKfX5EhL7hvqcV6WG1yYjnjeuYDzDhhcAAUrq8Po85NBQBJP+ZDUT75qZQ98IkUoBqdkExkukOU7Ts2wrw==}

  json-parse-even-better-errors@2.3.1:
    resolution: {integrity: sha512-xyFwyhro/JEof6Ghe2iz2NcXoj2sloNsWr/XsERDK/oiPCfaNhl5ONfp+jQdAZRQQ0IJWNzH9zIZF7li91kh2w==}

  json-schema-traverse@0.4.1:
    resolution: {integrity: sha512-xbbCH5dCYU5T8LcEhhuh7HJ88HXuW3qsI3Y0zOZFKfZEHcpWiHU/Jxzk629Brsab/mMiHQti9wMP+845RPe3Vg==}

  json-schema-traverse@1.0.0:
    resolution: {integrity: sha512-NM8/P9n3XjXhIZn1lLhkFaACTOURQXjWhV4BA/RnOv8xvgqtqpAX9IO4mRQxSx1Rlo4tqzeqb0sOlruaOy3dug==}

  json-schema@0.4.0:
    resolution: {integrity: sha512-es94M3nTIfsEPisRafak+HDLfHXnKBhV3vU5eqPcS3flIWqcxJWgXHXiey3YrpaNsanY5ei1VoYEbOzijuq9BA==}

  json5@2.2.3:
    resolution: {integrity: sha512-XmOWe7eyHYH14cLdVPoyg+GOH3rYX++KpzrylJwSW98t3Nk+U8XOl8FWKOgwtzdb8lXGf6zYwDUzeHMWfxasyg==}
    engines: {node: '>=6'}
    hasBin: true

  jsonata@2.0.6:
    resolution: {integrity: sha512-WhQB5tXQ32qjkx2GYHFw2XbL90u+LLzjofAYwi+86g6SyZeXHz9F1Q0amy3dWRYczshOC3Haok9J4pOCgHtwyQ==}
    engines: {node: '>= 8'}

  jsonpointer@5.0.1:
    resolution: {integrity: sha512-p/nXbhSEcu3pZRdkW1OfJhpsVtW1gd4Wa1fnQc9YLiTfAjn0312eMKimbdIQzuZl9aa9xUGaRlP9T/CJE/ditQ==}
    engines: {node: '>=0.10.0'}

  jsonwebtoken@9.0.2:
    resolution: {integrity: sha512-PRp66vJ865SSqOlgqS8hujT5U4AOgMfhrwYIuIhfKaoSCZcirrmASQr8CX7cUg+RMih+hgznrjp99o+W4pJLHQ==}
    engines: {node: '>=12', npm: '>=6'}

  jwa@1.4.1:
    resolution: {integrity: sha512-qiLX/xhEEFKUAJ6FiBMbes3w9ATzyk5W7Hvzpa/SLYdxNtng+gcurvrI7TbACjIXlsJyr05/S1oUhZrc63evQA==}

  jwa@2.0.0:
    resolution: {integrity: sha512-jrZ2Qx916EA+fq9cEAeCROWPTfCwi1IVHqT2tapuqLEVVDKFDENFw1oL+MwrTvH6msKxsd1YTDVw6uKEcsrLEA==}

  jwks-rsa@3.1.0:
    resolution: {integrity: sha512-v7nqlfezb9YfHHzYII3ef2a2j1XnGeSE/bK3WfumaYCqONAIstJbrEGapz4kadScZzEt7zYCN7bucj8C0Mv/Rg==}
    engines: {node: '>=14'}

  jws@3.2.2:
    resolution: {integrity: sha512-YHlZCB6lMTllWDtSPHz/ZXTsi8S00usEV6v1tjq8tOUZzw7DpSDWVXjXDre6ed1w/pd495ODpHZYSdkRTsa0HA==}

  jws@4.0.0:
    resolution: {integrity: sha512-KDncfTmOZoOMTFG4mBlG0qUIOlc03fmzH+ru6RgYVZhPkyiy/92Owlt/8UEN+a4TXR1FQetfIpJE8ApdvdVxTg==}

  kleur@3.0.3:
    resolution: {integrity: sha512-eTIzlVOSUR+JxdDFepEYcBMtZ9Qqdef+rnzWdRZuMbOywu5tO2w2N7rqjoANZ5k9vywhL6Br1VRjUIgTQx4E8w==}
    engines: {node: '>=6'}

  knex@3.1.0:
    resolution: {integrity: sha512-GLoII6hR0c4ti243gMs5/1Rb3B+AjwMOfjYm97pu0FOQa7JH56hgBxYf5WK2525ceSbBY1cjeZ9yk99GPMB6Kw==}
    engines: {node: '>=16'}
    hasBin: true
    peerDependencies:
      better-sqlite3: '*'
      mysql: '*'
      mysql2: '*'
      pg: '*'
      pg-native: '*'
      sqlite3: '*'
      tedious: '*'
    peerDependenciesMeta:
      better-sqlite3:
        optional: true
      mysql:
        optional: true
      mysql2:
        optional: true
      pg:
        optional: true
      pg-native:
        optional: true
      sqlite3:
        optional: true
      tedious:
        optional: true

  kuler@2.0.0:
    resolution: {integrity: sha512-Xq9nH7KlWZmXAtodXDDRE7vs6DU1gTU8zYDHDiWLSip45Egwq3plLHzPn27NgvzL2r1LMPC1vdqh98sQxtqj4A==}

  langchain@0.1.37:
    resolution: {integrity: sha512-rpaLEJtRrLYhAViEp7/aHfSkxbgSqHJ5n10tXv3o4kHP/wOin85RpTgewwvGjEaKc3797jOg+sLSk6a7e0UlMg==}
    engines: {node: '>=18'}
    peerDependencies:
      '@aws-sdk/client-s3': ^3.310.0
      '@aws-sdk/client-sagemaker-runtime': ^3.310.0
      '@aws-sdk/client-sfn': ^3.310.0
      '@aws-sdk/credential-provider-node': ^3.388.0
      '@azure/storage-blob': ^12.15.0
      '@browserbasehq/sdk': '*'
      '@gomomento/sdk': ^1.51.1
      '@gomomento/sdk-core': ^1.51.1
      '@gomomento/sdk-web': ^1.51.1
      '@google-ai/generativelanguage': ^0.2.1
      '@google-cloud/storage': ^6.10.1 || ^7.7.0
      '@mendable/firecrawl-js': ^0.0.13
      '@notionhq/client': ^2.2.10
      '@pinecone-database/pinecone': '*'
      '@supabase/supabase-js': ^2.10.0
      '@vercel/kv': ^0.2.3
      '@xata.io/client': ^0.28.0
      apify-client: ^2.7.1
      assemblyai: ^4.0.0
      axios: '*'
      cheerio: ^1.0.0-rc.12
      chromadb: '*'
      convex: ^1.3.1
      couchbase: ^4.3.0
      d3-dsv: ^2.0.0
      epub2: ^3.0.1
      faiss-node: '*'
      fast-xml-parser: '*'
      google-auth-library: ^8.9.0
      handlebars: ^4.7.8
      html-to-text: ^9.0.5
      ignore: ^5.2.0
      ioredis: ^5.3.2
      jsdom: '*'
      mammoth: ^1.6.0
      mongodb: '>=5.2.0'
      node-llama-cpp: '*'
      notion-to-md: ^3.1.0
      officeparser: ^4.0.4
      pdf-parse: 1.1.1
      peggy: ^3.0.2
      playwright: ^1.32.1
      puppeteer: ^19.7.2
      pyodide: ^0.24.1
      redis: ^4.6.4
      sonix-speech-recognition: ^2.1.1
      srt-parser-2: ^1.2.3
      typeorm: ^0.3.12
      weaviate-ts-client: '*'
      web-auth-library: ^1.0.3
      ws: ^8.14.2
      youtube-transcript: ^1.0.6
      youtubei.js: ^9.1.0
    peerDependenciesMeta:
      '@aws-sdk/client-s3':
        optional: true
      '@aws-sdk/client-sagemaker-runtime':
        optional: true
      '@aws-sdk/client-sfn':
        optional: true
      '@aws-sdk/credential-provider-node':
        optional: true
      '@azure/storage-blob':
        optional: true
      '@browserbasehq/sdk':
        optional: true
      '@gomomento/sdk':
        optional: true
      '@gomomento/sdk-core':
        optional: true
      '@gomomento/sdk-web':
        optional: true
      '@google-ai/generativelanguage':
        optional: true
      '@google-cloud/storage':
        optional: true
      '@mendable/firecrawl-js':
        optional: true
      '@notionhq/client':
        optional: true
      '@pinecone-database/pinecone':
        optional: true
      '@supabase/supabase-js':
        optional: true
      '@vercel/kv':
        optional: true
      '@xata.io/client':
        optional: true
      apify-client:
        optional: true
      assemblyai:
        optional: true
      axios:
        optional: true
      cheerio:
        optional: true
      chromadb:
        optional: true
      convex:
        optional: true
      couchbase:
        optional: true
      d3-dsv:
        optional: true
      epub2:
        optional: true
      faiss-node:
        optional: true
      fast-xml-parser:
        optional: true
      google-auth-library:
        optional: true
      handlebars:
        optional: true
      html-to-text:
        optional: true
      ignore:
        optional: true
      ioredis:
        optional: true
      jsdom:
        optional: true
      mammoth:
        optional: true
      mongodb:
        optional: true
      node-llama-cpp:
        optional: true
      notion-to-md:
        optional: true
      officeparser:
        optional: true
      pdf-parse:
        optional: true
      peggy:
        optional: true
      playwright:
        optional: true
      puppeteer:
        optional: true
      pyodide:
        optional: true
      redis:
        optional: true
      sonix-speech-recognition:
        optional: true
      srt-parser-2:
        optional: true
      typeorm:
        optional: true
      weaviate-ts-client:
        optional: true
      web-auth-library:
        optional: true
      ws:
        optional: true
      youtube-transcript:
        optional: true
      youtubei.js:
        optional: true

  langchainhub@0.0.8:
    resolution: {integrity: sha512-Woyb8YDHgqqTOZvWIbm2CaFDGfZ4NTSyXV687AG4vXEfoNo7cGQp7nhl7wL3ehenKWmNEmcxCLgOZzW8jE6lOQ==}

  langsmith@0.1.14:
    resolution: {integrity: sha512-iEzQLLB7/0nRpAwNBAR7B7N64fyByg5UsNjSvLaCCkQ9AS68PSafjB8xQkyI8QXXrGjU1dEqDRoa8m4SUuRdUw==}

  leven@3.1.0:
    resolution: {integrity: sha512-qsda+H8jTaUaN/x5vzW2rzc+8Rw4TAQ/4KjB46IwK5VH+IlVeeeje/EoZRpiXvIqjFgK84QffqPztGI3VBLG1A==}
    engines: {node: '>=6'}

  lilconfig@3.1.2:
    resolution: {integrity: sha512-eop+wDAvpItUys0FWkHIKeC9ybYrTGbU41U5K7+bttZZeohvnY7M9dZ5kB21GNWiFT2q1OoPTvncPCgSOVO5ow==}
    engines: {node: '>=14'}

  limiter@1.1.5:
    resolution: {integrity: sha512-FWWMIEOxz3GwUI4Ts/IvgVy6LPvoMPgjMdQ185nN6psJyBJ4yOpzqm695/h5umdLJg2vW3GR5iG11MAkR2AzJA==}

  lines-and-columns@1.2.4:
    resolution: {integrity: sha512-7ylylesZQ/PV29jhEDl3Ufjo6ZX7gCqJr5F7PKrqc93v7fzSymt1BpwEU8nAUXs8qzzvqhbjhK5QZg6Mt/HkBg==}

  linkify-it@5.0.0:
    resolution: {integrity: sha512-5aHCbzQRADcdP+ATqnDuhhJ/MRIqDkZX5pyjFHRRysS8vZ5AbqGEoFIb6pYHPZ+L/OC2Lc+xT8uHVVR5CAK/wQ==}

  llm-chunk@0.0.1:
    resolution: {integrity: sha512-n9fHgsSiJb7vXZiC5c4XV6rme+tC7WX/cWH6EJvPPmMOMwOZ9xdg/U9LY5Qhmixd3K1PdRB0FVOdzoJF2HUZbg==}

  load-json-file@4.0.0:
    resolution: {integrity: sha512-Kx8hMakjX03tiGTLAIdJ+lL0htKnXjEZN6hk/tozf/WOuYGdZBJrZ+rCJRbVCugsjB3jMLn9746NsQIf5VjBMw==}
    engines: {node: '>=4'}

  load-tsconfig@0.2.5:
    resolution: {integrity: sha512-IXO6OCs9yg8tMKzfPZ1YmheJbZCiEsnBdcB03l0OcfK9prKnJb96siuHCr5Fl37/yo9DnKU+TLpxzTUspw9shg==}
    engines: {node: ^12.20.0 || ^14.13.1 || >=16.0.0}

  locate-path@5.0.0:
    resolution: {integrity: sha512-t7hw9pI+WvuwNJXwk5zVHpyhIqzg2qTlklJOf0mVxGSbe3Fp2VieZcduNYjaLDoy6p9uGpQEGWG87WpMKlNq8g==}
    engines: {node: '>=8'}

  lodash.camelcase@4.3.0:
    resolution: {integrity: sha512-TwuEnCnxbc3rAvhf/LbG7tJUDzhqXyFnv3dtzLOPgCG/hODL7WFnsbwktkD7yUV0RrreP/l1PALq/YSg6VvjlA==}

  lodash.clonedeep@4.5.0:
    resolution: {integrity: sha512-H5ZhCF25riFd9uB5UCkVKo61m3S/xZk1x4wA6yp/L3RFP6Z/eHH1ymQcGLo7J3GMPfm0V/7m1tryHuGVxpqEBQ==}

  lodash.get@4.4.2:
    resolution: {integrity: sha512-z+Uw/vLuy6gQe8cfaFWD7p0wVv8fJl3mbzXh33RS+0oW2wvUqiRXiQ69gLWSLpgB5/6sU+r6BlQR0MBILadqTQ==}
    deprecated: This package is deprecated. Use the optional chaining (?.) operator instead.

  lodash.includes@4.3.0:
    resolution: {integrity: sha512-W3Bx6mdkRTGtlJISOvVD/lbqjTlPPUDTMnlXZFnVwi9NKJ6tiAk6LVdlhZMm17VZisqhKcgzpO5Wz91PCt5b0w==}

  lodash.isboolean@3.0.3:
    resolution: {integrity: sha512-Bz5mupy2SVbPHURB98VAcw+aHh4vRV5IPNhILUCsOzRmsTmSQ17jIuqopAentWoehktxGd9e/hbIXq980/1QJg==}

  lodash.isinteger@4.0.4:
    resolution: {integrity: sha512-DBwtEWN2caHQ9/imiNeEA5ys1JoRtRfY3d7V9wkqtbycnAmTvRRmbHKDV4a0EYc678/dia0jrte4tjYwVBaZUA==}

  lodash.isnumber@3.0.3:
    resolution: {integrity: sha512-QYqzpfwO3/CWf3XP+Z+tkQsfaLL/EnUlXWVkIk5FUPc4sBdTehEqZONuyRt2P67PXAk+NXmTBcc97zw9t1FQrw==}

  lodash.isplainobject@4.0.6:
    resolution: {integrity: sha512-oSXzaWypCMHkPC3NvBEaPHf0KsA5mvPrOPgQWDsbg8n7orZ290M0BmC/jgRZ4vcJ6DTAhjrsSYgdsW/F+MFOBA==}

  lodash.isstring@4.0.1:
    resolution: {integrity: sha512-0wJxfxH1wgO3GrbuP+dTTk7op+6L41QCXbGINEmD+ny/G/eCqGzxyCsh7159S+mgDDcoarnBw6PC1PS5+wUGgw==}

  lodash.mapvalues@4.6.0:
    resolution: {integrity: sha512-JPFqXFeZQ7BfS00H58kClY7SPVeHertPE0lNuCyZ26/XlN8TvakYD7b9bGyNmXbT/D3BbtPAAmq90gPWqLkxlQ==}

  lodash.memoize@4.1.2:
    resolution: {integrity: sha512-t7j+NzmgnQzTAYXcsHYLgimltOV1MXHtlOWf6GjL9Kj8GK5FInw5JotxvbOs+IvV1/Dzo04/fCGfLVs7aXb4Ag==}

  lodash.merge@4.6.2:
    resolution: {integrity: sha512-0KpjqXRVvrYyCsX1swR/XTK0va6VQkQM6MNo7PqW77ByjAhoARA8EfrP1N4+KlKj8YS0ZUCtRT/YUuhyYDujIQ==}

  lodash.once@4.1.1:
    resolution: {integrity: sha512-Sb487aTOCr9drQVL8pIxOzVhafOjZN9UU54hiN8PU3uAiSV7lx1yYNpbNmex2PK6dSJoNTSJUUswT651yww3Mg==}

  lodash.sortby@4.7.0:
    resolution: {integrity: sha512-HDWXG8isMntAyRF5vZ7xKuEvOhT4AhlRt/3czTSjvGUxjYCBVRQY48ViDHyfYz9VIoBkW4TMGQNapx+l3RUwdA==}

  lodash@4.17.21:
    resolution: {integrity: sha512-v2kDEe57lecTulaDIuNTPy3Ry4gLGJ6Z1O3vE1krgXZNrsQ+LFTGHVxVjcXPs17LhbZVGedAJv8XZ1tvj5FvSg==}

  logform@2.6.0:
    resolution: {integrity: sha512-1ulHeNPp6k/LD8H91o7VYFBng5i1BDE7HoKxVbZiGFidS1Rj65qcywLxX+pVfAPoQJEjRdvKcusKwOupHCVOVQ==}
    engines: {node: '>= 12.0.0'}

  long@1.1.5:
    resolution: {integrity: sha512-TU6nAF5SdasnTr28c7e74P4Crbn9o3/zwo1pM22Wvg2i2vlZ4Eelxwu4QT7j21z0sDBlJDEnEZjXTZg2J8WJrg==}
    engines: {node: '>=0.6'}

  long@5.2.3:
    resolution: {integrity: sha512-lcHwpNoggQTObv5apGNCTdJrO69eHOZMi4BNC+rTLER8iHAqGrUVeLh/irVIM7zTw2bOXA8T6uNPeujwOLg/2Q==}

  loose-envify@1.4.0:
    resolution: {integrity: sha512-lyuxPGr/Wfhrlem2CL/UcnUc1zcqKAImBDzukY7Y5F/yQiNdko6+fRLevlw1HgMySw7f611UIY408EtxRSoK3Q==}
    hasBin: true

  lru-cache@10.2.0:
    resolution: {integrity: sha512-2bIM8x+VAf6JT4bKAljS1qUWgMsqZRPGJS6FSahIMPVvctcNhyVp7AJu7quxOW9jwkryBReKZY5tY5JYv2n/7Q==}
    engines: {node: 14 || >=16.14}

  lru-cache@11.0.1:
    resolution: {integrity: sha512-CgeuL5uom6j/ZVrg7G/+1IXqRY8JXX4Hghfy5YE0EhoYQWvndP1kufu58cmZLNIDKnRhZrXfdS9urVWx98AipQ==}
    engines: {node: 20 || >=22}

  lru-cache@4.0.2:
    resolution: {integrity: sha512-uQw9OqphAGiZhkuPlpFGmdTU2tEuhxTourM/19qGJrxBPHAr/f8BT1a0i/lOclESnGatdJG/UCkP9kZB/Lh1iw==}

  lru-cache@5.1.1:
    resolution: {integrity: sha512-KpNARQA3Iwv+jTA0utUVVbrh+Jlrr1Fv0e56GGzAFOXN7dk/FviaDW8LHmK52DlcH4WP2n6gI8vN1aesBFgo9w==}

  lru-cache@6.0.0:
    resolution: {integrity: sha512-Jo6dJ04CmSjuznwJSS3pUeWmd/H0ffTlkXXgwZi+eq1UCmqQwCh+eLsYOYCwY991i2Fah4h1BEMCx4qThGbsiA==}
    engines: {node: '>=10'}

  lru-memoizer@2.2.0:
    resolution: {integrity: sha512-QfOZ6jNkxCcM/BkIPnFsqDhtrazLRsghi9mBwFAzol5GCvj4EkFT899Za3+QwikCg5sRX8JstioBDwOxEyzaNw==}

  lunr@2.3.9:
    resolution: {integrity: sha512-zTU3DaZaF3Rt9rhN3uBMGQD3dD2/vFQqnvZCDv4dl5iOzq2IZQqTxu90r4E5J+nP70J3ilqVCrbho2eWaeW8Ow==}

  make-dir@4.0.0:
    resolution: {integrity: sha512-hXdUTZYIVOt1Ex//jAQi+wTZZpUpwBj/0QsOzqegb3rGMMeJiSEu5xLHnYfBrRV4RH2+OCSOO95Is/7x1WJ4bw==}
    engines: {node: '>=10'}

  make-error@1.3.6:
    resolution: {integrity: sha512-s8UhlNe7vPKomQhC1qFelMokr/Sc3AgNbso3n74mVPA5LTZwkB9NlXf4XPamLxJE8h0gh73rM94xvwRT2CVInw==}

  makeerror@1.0.12:
    resolution: {integrity: sha512-JmqCvUhmt43madlpFzG4BQzG2Z3m6tvQDNKdClZnO3VbIudJYmxsT0FNJMeiB2+JTSlTQTSbU8QdesVmwJcmLg==}

  markdown-it@14.1.0:
    resolution: {integrity: sha512-a54IwgWPaeBCAAsv13YgmALOF1elABB08FxO9i+r4VFk5Vl4pKokRPeX8u5TCgSsPi6ec1otfLjdOpVcgbpshg==}
    hasBin: true

  math-intrinsics@1.1.0:
    resolution: {integrity: sha512-/IXtbwEk5HTPyEwyKX6hGkYXxM9nbj64B+ilVJnC/R6B0pH5G4V3b0pVbL7DBj4tkhBAppbQUlf6F6Xl9LHu1g==}
    engines: {node: '>= 0.4'}

  md5@2.3.0:
    resolution: {integrity: sha512-T1GITYmFaKuO91vxyoQMFETst+O71VUPEU3ze5GNzDm0OWdP8v1ziTaAEPUr/3kLsY3Sftgz242A1SetQiDL7g==}

  mdurl@2.0.0:
    resolution: {integrity: sha512-Lf+9+2r+Tdp5wXDXC4PcIBjTDtq4UKjCPMQhKIuzpJNW0b96kVqSwW0bT7FhRSfmAiFYgP+SCRvdrDozfh0U5w==}

  media-typer@0.3.0:
    resolution: {integrity: sha512-dq+qelQ9akHpcOl/gUVRTxVIOkAJ1wR3QAvb4RsVjS8oVoFjDGTc679wJYmUmknUF5HwMLOgb5O+a3KxfWapPQ==}
    engines: {node: '>= 0.6'}

  media-typer@1.1.0:
    resolution: {integrity: sha512-aisnrDP4GNe06UcKFnV5bfMNPBUw4jsLGaWwWfnH3v02GnBuXX2MCVn5RbrWo0j3pczUilYblq7fQ7Nw2t5XKw==}
    engines: {node: '>= 0.8'}

  memorystream@0.3.1:
    resolution: {integrity: sha512-S3UwM3yj5mtUSEfP41UZmt/0SCoVYUcU1rkXv+BQ5Ig8ndL4sPoJNBUJERafdPb5jjHJGuMgytgKvKIf58XNBw==}
    engines: {node: '>= 0.10.0'}

  merge-descriptors@1.0.3:
    resolution: {integrity: sha512-gaNvAS7TZ897/rVaZ0nMtAyxNyi/pdbjbAwUpFQpN70GqnVfOiXpeUUMKRBmzXaSQ8DdTX4/0ms62r2K+hE6mQ==}

  merge-descriptors@2.0.0:
    resolution: {integrity: sha512-Snk314V5ayFLhp3fkUREub6WtjBfPdCPY1Ln8/8munuLuiYhsABgBVWsozAG+MWMbVEvcdcpbi9R7ww22l9Q3g==}
    engines: {node: '>=18'}

  merge-stream@2.0.0:
    resolution: {integrity: sha512-abv/qOcuPfk3URPfDzmZU1LKmuw8kT+0nIHvKrKgFrwifol/doWcdA4ZqsWQ8ENrFKkd67Mfpo/LovbIUsbt3w==}

  methods@1.1.2:
    resolution: {integrity: sha512-iclAHeNqNm68zFtnZ0e+1L2yUIdvzNoauKU4WBA3VvH/vPFieF7qfRlwUZU+DA9P9bPXIS90ulxoUoCH23sV2w==}
    engines: {node: '>= 0.6'}

  micromatch@4.0.5:
    resolution: {integrity: sha512-DMy+ERcEW2q8Z2Po+WNXuw3c5YaUSFjAO5GsJqfEl7UjvtIuFKO6ZrKvcItdy98dwFI2N1tg3zNIdKaQT+aNdA==}
    engines: {node: '>=8.6'}

  mime-db@1.52.0:
    resolution: {integrity: sha512-sPU4uV7dYlvtWJxwwxHD0PuihVNiE7TyAbQ5SWxDCB9mUYvOgroQOwYQQOKPJ8CIbE+1ETVlOoK1UC2nU3gYvg==}
    engines: {node: '>= 0.6'}

  mime-db@1.54.0:
    resolution: {integrity: sha512-aU5EJuIN2WDemCcAp2vFBfp/m4EAhWJnUNSSw0ixs7/kXbd6Pg64EmwJkNdFhB8aWt1sH2CTXrLxo/iAGV3oPQ==}
    engines: {node: '>= 0.6'}

  mime-types@2.1.35:
    resolution: {integrity: sha512-ZDY+bPm5zTTF+YpCrAU9nK0UgICYPT0QtT1NZWFv4s++TNkcgVaT0g6+4R2uI4MjQjzysHB1zxuWL50hzaeXiw==}
    engines: {node: '>= 0.6'}

  mime-types@3.0.1:
    resolution: {integrity: sha512-xRc4oEhT6eaBpU1XF7AjpOFD+xQmXNB5OVKwp4tqCuBpHLS/ZbBDrc07mYTDqVMg6PfxUjjNp85O6Cd2Z/5HWA==}
    engines: {node: '>= 0.6'}

  mime@1.6.0:
    resolution: {integrity: sha512-x0Vn8spI+wuJ1O6S7gnbaQg8Pxh4NNHb7KSINmEWKiPE4RKOplvijn+NkmYmmRgP68mc70j2EbeTFRsrswaQeg==}
    engines: {node: '>=4'}
    hasBin: true

  mime@3.0.0:
    resolution: {integrity: sha512-jSCU7/VB1loIWBZe14aEYHU/+1UMEHoaO7qxCOVJOw9GgH72VAWppxNcjU+x9a2k3GSIBXNKxXQFqRvvZ7vr3A==}
    engines: {node: '>=10.0.0'}
    hasBin: true

  mimic-fn@2.1.0:
    resolution: {integrity: sha512-OqbOk5oEQeAZ8WXWydlu9HJjz9WVdEIvamMCcXmuqUYjTknH/sqsWvhQ3vgwKFRR1HpjvNBKQ37nbJgYzGqGcg==}
    engines: {node: '>=6'}

  mimic-response@2.1.0:
    resolution: {integrity: sha512-wXqjST+SLt7R009ySCglWBCFpjUygmCIfD790/kVbiGmUgfYGuB14PiTd5DwVxSV4NcYHjzMkoj5LjQZwTQLEA==}
    engines: {node: '>=8'}

  mimic-response@3.1.0:
    resolution: {integrity: sha512-z0yWI+4FDrrweS8Zmt4Ej5HdJmky15+L2e6Wgn3+iK5fWzb6T3fhNFq2+MeTRb064c6Wr4N/wv0DzQTjNzHNGQ==}
    engines: {node: '>=10'}

  minimatch@10.0.1:
    resolution: {integrity: sha512-ethXTt3SGGR+95gudmqJ1eNhRO7eGEGIgYA9vnPatK4/etz2MEVDno5GMCibdMTuBMyElzIlgxMna3K94XDIDQ==}
    engines: {node: 20 || >=22}

  minimatch@3.1.2:
    resolution: {integrity: sha512-J7p63hRiAjw1NDEww1W7i37+ByIrOWO5XQQAzZ3VOcL0PNybwpfmV/N05zFAzwQ9USyEcX6t3UO+K5aqBQOIHw==}

  minimatch@5.1.6:
    resolution: {integrity: sha512-lKwV/1brpG6mBUFHtb7NUmtABCb2WZZmm2wNiOA5hAb8VdCS4B3dtMWyvcoViccwAW/COERjXLt0zP1zXUN26g==}
    engines: {node: '>=10'}

  minimatch@9.0.5:
    resolution: {integrity: sha512-G6T0ZX48xgozx7587koeX9Ys2NYy6Gmv//P89sEte9V9whIapMNF4idKxnW2QtCcLiTWlb/wfCabAtAFWhhBow==}
    engines: {node: '>=16 || 14 >=14.17'}

  minimist@1.2.8:
    resolution: {integrity: sha512-2yyAR8qBkN3YuheJanUpWC5U3bb5osDywNB8RzDVlDwDHbocAJveqqj1u8+SVD7jkWT4yvsHCpWqqWqAxb0zCA==}

  minipass@7.1.2:
    resolution: {integrity: sha512-qOOzS1cBTWYF4BH8fVePDBOO9iptMnGUEZwNc/cMWnTV2nVLZ7VoNWEPHkYczZA0pdoA7dl6e7FL659nX9S2aw==}
    engines: {node: '>=16 || 14 >=14.17'}

  mkdirp-classic@0.5.3:
    resolution: {integrity: sha512-gKLcREMhtuZRwRAfqP3RFW+TK4JqApVBtOIftVgjuABpAtpxhPGaDcfvbhNvD0B8iD1oUr/txX35NjcaY6Ns/A==}

  ml-array-mean@1.1.6:
    resolution: {integrity: sha512-MIdf7Zc8HznwIisyiJGRH9tRigg3Yf4FldW8DxKxpCCv/g5CafTw0RRu51nojVEOXuCQC7DRVVu5c7XXO/5joQ==}

  ml-array-sum@1.1.6:
    resolution: {integrity: sha512-29mAh2GwH7ZmiRnup4UyibQZB9+ZLyMShvt4cH4eTK+cL2oEMIZFnSyB3SS8MlsTh6q/w/yh48KmqLxmovN4Dw==}

  ml-distance-euclidean@2.0.0:
    resolution: {integrity: sha512-yC9/2o8QF0A3m/0IXqCTXCzz2pNEzvmcE/9HFKOZGnTjatvBbsn4lWYJkxENkA4Ug2fnYl7PXQxnPi21sgMy/Q==}

  ml-distance@4.0.1:
    resolution: {integrity: sha512-feZ5ziXs01zhyFUUUeZV5hwc0f5JW0Sh0ckU1koZe/wdVkJdGxcP06KNQuF0WBTj8FttQUzcvQcpcrOp/XrlEw==}

  ml-tree-similarity@1.0.0:
    resolution: {integrity: sha512-XJUyYqjSuUQkNQHMscr6tcjldsOoAekxADTplt40QKfwW6nd++1wHWV9AArl0Zvw/TIHgNaZZNvr8QGvE8wLRg==}

  module-details-from-path@1.0.3:
    resolution: {integrity: sha512-ySViT69/76t8VhE1xXHK6Ch4NcDd26gx0MzKXLO+F7NOtnqH68d9zF94nT8ZWSxXh8ELOERsnJO/sWt1xZYw5A==}

  ms@2.0.0:
    resolution: {integrity: sha512-Tpp60P6IUJDTuOq/5Z8cdskzJujfwqfOTkrwIwj7IRISpnkJnT6SyJ4PCPnGMoFjC9ddhal5KVIYtAt97ix05A==}

  ms@2.1.2:
    resolution: {integrity: sha512-sGkPx+VjMtmA6MX27oA4FBFELFCZZ4S4XqeGOXCv68tT+jb3vk/RyaKWP0PTKyWtmLSM0b+adUTEvbs1PEaH2w==}

  ms@2.1.3:
    resolution: {integrity: sha512-6FlzubTLZG3J2a/NVCAleEhjzq5oxgHyaCU9yYXvcLsvoVaHJq/s5xXI6/XXP6tz7R9xAOtHnSO/tXtF3WRTlA==}

  mustache@4.2.0:
    resolution: {integrity: sha512-71ippSywq5Yb7/tVYyGbkBggbU8H3u5Rz56fH60jGFgr8uHwxs+aSKeqmluIVzM0m0kB7xQjKS6qPfd0b2ZoqQ==}
    hasBin: true

  mz@2.7.0:
    resolution: {integrity: sha512-z81GNO7nnYMEhrGh9LeymoE4+Yr0Wn5McHIZMK5cfQCl+NDX08sCZgUc9/6MHni9IWuFLm1Z3HTCXu2z9fN62Q==}

  nanoid@3.3.8:
    resolution: {integrity: sha512-WNLf5Sd8oZxOm+TzppcYk8gVOgP+l58xNy58D0nbUnOxOWRWvlcCV4kUF7ltmI6PsrLl/BgKEyS4mqsGChFN0w==}
    engines: {node: ^10 || ^12 || ^13.7 || ^14 || >=15.0.1}
    hasBin: true

  napi-build-utils@1.0.2:
    resolution: {integrity: sha512-ONmRUqK7zj7DWX0D9ADe03wbwOBZxNAfF20PlGfCWQcD3+/MakShIHrMqx9YwPTfxDdF1zLeL+RGZiR9kGMLdg==}

  natural-compare@1.4.0:
    resolution: {integrity: sha512-OWND8ei3VtNC9h7V60qff3SVobHr996CTwgxubgyQYEpg290h9J0buyECNNJexkFm5sOajh5G116RYA1c8ZMSw==}

  negotiator@0.6.3:
    resolution: {integrity: sha512-+EUsqGPLsM+j/zdChZjsnX51g4XrHFOIXwfnCVPGlQk/k5giakcKsuxCObBRu6DSm9opw/O6slWbJdghQM4bBg==}
    engines: {node: '>= 0.6'}

  negotiator@1.0.0:
    resolution: {integrity: sha512-8Ofs/AUQh8MaEcrlq5xOX0CQ9ypTF5dl78mjlMNfOK08fzpgTHQRQPBxcPlEtIw0yRpws+Zo/3r+5WRby7u3Gg==}
    engines: {node: '>= 0.6'}

  neo-async@2.6.2:
    resolution: {integrity: sha512-Yd3UES5mWCSqR+qNT93S3UoYUkqAZ9lLg8a7g9rimsWmYGK8cVToA4/sF3RrshdyV3sAGMXVUmpMYOw+dLpOuw==}

  next@15.2.4:
    resolution: {integrity: sha512-VwL+LAaPSxEkd3lU2xWbgEOtrM8oedmyhBqaVNmgKB+GvZlCy9rgaEc+y2on0wv+l0oSFqLtYD6dcC1eAedUaQ==}
    engines: {node: ^18.18.0 || ^19.8.0 || >= 20.0.0}
    hasBin: true
    peerDependencies:
      '@opentelemetry/api': ^1.1.0
      '@playwright/test': ^1.41.2
      babel-plugin-react-compiler: '*'
      react: ^18.2.0 || 19.0.0-rc-de68d2f4-20241204 || ^19.0.0
      react-dom: ^18.2.0 || 19.0.0-rc-de68d2f4-20241204 || ^19.0.0
      sass: ^1.3.0
    peerDependenciesMeta:
      '@opentelemetry/api':
        optional: true
      '@playwright/test':
        optional: true
      babel-plugin-react-compiler:
        optional: true
      sass:
        optional: true

  node-abi@3.71.0:
    resolution: {integrity: sha512-SZ40vRiy/+wRTf21hxkkEjPJZpARzUMVcJoQse2EF8qkUWbbO2z7vd5oA/H6bVH6SZQ5STGcu0KRDS7biNRfxw==}
    engines: {node: '>=10'}

  node-addon-api@7.1.1:
    resolution: {integrity: sha512-5m3bsyrjFWE1xf7nz7YXdN4udnVtXK6/Yfgn5qnahL6bCkf2yKt4k3nuTKAtT4r3IG8JNR2ncsIMdZuAzJjHQQ==}

  node-domexception@1.0.0:
    resolution: {integrity: sha512-/jKZoMpw0F8GRwl4/eLROPA3cfcXtLApP0QzLmUT/HuPCZWyB7IY9ZrMeKw2O/nFIqPQB3PVM9aYm0F312AXDQ==}
    engines: {node: '>=10.5.0'}
    deprecated: Use your platform's native DOMException instead

  node-ensure@0.0.0:
    resolution: {integrity: sha512-DRI60hzo2oKN1ma0ckc6nQWlHU69RH6xN0sjQTjMpChPfTYvKZdcQFfdYK2RWbJcKyUizSIy/l8OTGxMAM1QDw==}

  node-fetch@2.7.0:
    resolution: {integrity: sha512-c4FRfUm/dbcWZ7U+1Wq0AwCyFL+3nt2bEw05wfxSz+DWpWsitgmSgYmy2dQdWyKC1694ELPqMs/YzUSNozLt8A==}
    engines: {node: 4.x || >=6.0.0}
    peerDependencies:
      encoding: ^0.1.0
    peerDependenciesMeta:
      encoding:
        optional: true

  node-fetch@3.3.2:
    resolution: {integrity: sha512-dRB78srN/l6gqWulah9SrxeYnxeddIG30+GOqK/9OlLVyLg3HPnr6SqOWTWOXKRwC2eGYCkZ59NNuSgvSrpgOA==}
    engines: {node: ^12.20.0 || ^14.13.1 || >=16.0.0}

  node-forge@1.3.1:
    resolution: {integrity: sha512-dPEtOeMvF9VMcYV/1Wb8CPoVAXtp6MKMlcbAt4ddqmGqUJ6fQZFXkNZNkNlfevtNkGtaSoXf/vNNNSvgrdXwtA==}
    engines: {node: '>= 6.13.0'}

  node-int64@0.4.0:
    resolution: {integrity: sha512-O5lz91xSOeoXP6DulyHfllpq+Eg00MWitZIbtPfoSEvqIHdl5gfcY6hYzDWnj0qD5tz52PI08u9qUvSVeUBeHw==}

  node-releases@2.0.18:
    resolution: {integrity: sha512-d9VeXT4SJ7ZeOqGX6R5EM022wpL+eWPooLI+5UpWn2jCT1aosUQEhQP214x33Wkwx3JQMvIm+tIoVOdodFS40g==}

  normalize-package-data@2.5.0:
    resolution: {integrity: sha512-/5CMN3T0R4XTj4DcGaexo+roZSdSFW/0AOOTROrjxzCG1wrWXEsGbRKevjlIL+ZDE4sZlJr5ED4YW0yqmkK+eA==}

  normalize-path@3.0.0:
    resolution: {integrity: sha512-6eZs5Ls3WtCisHWp9S2GUy8dqkpGi4BVSz3GaqiE6ezub0512ESztXUwUB6C6IKbQkY2Pnb/mD4WYojCRwcwLA==}
    engines: {node: '>=0.10.0'}

  npm-run-all@4.1.5:
    resolution: {integrity: sha512-Oo82gJDAVcaMdi3nuoKFavkIHBRVqQ1qvMb+9LHk/cF4P6B2m8aP04hGf7oL6wZ9BuGwX1onlLhpuoofSyoQDQ==}
    engines: {node: '>= 4'}
    hasBin: true

  npm-run-path@4.0.1:
    resolution: {integrity: sha512-S48WzZW777zhNIrn7gxOlISNAqi9ZC/uQFnRdbeIHhZhCA6UqpkOT8T1G7BvfdgP4Er8gF4sUbaS0i7QvIfCWw==}
    engines: {node: '>=8'}

  num-sort@2.1.0:
    resolution: {integrity: sha512-1MQz1Ed8z2yckoBeSfkQHHO9K1yDRxxtotKSJ9yvcTUUxSvfvzEq5GwBrjjHEpMlq/k5gvXdmJ1SbYxWtpNoVg==}
    engines: {node: '>=8'}

  object-assign@4.1.1:
    resolution: {integrity: sha512-rJgTQnkUnH1sFw8yT6VSU3zD3sWmu6sZhIseY8VX+GRu3P6F7Fu+JNDoXfklElbLJSnc3FUQHVe4cU5hj+BcUg==}
    engines: {node: '>=0.10.0'}

  object-hash@3.0.0:
    resolution: {integrity: sha512-RSn9F68PjH9HqtltsSnqYC1XXoWe9Bju5+213R98cNGttag9q9yAOTzdbsqvIa7aNm5WffBZFpWYr2aWrklWAw==}
    engines: {node: '>= 6'}

  object-inspect@1.13.1:
    resolution: {integrity: sha512-5qoj1RUiKOMsCCNLV1CBiPYE10sziTsnmNxkAI/rZhiD63CF7IqdFGC/XzjWjpSgLf0LxXX3bDFIh0E18f6UhQ==}

  object-inspect@1.13.4:
    resolution: {integrity: sha512-W67iLl4J2EXEGTbfeHCffrjDfitvLANg0UlX3wFUUSTx92KXRFegMHUVgSqE+wvhAbi4WqjGg9czysTV2Epbew==}
    engines: {node: '>= 0.4'}

  object-keys@1.1.1:
    resolution: {integrity: sha512-NuAESUOUMrlIXOfHKzD6bpPu3tYt3xvjNdRIQ+FeT0lNb4K8WR70CaDxhuNguS2XG+GjkyMwOzsN5ZktImfhLA==}
    engines: {node: '>= 0.4'}

  object.assign@4.1.5:
    resolution: {integrity: sha512-byy+U7gp+FVwmyzKPYhW2h5l3crpmGsxl7X2s8y43IgxvG4g3QZ6CffDtsNQy1WsmZpQbO+ybo0AlW7TY6DcBQ==}
    engines: {node: '>= 0.4'}

  ollama@0.5.9:
    resolution: {integrity: sha512-F/KZuDRC+ZsVCuMvcOYuQ6zj42/idzCkkuknGyyGVmNStMZ/sU3jQpvhnl4SyC0+zBzLiKNZJnJeuPFuieWZvQ==}

  on-finished@2.4.1:
    resolution: {integrity: sha512-oVlzkg3ENAhCk2zdv7IJwd/QUD4z2RxRwpkcGY8psCVcCYZNq4wYnVWALHM+brtuJjePWiYF/ClmuDr8Ch5+kg==}
    engines: {node: '>= 0.8'}

  once@1.4.0:
    resolution: {integrity: sha512-lNaJgI+2Q5URQBkccEKHTQOPaXdUxnZZElQTZY0MFUAuaEqe1E+Nyvgdz/aIyNi6Z9MzO5dv1H8n58/GELp3+w==}

  one-time@1.0.0:
    resolution: {integrity: sha512-5DXOiRKwuSEcQ/l0kGCF6Q3jcADFv5tSmRaJck/OqkVFcOzutB134KRSfF0xDrL39MNnqxbHBbUUcjZIhTgb2g==}

  onetime@5.1.2:
    resolution: {integrity: sha512-kbpaSSGJTWdAY5KPVeMOKXSrPtr8C8C7wodJbcsd51jRnmD+GZu8Y0VoU6Dm5Z4vWr0Ig/1NKuWRKf7j5aaYSg==}
    engines: {node: '>=6'}

  only-allow@1.2.1:
    resolution: {integrity: sha512-M7CJbmv7UCopc0neRKdzfoGWaVZC+xC1925GitKH9EAqYFzX9//25Q7oX4+jw0tiCCj+t5l6VZh8UPH23NZkMA==}
    hasBin: true

  openai@4.97.0:
    resolution: {integrity: sha512-LRoiy0zvEf819ZUEJhgfV8PfsE8G5WpQi4AwA1uCV8SKvvtXQkoWUFkepD6plqyJQRghy2+AEPQ07FrJFKHZ9Q==}
    hasBin: true
    peerDependencies:
      ws: ^8.18.0
      zod: ^3.23.8
    peerDependenciesMeta:
      ws:
        optional: true
      zod:
        optional: true

  openapi-types@12.1.3:
    resolution: {integrity: sha512-N4YtSYJqghVu4iek2ZUvcN/0aqH1kRDuNqzcycDxhOUpg7GdvLa2F3DgS6yBNhInhv2r/6I0Flkn7CqL8+nIcw==}

  p-finally@1.0.0:
    resolution: {integrity: sha512-LICb2p9CB7FS+0eR1oqWnHhp0FljGLZCWBE9aix0Uye9W8LTQPwMTYVGWQWIw9RdQiDg4+epXQODwIYJtSJaow==}
    engines: {node: '>=4'}

  p-limit@2.3.0:
    resolution: {integrity: sha512-//88mFWSJx8lxCzwdAABTJL2MyWB12+eIY7MDL2SqLmAkeKU9qxRvWuSyTjm3FUmpBEMuFfckAIqEaVGUDxb6w==}
    engines: {node: '>=6'}

  p-limit@3.1.0:
    resolution: {integrity: sha512-TYOanM3wGwNGsZN2cVTYPArw454xnXj5qmWF1bEoAc4+cU/ol7GVh7odevjp1FNHduHc3KZMcFduxU5Xc6uJRQ==}
    engines: {node: '>=10'}

  p-locate@4.1.0:
    resolution: {integrity: sha512-R79ZZ/0wAxKGu3oYMlz8jy/kbhsNrS7SKZ7PxEHBgJ5+F2mtFW2fK2cOtBh1cHYkQsbzFV7I+EoRKe6Yt0oK7A==}
    engines: {node: '>=8'}

  p-queue@6.6.2:
    resolution: {integrity: sha512-RwFpb72c/BhQLEXIZ5K2e+AhgNVmIejGlTgiB9MzZ0e93GRvqZ7uSi0dvRF7/XIXDeNkra2fNHBxTyPDGySpjQ==}
    engines: {node: '>=8'}

  p-retry@4.6.2:
    resolution: {integrity: sha512-312Id396EbJdvRONlngUx0NydfrIQ5lsYu0znKVUzVvArzEIt08V1qhtyESbGVd1FGX7UKtiFp5uwKZdM8wIuQ==}
    engines: {node: '>=8'}

  p-throttle@7.0.0:
    resolution: {integrity: sha512-aio0v+S0QVkH1O+9x4dHtD4dgCExACcL+3EtNaGqC01GBudS9ijMuUsmN8OVScyV4OOp0jqdLShZFuSlbL/AsA==}
    engines: {node: '>=18'}

  p-timeout@3.2.0:
    resolution: {integrity: sha512-rhIwUycgwwKcP9yTOOFK/AKsAopjjCakVqLHePO3CC6Mir1Z99xT+R63jZxAT5lFZLa2inS5h+ZS2GvR99/FBg==}
    engines: {node: '>=8'}

  p-try@2.2.0:
    resolution: {integrity: sha512-R4nPAVTAU0B9D35/Gk3uJf/7XYbQcyohSKdvAxIRSNghFl4e71hVoGnBNQz9cWaXxO2I10KTC+3jMdvvoKw6dQ==}
    engines: {node: '>=6'}

  package-json-from-dist@1.0.1:
    resolution: {integrity: sha512-UEZIS3/by4OC8vL3P2dTXRETpebLI2NiI5vIrjaD/5UtrkFX/tNbwjTSRAGC/+7CAo2pIcBaRgWmcBBHcsaCIw==}

  pako@1.0.11:
    resolution: {integrity: sha512-4hLB8Py4zZce5s4yd9XzopqwVv/yGNhV1Bl8NTmCq1763HeK2+EwVTv+leGeL13Dnh2wfbqowVPXCIO0z4taYw==}

  parents@1.0.1:
    resolution: {integrity: sha512-mXKF3xkoUt5td2DoxpLmtOmZvko9VfFpwRwkKDHSNvgmpLAeBo18YDhcPbBzJq+QLCHMbGOfzia2cX4U+0v9Mg==}

  parse-json@4.0.0:
    resolution: {integrity: sha512-aOIos8bujGN93/8Ox/jPLh7RwVnPEysynVFE+fQZyg6jKELEHwzgKdLRFHUgXJL6kylijVSBC4BvN9OmsB48Rw==}
    engines: {node: '>=4'}

  parse-json@5.2.0:
    resolution: {integrity: sha512-ayCKvm/phCGxOkYRSCM82iDwct8/EonSEgCSxWxD7ve6jHggsFl4fZVQBPRNgQoKiuV/odhFrGzQXZwbifC8Rg==}
    engines: {node: '>=8'}

  parseurl@1.3.3:
    resolution: {integrity: sha512-CiyeOxFT/JZyN5m0z9PfXw4SCBJ6Sygz1Dpl0wqjlhDEGGBP1GnsUVEL0p63hoG1fcj3fHynXi9NYO4nWOL+qQ==}
    engines: {node: '>= 0.8'}

  partial-json@0.1.7:
    resolution: {integrity: sha512-Njv/59hHaokb/hRUjce3Hdv12wd60MtM9Z5Olmn+nehe0QDAsRtRbJPvJ0Z91TusF0SuZRIvnM+S4l6EIP8leA==}

  path-exists@4.0.0:
    resolution: {integrity: sha512-ak9Qy5Q7jYb2Wwcey5Fpvg2KoAc/ZIhLSLOSBmRmygPsGwkVVt0fZa0qrtMz+m6tJTAHfZQ8FnmB4MG4LWy7/w==}
    engines: {node: '>=8'}

  path-is-absolute@1.0.1:
    resolution: {integrity: sha512-AVbw3UJ2e9bq64vSaS9Am0fje1Pa8pbGqTTsmXfaIiMpnr5DlDhfJOuLj9Sf95ZPVDAUerDfEk88MPmPe7UCQg==}
    engines: {node: '>=0.10.0'}

  path-key@3.1.1:
    resolution: {integrity: sha512-ojmeN0qd+y0jszEtoY48r0Peq5dwMEkIlCOu6Q5f41lfkswXuKtYrhgoTpLnyIcHm24Uhqx+5Tqm2InSwLhE6Q==}
    engines: {node: '>=8'}

  path-parse@1.0.7:
    resolution: {integrity: sha512-LDJzPVEEEPR+y48z93A0Ed0yXb8pAByGWo/k5YYdYgpY2/2EsOsksJrq7lOHxryrVOn1ejG6oAp8ahvOIQD8sw==}

  path-platform@0.11.15:
    resolution: {integrity: sha512-Y30dB6rab1A/nfEKsZxmr01nUotHX0c/ZiIAsCTatEe1CmS5Pm5He7fZ195bPT7RdquoaL8lLxFCMQi/bS7IJg==}
    engines: {node: '>= 0.8.0'}

  path-scurry@1.10.2:
    resolution: {integrity: sha512-7xTavNy5RQXnsjANvVvMkEjvloOinkAjv/Z6Ildz9v2RinZ4SBKTWFOVRbaF8p0vpHnyjV/UwNDdKuUv6M5qcA==}
    engines: {node: '>=16 || 14 >=14.17'}

  path-scurry@2.0.0:
    resolution: {integrity: sha512-ypGJsmGtdXUOeM5u93TyeIEfEhM6s+ljAhrk5vAvSx8uyY/02OvrZnA0YNGUrPXfpJMgI1ODd3nwz8Npx4O4cg==}
    engines: {node: 20 || >=22}

  path-to-regexp@0.1.12:
    resolution: {integrity: sha512-RA1GjUVMnvYFxuqovrEqZoxxW5NUZqbwKtYz/Tt7nXerk0LbLblQmrsgdeOxV5SFHf0UDggjS/bSeOZwt1pmEQ==}

  path-to-regexp@8.2.0:
    resolution: {integrity: sha512-TdrF7fW9Rphjq4RjrW0Kp2AW0Ahwu9sRGTkS6bvDi0SCwZlEZYmcfDbEsTz8RVk0EHIS/Vd1bv3JhG+1xZuAyQ==}
    engines: {node: '>=16'}

  path-type@3.0.0:
    resolution: {integrity: sha512-T2ZUsdZFHgA3u4e5PfPbjd7HDDpxPnQb5jN0SrDsjNSuVXHJqtwTnWqG0B1jZrgmJ/7lj1EmVIByWt1gxGkWvg==}
    engines: {node: '>=4'}

  path2d@0.2.2:
    resolution: {integrity: sha512-+vnG6S4dYcYxZd+CZxzXCNKdELYZSKfohrk98yajCo1PtRoDgCTrrwOvK1GT0UoAdVszagDVllQc0U1vaX4NUQ==}
    engines: {node: '>=6'}

  path@0.12.7:
    resolution: {integrity: sha512-aXXC6s+1w7otVF9UletFkFcDsJeO7lSZBPUQhtb5O0xJe8LtYhj/GxldoL09bBj9+ZmE2hNoHqQSFMN5fikh4Q==}

  pdf-lib@1.17.1:
    resolution: {integrity: sha512-V/mpyJAoTsN4cnP31vc0wfNA1+p20evqqnap0KLoRUN0Yk/p3wN52DOEsL4oBFcLdb76hlpKPtzJIgo67j/XLw==}

  pdf-parse@1.1.1:
    resolution: {integrity: sha512-v6ZJ/efsBpGrGGknjtq9J/oC8tZWq0KWL5vQrk2GlzLEQPUDB1ex+13Rmidl1neNN358Jn9EHZw5y07FFtaC7A==}
    engines: {node: '>=6.8.1'}

  pdfjs-dist-legacy@1.0.1:
    resolution: {integrity: sha512-kZQ7eiHsm1uxImngh56yi4Cd2qL7eQauQYzvqLgVIDEuO0ruDEbRTZ1GRmv5SkqkRkJwI09tdowgTin7Smusqg==}

  pdfjs-dist@4.8.69:
    resolution: {integrity: sha512-IHZsA4T7YElCKNNXtiLgqScw4zPd3pG9do8UrznC757gMd7UPeHSL2qwNNMJo4r79fl8oj1Xx+1nh2YkzdMpLQ==}
    engines: {node: '>=18'}

  pg-cloudflare@1.2.6:
    resolution: {integrity: sha512-uxmJAnmIgmYgnSFzgOf2cqGQBzwnRYcrEgXuFjJNEkpedEIPBSEzxY7ph4uA9k1mI+l/GR0HjPNS6FKNZe8SBQ==}

  pg-connection-string@2.6.2:
    resolution: {integrity: sha512-ch6OwaeaPYcova4kKZ15sbJ2hKb/VP48ZD2gE7i1J+L4MspCtBMAx8nMgz7bksc7IojCIIWuEhHibSMFH8m8oA==}

  pg-connection-string@2.9.1:
    resolution: {integrity: sha512-nkc6NpDcvPVpZXxrreI/FOtX3XemeLl8E0qFr6F2Lrm/I8WOnaWNhIPK2Z7OHpw7gh5XJThi6j6ppgNoaT1w4w==}

  pg-cloudflare@1.2.6:
    resolution: {integrity: sha512-uxmJAnmIgmYgnSFzgOf2cqGQBzwnRYcrEgXuFjJNEkpedEIPBSEzxY7ph4uA9k1mI+l/GR0HjPNS6FKNZe8SBQ==}

  pg-connection-string@2.6.2:
    resolution: {integrity: sha512-ch6OwaeaPYcova4kKZ15sbJ2hKb/VP48ZD2gE7i1J+L4MspCtBMAx8nMgz7bksc7IojCIIWuEhHibSMFH8m8oA==}

  pg-connection-string@2.9.1:
    resolution: {integrity: sha512-nkc6NpDcvPVpZXxrreI/FOtX3XemeLl8E0qFr6F2Lrm/I8WOnaWNhIPK2Z7OHpw7gh5XJThi6j6ppgNoaT1w4w==}

  pg-int8@1.0.1:
    resolution: {integrity: sha512-WCtabS6t3c8SkpDBUlb1kjOs7l66xsGdKpIPZsg4wR+B3+u9UAum2odSsF9tnvxg80h4ZxLWMy4pRjOsFIqQpw==}
    engines: {node: '>=4.0.0'}

  pg-pool@3.10.1:
    resolution: {integrity: sha512-Tu8jMlcX+9d8+QVzKIvM/uJtp07PKr82IUOYEphaWcoBhIYkoHpLXN3qO59nAI11ripznDsEzEv8nUxBVWajGg==}
    peerDependencies:
      pg: '>=8.0'

  pg-protocol@1.10.2:
    resolution: {integrity: sha512-Ci7jy8PbaWxfsck2dwZdERcDG2A0MG8JoQILs+uZNjABFuBuItAZCWUNz8sXRDMoui24rJw7WlXqgpMdBSN/vQ==}

  pg-protocol@1.6.0:
    resolution: {integrity: sha512-M+PDm637OY5WM307051+bsDia5Xej6d9IR4GwJse1qA1DIhiKlksvrneZOYQq42OM+spubpcNYEo2FcKQrDk+Q==}

  pg-types@2.2.0:
    resolution: {integrity: sha512-qTAAlrEsl8s4OiEQY69wDvcMIdQN6wdz5ojQiOy6YRMuynxenON0O5oCpJI6lshc6scgAY8qvJ2On/p+CXY0GA==}
    engines: {node: '>=4'}

  pg@8.16.2:
    resolution: {integrity: sha512-OtLWF0mKLmpxelOt9BqVq83QV6bTfsS0XLegIeAKqKjurRnRKie1Dc1iL89MugmSLhftxw6NNCyZhm1yQFLMEQ==}
    engines: {node: '>= 16.0.0'}
    peerDependencies:
      pg-native: '>=3.0.1'
    peerDependenciesMeta:
      pg-native:
        optional: true

  pgpass@1.0.5:
    resolution: {integrity: sha512-FdW9r/jQZhSeohs1Z3sI1yxFQNFvMcnmfuj4WBMUTxOrAyLMaTcE1aAMBiTlbMNaXvBCQuVi0R7hd8udDSP7ug==}

  picocolors@1.1.1:
    resolution: {integrity: sha512-xceH2snhtb5M9liqDsmEw56le376mTZkEX/jEb/RxNFyegNul7eNslCXP9FDj/Lcu0X8KEyMceP2ntpaHrDEVA==}

  picomatch@2.3.1:
    resolution: {integrity: sha512-JU3teHTNjmE2VCGFzuY8EXzCDVwEqB2a8fsIvwaStHhAWJEeVd1o1QD80CU6+ZdEXXSLbSsuLwJjkCBWqRQUVA==}
    engines: {node: '>=8.6'}

  picomatch@4.0.2:
    resolution: {integrity: sha512-M7BAV6Rlcy5u+m6oPhAPFgJTzAioX/6B0DxyvDlo9l8+T3nLKbrczg2WLUyzd45L8RqfUMyGPzekbMvX2Ldkwg==}
    engines: {node: '>=12'}

  pidtree@0.3.1:
    resolution: {integrity: sha512-qQbW94hLHEqCg7nhby4yRC7G2+jYHY4Rguc2bjw7Uug4GIJuu1tvf2uHaZv5Q8zdt+WKJ6qK1FOI6amaWUo5FA==}
    engines: {node: '>=0.10'}
    hasBin: true

  pify@3.0.0:
    resolution: {integrity: sha512-C3FsVNH1udSEX48gGX1xfvwTWfsYWj5U+8/uK15BGzIGrKoUpghX8hWZwa/OFnakBiiVNmBvemTJR5mcy7iPcg==}
    engines: {node: '>=4'}

  pirates@4.0.6:
    resolution: {integrity: sha512-saLsH7WeYYPiD25LDuLRRY/i+6HaPYr6G1OUlN39otzkSTxKnubR9RTxS3/Kk50s1g2JTgFwWQDQyplC5/SHZg==}
    engines: {node: '>= 6'}

  pkce-challenge@5.0.0:
    resolution: {integrity: sha512-ueGLflrrnvwB3xuo/uGob5pd5FN7l0MsLf0Z87o/UQmRtwjvfylfc9MurIxRAWywCYTgrvpXBcqjV4OfCYGCIQ==}
    engines: {node: '>=16.20.0'}

  pkg-dir@4.2.0:
    resolution: {integrity: sha512-HRDzbaKjC+AOWVXxAU/x54COGeIv9eb+6CkDSQoNTt4XyWoIJvuPsXizxu/Fr23EiekbtZwmh1IcIG/l/a10GQ==}
    engines: {node: '>=8'}

  possible-typed-array-names@1.0.0:
    resolution: {integrity: sha512-d7Uw+eZoloe0EHDIYoe+bQ5WXnGMOpmiZFTuMWCwpjzzkL2nTjcKiAk4hh8TjnGye2TwWOk3UXucZ+3rbmBa8Q==}
    engines: {node: '>= 0.4'}

  postcss-load-config@6.0.1:
    resolution: {integrity: sha512-oPtTM4oerL+UXmx+93ytZVN82RrlY/wPUV8IeDxFrzIjXOLF1pN+EmKPLbubvKHT2HC20xXsCAH2Z+CKV6Oz/g==}
    engines: {node: '>= 18'}
    peerDependencies:
      jiti: '>=1.21.0'
      postcss: '>=8.0.9'
      tsx: ^4.8.1
      yaml: ^2.4.2
    peerDependenciesMeta:
      jiti:
        optional: true
      postcss:
        optional: true
      tsx:
        optional: true
      yaml:
        optional: true

  postcss@8.4.31:
    resolution: {integrity: sha512-PS08Iboia9mts/2ygV3eLpY5ghnUcfLV/EXTOW1E2qYxJKGGBUtNjN76FYHnMs36RmARn41bC0AZmn+rR0OVpQ==}
    engines: {node: ^10 || ^12 || >=14}

  postcss@8.4.47:
    resolution: {integrity: sha512-56rxCq7G/XfB4EkXq9Egn5GCqugWvDFjafDOThIdMBsI15iqPqR5r15TfSr1YPYeEI19YeaXMCbY6u88Y76GLQ==}
    engines: {node: ^10 || ^12 || >=14}

  postgres-array@2.0.0:
    resolution: {integrity: sha512-VpZrUqU5A69eQyW2c5CA1jtLecCsN2U/bD6VilrFDWq5+5UIEVO7nazS3TEcHf1zuPYO/sqGvUvW62g86RXZuA==}
    engines: {node: '>=4'}

  postgres-bytea@1.0.0:
    resolution: {integrity: sha512-xy3pmLuQqRBZBXDULy7KbaitYqLcmxigw14Q5sj8QBVLqEwXfeybIKVWiqAXTlcvdvb0+xkOtDbfQMOf4lST1w==}
    engines: {node: '>=0.10.0'}

  postgres-date@1.0.7:
    resolution: {integrity: sha512-suDmjLVQg78nMK2UZ454hAG+OAW+HQPZ6n++TNDUX+L0+uUlLywnoxJKDou51Zm+zTCjrCl0Nq6J9C5hP9vK/Q==}
    engines: {node: '>=0.10.0'}

  postgres-interval@1.2.0:
    resolution: {integrity: sha512-9ZhXKM/rw350N1ovuWHbGxnGh/SNJ4cnxHiM0rxE4VN41wsg8P8zWn9hv/buK00RP4WvlOyr/RBDiptyxVbkZQ==}
    engines: {node: '>=0.10.0'}

  prebuild-install@7.1.2:
    resolution: {integrity: sha512-UnNke3IQb6sgarcZIDU3gbMeTp/9SSU1DAIkil7PrqG1vZlBtY5msYccSKSHDqa3hNg436IXK+SNImReuA1wEQ==}
    engines: {node: '>=10'}
    hasBin: true

  pretty-format@29.7.0:
    resolution: {integrity: sha512-Pdlw/oPxN+aXdmM9R00JVC9WVFoCLTKJvDVLgmJ+qAffBMxsV85l/Lu7sNx4zSzPyoL2euImuEwHhOXdEgNFZQ==}
    engines: {node: ^14.15.0 || ^16.10.0 || >=18.0.0}

  process@0.11.10:
    resolution: {integrity: sha512-cdGef/drWFoydD1JsMzuFf8100nZl+GT+yacc2bEced5f9Rjk4z+WtFUTBu9PhOi9j/jfmBPu0mMEY4wIdAF8A==}
    engines: {node: '>= 0.6.0'}

  prompts@2.4.2:
    resolution: {integrity: sha512-NxNv/kLguCA7p3jE8oL2aEBsrJWgAakBpgmgK6lpPWV+WuOmY6r2/zbAVnP+T8bQlA0nzHXSJSJW0Hq7ylaD2Q==}
    engines: {node: '>= 6'}

  proto3-json-serializer@2.0.1:
    resolution: {integrity: sha512-8awBvjO+FwkMd6gNoGFZyqkHZXCFd54CIYTb6De7dPaufGJ2XNW+QUNqbMr8MaAocMdb+KpsD4rxEOaTBDCffA==}
    engines: {node: '>=14.0.0'}

  proto3-json-serializer@2.0.2:
    resolution: {integrity: sha512-SAzp/O4Yh02jGdRc+uIrGoe87dkN/XtwxfZ4ZyafJHymd79ozp5VG5nyZ7ygqPM5+cpLDjjGnYFUkngonyDPOQ==}
    engines: {node: '>=14.0.0'}

  protobuf.js@1.1.2:
    resolution: {integrity: sha512-USO7Xus/pzPw549M1TguiyoOrKEhm9VMXv+CkDufcjMC8Rd7EPbxeRQPEjCV8ua1tm0k7z9xHkogcxovZogWdA==}

  protobufjs@7.2.6:
    resolution: {integrity: sha512-dgJaEDDL6x8ASUZ1YqWciTRrdOuYNzoOf27oHNfdyvKqHr5i0FV7FSLU+aIeFjyFgVxrpTOtQUi0BLLBymZaBw==}
    engines: {node: '>=12.0.0'}

  protobufjs@7.3.2:
    resolution: {integrity: sha512-RXyHaACeqXeqAKGLDl68rQKbmObRsTIn4TYVUUug1KfS47YWCo5MacGITEryugIgZqORCvJWEk4l449POg5Txg==}
    engines: {node: '>=12.0.0'}

  proxy-addr@2.0.7:
    resolution: {integrity: sha512-llQsMLSUDUPT44jdrU/O37qlnifitDP+ZwrmmZcoSKyLKvtZxpyV0n2/bD/N4tBAAZ/gJEdZU7KMraoK1+XYAg==}
    engines: {node: '>= 0.10'}

  pseudomap@1.0.2:
    resolution: {integrity: sha512-b/YwNhb8lk1Zz2+bXXpS/LK9OisiZZ1SNsSLxN1x2OXVEhW2Ckr/7mWE5vrC1ZTiJlD9g19jWszTmJsB+oEpFQ==}

  pump@3.0.0:
    resolution: {integrity: sha512-LwZy+p3SFs1Pytd/jYct4wpv49HiYCqd9Rlc5ZVdk0V+8Yzv6jR5Blk3TRmPL1ft69TxP0IMZGJ+WPFU2BFhww==}

  pumpify@2.0.1:
    resolution: {integrity: sha512-m7KOje7jZxrmutanlkS1daj1dS6z6BgslzOXmcSEpIlCxM3VJH7lG5QLeck/6hgF6F4crFf01UtQmNsJfweTAw==}

  punycode.js@2.3.1:
    resolution: {integrity: sha512-uxFIHU0YlHYhDQtV4R9J6a52SLx28BCjT+4ieh7IGbgwVJWO+km431c4yRlREUAsAmt/uMjQUyQHNEPf0M39CA==}
    engines: {node: '>=6'}

  punycode@2.3.1:
    resolution: {integrity: sha512-vYt7UD1U9Wg6138shLtLOvdAu+8DsC/ilFtEVHcH+wydcSpNE20AfSOduf6MkRFahL5FY7X1oU7nKVZFtfq8Fg==}
    engines: {node: '>=6'}

  pure-rand@6.1.0:
    resolution: {integrity: sha512-bVWawvoZoBYpp6yIoQtQXHZjmz35RSVHnUOTefl8Vcjr8snTPY1wnpSPMWekcFwbxI6gtmT7rSYPFvz71ldiOA==}

  qs@6.13.0:
    resolution: {integrity: sha512-+38qI9SOr8tfZ4QmJNplMUxqjbe7LKvvZgWdExBOmd+egZTtjLB67Gu0HRX3u/XOq7UU2Nx6nsjvS16Z9uwfpg==}
    engines: {node: '>=0.6'}

  qs@6.14.0:
    resolution: {integrity: sha512-YWWTjgABSKcvs/nWBi9PycY/JiPJqOD4JA6o9Sej2AtvSGarXxKC3OQSk4pAarbdQlKAh5D4FCQkJNkW+GAn3w==}
    engines: {node: '>=0.6'}

  range-parser@1.2.1:
    resolution: {integrity: sha512-Hrgsx+orqoygnmhFbKaHE6c296J+HTAQXoxEF6gNupROmmGJRoyzfG3ccAveqCBrwr/2yxQ5BVd/GTl5agOwSg==}
    engines: {node: '>= 0.6'}

  raw-body@2.5.2:
    resolution: {integrity: sha512-8zGqypfENjCIqGhgXToC8aB2r7YrBX+AQAfIPs/Mlk+BtPTztOvTS01NRW/3Eh60J+a48lt8qsCzirQ6loCVfA==}
    engines: {node: '>= 0.8'}

  raw-body@3.0.0:
    resolution: {integrity: sha512-RmkhL8CAyCRPXCE28MMH0z2PNWQBNk2Q09ZdxM9IOOXwxwZbN+qbWaatPkdkWIKL2ZVDImrN/pK5HTRz2PcS4g==}
    engines: {node: '>= 0.8'}

  rc@1.2.8:
    resolution: {integrity: sha512-y3bGgqKj3QBdxLbLkomlohkvsA8gdAiUQlSBJnBhfn+BPxg4bc62d8TcBW15wavDfgexCgccckhcZvywyQYPOw==}
    hasBin: true

  react-dom@18.3.1:
    resolution: {integrity: sha512-5m4nQKp+rZRb09LNH59GM4BxTh9251/ylbKIbpe7TpGxfJ+9kv6BLkLBXIjjspbgbnIBNqlI23tRnTWT0snUIw==}
    peerDependencies:
      react: ^18.3.1

  react-is@18.3.1:
    resolution: {integrity: sha512-/LLMVyas0ljjAtoYiPqYiL8VWXzUUdThrmU5+n20DZv+a+ClRoevUzw5JxU+Ieh5/c87ytoTBV9G1FiKfNJdmg==}

  react@18.3.1:
    resolution: {integrity: sha512-wS+hAgJShR0KhEvPJArfuPVN1+Hz1t0Y6n5jLrGQbkb4urgPE/0Rve+1kMB1v/oWgHgm4WIcV+i7F2pTVj+2iQ==}
    engines: {node: '>=0.10.0'}

  read-pkg@3.0.0:
    resolution: {integrity: sha512-BLq/cCO9two+lBgiTYNqD6GdtK8s4NpaWrl6/rCO9w0TUS8oJl7cmToOZfRYllKTISY6nt1U7jQ53brmKqY6BA==}
    engines: {node: '>=4'}

  readable-stream@1.1.14:
    resolution: {integrity: sha512-+MeVjFf4L44XUkhM1eYbD8fyEsxcV81pqMSR5gblfcLCHfZvbrqy4/qYHE+/R5HoBUT11WV5O08Cr1n3YXkWVQ==}

  readable-stream@3.6.2:
    resolution: {integrity: sha512-9u/sniCrY3D5WdsERHzHE4G2YCXqoG5FTHUiCC4SIbr6XcLZBY05ya9EKjYek9O5xOAwjGq+1JdGBAS7Q9ScoA==}
    engines: {node: '>= 6'}

  readdirp@4.0.2:
    resolution: {integrity: sha512-yDMz9g+VaZkqBYS/ozoBJwaBhTbZo3UNYQHNRw1D3UFQB8oHB4uS/tAODO+ZLjGWmUbKnIlOWO+aaIiAxrUWHA==}
    engines: {node: '>= 14.16.0'}

  rechoir@0.8.0:
    resolution: {integrity: sha512-/vxpCXddiX8NGfGO/mTafwjq4aFa/71pvamip0++IQk3zG8cbCj0fifNPrjjF1XMXUne91jL9OoxmdykoEtifQ==}
    engines: {node: '>= 10.13.0'}
<<<<<<< HEAD
=======

  reflect.getprototypeof@1.0.10:
    resolution: {integrity: sha512-00o4I+DVrefhv+nX0ulyi3biSHCPDe+yLv5o/p6d/UVlirijB8E16FtfwSAi4g3tcqrQ4lRAqQSoFEZJehYEcw==}
    engines: {node: '>= 0.4'}
>>>>>>> 3c89c929

  regexp.prototype.flags@1.5.4:
    resolution: {integrity: sha512-dYqgNSZbDwkaJ2ceRd9ojCGjBq+mOm9LmtXnAnEGyHhN/5R7iDW2TRw3h+o/jCFxus3P2LfWIIiwowAjANm7IA==}
    engines: {node: '>= 0.4'}

  require-directory@2.1.1:
    resolution: {integrity: sha512-fGxEI7+wsG9xrvdjsrlmL22OMTTiHRwAMroiEeMgq8gzoLC/PQr7RsRDSTLUg/bZAZtF+TVIkHc6/4RIKrui+Q==}
    engines: {node: '>=0.10.0'}

  require-from-string@2.0.2:
    resolution: {integrity: sha512-Xf0nWe6RseziFMu+Ap9biiUbmplq6S9/p+7w7YXP/JBHhrUDDUhwa+vANyubuqfZWTveU//DYVGsDG7RKL/vEw==}
    engines: {node: '>=0.10.0'}

  require-in-the-middle@7.3.0:
    resolution: {integrity: sha512-nQFEv9gRw6SJAwWD2LrL0NmQvAcO7FBwJbwmr2ttPAacfy0xuiOjE5zt+zM4xDyuyvUaxBi/9gb2SoCyNEVJcw==}
    engines: {node: '>=8.6.0'}

  resolve-cwd@3.0.0:
    resolution: {integrity: sha512-OrZaX2Mb+rJCpH/6CpSqt9xFVpN++x01XnN2ie9g6P5/3xelLAkXWVADpdz1IHD/KFfEXyE6V0U01OQ3UO2rEg==}
    engines: {node: '>=8'}

  resolve-from@5.0.0:
    resolution: {integrity: sha512-qYg9KP24dD5qka9J47d0aVky0N+b4fTU89LN9iDnjB5waksiC49rvMB0PrUJQGoTmH50XPiqOvAjDfaijGxYZw==}
    engines: {node: '>=8'}

  resolve-pkg-maps@1.0.0:
    resolution: {integrity: sha512-seS2Tj26TBVOC2NIc2rOe2y2ZO7efxITtLZcGSOnHHNOQ7CkiUBfw0Iw2ck6xkIhPwLhKNLS8BO+hEpngQlqzw==}

  resolve.exports@2.0.2:
    resolution: {integrity: sha512-X2UW6Nw3n/aMgDVy+0rSqgHlv39WZAlZrXCdnbyEiKm17DSqHX4MmQMaST3FbeWR5FTuRcUwYAziZajji0Y7mg==}
    engines: {node: '>=10'}

  resolve@1.22.8:
    resolution: {integrity: sha512-oKWePCxqpd6FlLvGV1VU0x7bkPmmCNolxzjMf4NczoDnQcIWrAF+cPtZn5i6n+RfD2d9i0tzpKnG6Yk168yIyw==}
    hasBin: true

  retry-request@7.0.2:
    resolution: {integrity: sha512-dUOvLMJ0/JJYEn8NrpOaGNE7X3vpI5XlZS/u0ANjqtcZVKnIxP7IgCFwrKTxENw29emmwug53awKtaMm4i9g5w==}
    engines: {node: '>=14'}

  retry@0.13.1:
    resolution: {integrity: sha512-XQBQ3I8W1Cge0Seh+6gjj03LbmRFWuoszgK9ooCpwYIrhhoO80pfq4cUkU5DkknwfOfFteRwlZ56PYOGYyFWdg==}
    engines: {node: '>= 4'}

  rimraf@6.0.1:
    resolution: {integrity: sha512-9dkvaxAsk/xNXSJzMgFqqMCuFgt2+KsOFek3TMLfo8NCPfWpBmqwyNn5Y+NX56QUYfCtsyhF3ayiboEoUmJk/A==}
    engines: {node: 20 || >=22}
    hasBin: true

  rollup@4.25.0:
    resolution: {integrity: sha512-uVbClXmR6wvx5R1M3Od4utyLUxrmOcEm3pAtMphn73Apq19PDtHpgZoEvqH2YnnaNUuvKmg2DgRd2Sqv+odyqg==}
    engines: {node: '>=18.0.0', npm: '>=8.0.0'}
    hasBin: true

  router@2.2.0:
    resolution: {integrity: sha512-nLTrUKm2UyiL7rlhapu/Zl45FwNgkZGaCpZbIHajDYgwlJCOzLSk+cIPAnsEqV955GjILJnKbdQC1nVPz+gAYQ==}
    engines: {node: '>= 18'}

  safe-array-concat@1.1.2:
    resolution: {integrity: sha512-vj6RsCsWBCf19jIeHEfkRMw8DPiBb+DMXklQ/1SGDHOMlHdPUkZXFQ2YdplS23zESTijAcurb1aSgJA3AgMu1Q==}
    engines: {node: '>=0.4'}

  safe-buffer@5.2.1:
    resolution: {integrity: sha512-rp3So07KcdmmKbGvgaNxQSJr7bGVSVk5S9Eq1F+ppbRo70+YeaDxkw5Dd8NPN+GD6bjnYm2VuPuCXmpuYvmCXQ==}

  safe-regex-test@1.0.3:
    resolution: {integrity: sha512-CdASjNJPvRa7roO6Ra/gLYBTzYzzPyyBXxIMdGW3USQLyjWEls2RgW5UBTXaQVp+OrpeCK3bLem8smtmheoRuw==}
    engines: {node: '>= 0.4'}

  safe-stable-stringify@2.4.3:
    resolution: {integrity: sha512-e2bDA2WJT0wxseVd4lsDP4+3ONX6HpMXQa1ZhFQ7SU+GjvORCmShbCMltrtIDfkYhVHrOcPtj+KhmDBdPdZD1g==}
    engines: {node: '>=10'}

  safer-buffer@2.1.2:
    resolution: {integrity: sha512-YZo3K82SD7Riyi0E1EQPojLz7kpepnSQI9IyPbHHg1XXXevb5dJI7tpyN2ADxGcQbHG7vcyRHk0cbwqcQriUtg==}

  scheduler@0.23.2:
    resolution: {integrity: sha512-UOShsPwz7NrMUqhR6t0hWjFduvOzbtv7toDH1/hIrfRNIDBnnBWd0CwJTGvTpngVlmwGCdP9/Zl/tVrDqcuYzQ==}

  semver@5.7.2:
    resolution: {integrity: sha512-cBznnQ9KjJqU67B52RMC65CMarK2600WFnbkcaiwWq3xy/5haFJlshgnpjovMVJ+Hff49d8GEn0b87C5pDQ10g==}
    hasBin: true

  semver@6.3.1:
    resolution: {integrity: sha512-BR7VvDCVHO+q2xBEWskxS6DJE1qRnb7DxzUrogb71CWoSficBxYsiAGd+Kl0mmq/MprG9yArRkyrQxTO6XjMzA==}
    hasBin: true

  semver@7.6.0:
    resolution: {integrity: sha512-EnwXhrlwXMk9gKu5/flx5sv/an57AkRplG3hTK68W7FRDN+k+OWBj65M7719OkA82XLBxrcX0KSHj+X5COhOVg==}
    engines: {node: '>=10'}
    hasBin: true

  semver@7.6.3:
    resolution: {integrity: sha512-oVekP1cKtI+CTDvHWYFUcMtsK/00wmAEfyqKfNdARm8u1wNVhSgaX7A8d4UuIlUI5e84iEwOhs7ZPYRmzU9U6A==}
    engines: {node: '>=10'}
    hasBin: true

  send@0.19.0:
    resolution: {integrity: sha512-dW41u5VfLXu8SJh5bwRmyYUbAoSB3c9uQh6L8h/KtsFREPWpbX1lrljJo186Jc4nmci/sGUZ9a0a0J2zgfq2hw==}
    engines: {node: '>= 0.8.0'}

  send@1.2.0:
    resolution: {integrity: sha512-uaW0WwXKpL9blXE2o0bRhoL2EGXIrZxQ2ZQ4mgcfoBxdFmQold+qWsD2jLrfZ0trjKL6vOw0j//eAwcALFjKSw==}
    engines: {node: '>= 18'}

  serve-static@1.16.2:
    resolution: {integrity: sha512-VqpjJZKadQB/PEbEwvFdO43Ax5dFBZ2UECszz8bQ7pi7wt//PWe1P6MN7eCnjsatYtBT6EuiClbjSWP2WrIoTw==}
    engines: {node: '>= 0.8.0'}

  serve-static@2.2.0:
    resolution: {integrity: sha512-61g9pCh0Vnh7IutZjtLGGpTA355+OPn2TyDv/6ivP2h/AdAVX9azsoxmg2/M6nZeQZNYBEwIcsne1mJd9oQItQ==}
    engines: {node: '>= 18'}

  set-function-length@1.2.2:
    resolution: {integrity: sha512-pgRc4hJ4/sNjWCSS9AmnS40x3bNMDTknHgL5UaMBTMyJnU90EgWh1Rz+MC9eFu4BuN/UwZjKQuY/1v3rM7HMfg==}
    engines: {node: '>= 0.4'}

  set-function-name@2.0.2:
    resolution: {integrity: sha512-7PGFlmtwsEADb0WYyvCMa1t+yke6daIG4Wirafur5kcf+MhUnPms1UeR0CKQdTZD81yESwMHbtn+TR+dMviakQ==}
    engines: {node: '>= 0.4'}

  setprototypeof@1.2.0:
    resolution: {integrity: sha512-E5LDX7Wrp85Kil5bhZv46j8jOeboKq5JMmYM3gVGdGH8xFpPWXUMsNrlODCrkoxMEeNi/XZIwuRvY4XNwYMJpw==}

  sharp@0.33.5:
    resolution: {integrity: sha512-haPVm1EkS9pgvHrQ/F3Xy+hgcuMV0Wm9vfIBSiwZ05k+xgb0PkBQpGsAA/oWdDobNaZTH5ppvHtzCFbnSEwHVw==}
    engines: {node: ^18.17.0 || ^20.3.0 || >=21.0.0}

  shebang-command@2.0.0:
    resolution: {integrity: sha512-kHxr2zZpYtdmrN1qDjrrX/Z1rR1kG8Dx+gkpK1G4eXmvXswmcE1hTWBWYUzlraYw1/yZp6YuDY77YtvbN0dmDA==}
    engines: {node: '>=8'}

  shebang-regex@3.0.0:
    resolution: {integrity: sha512-7++dFhtcx3353uBaq8DDR4NuxBetBzC7ZQOhmTQInHEd6bSrXdiEyzCvG07Z44UYdLShWUyXt5M/yhz8ekcb1A==}
    engines: {node: '>=8'}

  shell-quote@1.8.1:
    resolution: {integrity: sha512-6j1W9l1iAs/4xYBI1SYOVZyFcCis9b4KCLQ8fgAGG07QvzaRLVVRQvAy85yNmmZSjYjg4MWh4gNvlPujU/5LpA==}

  shimmer@1.2.1:
    resolution: {integrity: sha512-sQTKC1Re/rM6XyFM6fIAGHRPVGvyXfgzIDvzoq608vM+jeyVD0Tu1E6Np0Kc2zAIFWIj963V2800iF/9LPieQw==}

  side-channel-list@1.0.0:
    resolution: {integrity: sha512-FCLHtRD/gnpCiCHEiJLOwdmFP+wzCmDEkc9y7NsYxeF4u7Btsn1ZuwgwJGxImImHicJArLP4R0yX4c2KCrMrTA==}
    engines: {node: '>= 0.4'}

  side-channel-map@1.0.1:
    resolution: {integrity: sha512-VCjCNfgMsby3tTdo02nbjtM/ewra6jPHmpThenkTYh8pG9ucZ/1P8So4u4FGBek/BjpOVsDCMoLA/iuBKIFXRA==}
    engines: {node: '>= 0.4'}

  side-channel-weakmap@1.0.2:
    resolution: {integrity: sha512-WPS/HvHQTYnHisLo9McqBHOJk2FkHO/tlpvldyrnem4aeQp4hai3gythswg6p01oSoTl58rcpiFAjF2br2Ak2A==}
    engines: {node: '>= 0.4'}

  side-channel@1.0.6:
    resolution: {integrity: sha512-fDW/EZ6Q9RiO8eFG8Hj+7u/oW+XrPTIChwCOM2+th2A6OblDtYYIpve9m+KvI9Z4C9qSEXlaGR6bTEYHReuglA==}
    engines: {node: '>= 0.4'}

  side-channel@1.1.0:
    resolution: {integrity: sha512-ZX99e6tRweoUXqR+VBrslhda51Nh5MTQwou5tnUDgbtyM0dBgmhEDtWGP/xbKn6hqfPRHujUNwz5fy/wbbhnpw==}
    engines: {node: '>= 0.4'}

  signal-exit@3.0.7:
    resolution: {integrity: sha512-wnD2ZE+l+SPC/uoS0vXeE9L1+0wuaMqKlfz9AMUo38JsyLSBWSFcHR1Rri62LZc12vLr1gb3jl7iwQhgwpAbGQ==}

  signal-exit@4.1.0:
    resolution: {integrity: sha512-bzyZ1e88w9O1iNJbKnOlvYTrWPDl46O1bG0D3XInv+9tkPrxrN8jUUTiFlDkkmKWgn1M6CfIA13SuGqOa9Korw==}
    engines: {node: '>=14'}

  simple-concat@1.0.1:
    resolution: {integrity: sha512-cSFtAPtRhljv69IK0hTVZQ+OfE9nePi/rtJmw5UjHeVyVroEqJXP1sFztKUy1qU+xvz3u/sfYJLa947b7nAN2Q==}

  simple-get@3.1.1:
    resolution: {integrity: sha512-CQ5LTKGfCpvE1K0n2us+kuMPbk/q0EKl82s4aheV9oXjFEz6W/Y7oQFVJuU6QG77hRT4Ghb5RURteF5vnWjupA==}

  simple-get@4.0.1:
    resolution: {integrity: sha512-brv7p5WgH0jmQJr1ZDDfKDOSeWWg+OVypG99A/5vYGPqJ6pxiaHLy8nxtFjBA7oMa01ebA9gfh1uMCFqOuXxvA==}

  simple-swizzle@0.2.2:
    resolution: {integrity: sha512-JA//kQgZtbuY83m+xT+tXJkmJncGMTFT+C+g2h2R9uxkYIrE2yy9sgmcLhCnw57/WSD+Eh3J97FPEDFnbXnDUg==}

  sinon@21.0.0:
    resolution: {integrity: sha512-TOgRcwFPbfGtpqvZw+hyqJDvqfapr1qUlOizROIk4bBLjlsjlB00Pg6wMFXNtJRpu+eCZuVOaLatG7M8105kAw==}

  sisteransi@1.0.5:
    resolution: {integrity: sha512-bLGGlR1QxBcynn2d5YmDX4MGjlZvy2MRBDRNHLJ8VI6l6+9FUiyTFNJ0IveOSP0bcXgVDPRcfGqA0pjaqUpfVg==}

  slash@3.0.0:
    resolution: {integrity: sha512-g9Q1haeby36OSStwb4ntCGGGaKsaVSjQ68fBxoQcutl5fS1vuY18H3wSt3jFyFtrkx+Kz0V1G85A4MyAdDMi2Q==}
    engines: {node: '>=8'}

  source-map-js@1.2.1:
    resolution: {integrity: sha512-UXWMKhLOwVKb728IUtQPXxfYU+usdybtUrK/8uGE8CQMvrhOpwvzDBwj0QhSL7MQc7vIsISBG8VQ8+IDQxpfQA==}
    engines: {node: '>=0.10.0'}

  source-map-support@0.5.13:
    resolution: {integrity: sha512-SHSKFHadjVA5oR4PPqhtAVdcBWwRYVd6g6cAXnIbRiIwc2EhPrTuKUBdSLvlEKyIP3GCf89fltvcZiP9MMFA1w==}

  source-map@0.6.1:
    resolution: {integrity: sha512-UjgapumWlbMhkBgzT7Ykc5YXUT46F0iKu8SGXq0bcwP5dz/h0Plj6enJqjz1Zbq2l5WaqYnrVbwWOWMyF3F47g==}
    engines: {node: '>=0.10.0'}

  source-map@0.8.0-beta.0:
    resolution: {integrity: sha512-2ymg6oRBpebeZi9UUNsgQ89bhx01TcTkmNTGnNO88imTmbSgy4nfujrgVEFKWpMTEGA11EDkTt7mqObTPdigIA==}
    engines: {node: '>= 8'}

  spdx-correct@3.2.0:
    resolution: {integrity: sha512-kN9dJbvnySHULIluDHy32WHRUu3Og7B9sbY7tsFLctQkIqnMh3hErYgdMjTYuqmcXX+lK5T1lnUt3G7zNswmZA==}

  spdx-exceptions@2.5.0:
    resolution: {integrity: sha512-PiU42r+xO4UbUS1buo3LPJkjlO7430Xn5SVAhdpzzsPHsjbYVflnnFdATgabnLude+Cqu25p6N+g2lw/PFsa4w==}

  spdx-expression-parse@3.0.1:
    resolution: {integrity: sha512-cbqHunsQWnJNE6KhVSMsMeH5H/L9EpymbzqTQ3uLwNCLZ1Q481oWaofqH7nO6V07xlXwY6PhQdQ2IedWx/ZK4Q==}

  spdx-license-ids@3.0.17:
    resolution: {integrity: sha512-sh8PWc/ftMqAAdFiBu6Fy6JUOYjqDJBJvIhpfDMyHrr0Rbp5liZqd4TjtQ/RgfLjKFZb+LMx5hpml5qOWy0qvg==}

  split2@4.2.0:
    resolution: {integrity: sha512-UcjcJOWknrNkF6PLX83qcHM6KHgVKNkV62Y8a5uYDVv9ydGQVwAHMKqHdJje1VTWpljG0WYpCDhrCdAOYH4TWg==}
    engines: {node: '>= 10.x'}

  split2@4.2.0:
    resolution: {integrity: sha512-UcjcJOWknrNkF6PLX83qcHM6KHgVKNkV62Y8a5uYDVv9ydGQVwAHMKqHdJje1VTWpljG0WYpCDhrCdAOYH4TWg==}
    engines: {node: '>= 10.x'}

  sprintf-js@1.0.3:
    resolution: {integrity: sha512-D9cPgkvLlV3t3IzL0D0YLvGA9Ahk4PcvVwUbN0dSGr1aP0Nrt4AEnTUbuGvquEC0mA64Gqt1fzirlRs5ibXx8g==}

  stack-trace@0.0.10:
    resolution: {integrity: sha512-KGzahc7puUKkzyMt+IqAep+TVNbKP+k2Lmwhub39m1AsTSkaDutx56aDCo+HLDzf/D26BIHTJWNiTG1KAJiQCg==}

  stack-utils@2.0.6:
    resolution: {integrity: sha512-XlkWvfIm6RmsWtNJx+uqtKLS8eqFbxUg0ZzLXqY0caEy9l7hruX8IpiDnjsLavoBgqCCR71TqWO8MaXYheJ3RQ==}
    engines: {node: '>=10'}

  statuses@2.0.1:
    resolution: {integrity: sha512-RwNA9Z/7PrK06rYLIzFMlaF+l73iwpzsqRIFgbMLbTcLD6cOao82TaWefPXQvB2fOC4AjuYSEndS7N/mTCbkdQ==}
    engines: {node: '>= 0.8'}

  stream-events@1.0.5:
    resolution: {integrity: sha512-E1GUzBSgvct8Jsb3v2X15pjzN1tYebtbLaMg+eBOUOAxgbLoSbT2NS91ckc5lJD1KfLjId+jXJRgo0qnV5Nerg==}

  stream-parser@0.3.1:
    resolution: {integrity: sha512-bJ/HgKq41nlKvlhccD5kaCr/P+Hu0wPNKPJOH7en+YrJu/9EgqUF+88w5Jb6KNcjOFMhfX4B2asfeAtIGuHObQ==}

  stream-shift@1.0.3:
    resolution: {integrity: sha512-76ORR0DO1o1hlKwTbi/DM3EXWGf3ZJYO8cXX5RJwnul2DEg2oyoZyjLNoQM8WsvZiFKCRfC1O0J7iCvie3RZmQ==}

  streamsearch@1.1.0:
    resolution: {integrity: sha512-Mcc5wHehp9aXz1ax6bZUyY5afg9u2rv5cqQI3mRrYkGC8rW2hM02jWuwjtL++LS5qinSyhj2QfLyNsuc+VsExg==}
    engines: {node: '>=10.0.0'}

  string-length@4.0.2:
    resolution: {integrity: sha512-+l6rNN5fYHNhZZy41RXsYptCjA2Igmq4EG7kZAYFQI1E1VTXarr6ZPXBg6eq7Y6eK4FEhY6AJlyuFIb/v/S0VQ==}
    engines: {node: '>=10'}

  string-width@4.2.3:
    resolution: {integrity: sha512-wKyQRQpjJ0sIp62ErSZdGsjMJWsap5oRNihHhu6G7JVO/9jIB6UyevL+tXuOqrng8j/cxKTWyWUwvSTriiZz/g==}
    engines: {node: '>=8'}

  string-width@5.1.2:
    resolution: {integrity: sha512-HnLOCR3vjcY8beoNLtcjZ5/nxn2afmME6lhrDrebokqMap+XbeW8n9TXpPDOqdGK5qcI3oT0GKTW6wC7EMiVqA==}
    engines: {node: '>=12'}

  string.prototype.padend@3.1.6:
    resolution: {integrity: sha512-XZpspuSB7vJWhvJc9DLSlrXl1mcA2BdoY5jjnS135ydXqLoqhs96JjDtCkjJEQHvfqZIp9hBuBMgI589peyx9Q==}
    engines: {node: '>= 0.4'}

  string.prototype.trim@1.2.9:
    resolution: {integrity: sha512-klHuCNxiMZ8MlsOihJhJEBJAiMVqU3Z2nEXWfWnIqjN0gEFS9J9+IxKozWWtQGcgoa1WUZzLjKPTr4ZHNFTFxw==}
    engines: {node: '>= 0.4'}

  string.prototype.trimend@1.0.8:
    resolution: {integrity: sha512-p73uL5VCHCO2BZZ6krwwQE3kCzM7NKmis8S//xEC6fQonchbum4eP6kR4DLEjQFO3Wnj3Fuo8NM0kOSjVdHjZQ==}

  string.prototype.trimstart@1.0.8:
    resolution: {integrity: sha512-UXSH262CSZY1tfu3G3Secr6uGLCFVPMhIqHjlgCUtCCcgihYc/xKs9djMTMUOb2j1mVSeU8EU6NWc/iQKU6Gfg==}
    engines: {node: '>= 0.4'}

  string_decoder@0.10.31:
    resolution: {integrity: sha512-ev2QzSzWPYmy9GuqfIVildA4OdcGLeFZQrq5ys6RtiuF+RQQiZWr8TZNyAcuVXyQRYfEO+MsoB/1BuQVhOJuoQ==}

  string_decoder@1.3.0:
    resolution: {integrity: sha512-hkRX8U1WjJFd8LsDJ2yQ/wWWxaopEsABU1XfkM8A+j0+85JAGppt16cr1Whg6KIbb4okU6Mql6BOj+uup/wKeA==}

  strip-ansi@6.0.1:
    resolution: {integrity: sha512-Y38VPSHcqkFrCpFnQ9vuSXmquuv5oXOKpGeT6aGrr3o3Gc9AlVa6JBfUSOCnbxGGZF+/0ooI7KrPuUSztUdU5A==}
    engines: {node: '>=8'}

  strip-ansi@7.1.0:
    resolution: {integrity: sha512-iq6eVVI64nQQTRYq2KtEg2d2uU7LElhTJwsH4YzIHZshxlgZms/wIc4VoDQTlG/IvVIrBKG06CrZnp0qv7hkcQ==}
    engines: {node: '>=12'}

  strip-bom@3.0.0:
    resolution: {integrity: sha512-vavAMRXOgBVNF6nyEEmL3DBK19iRpDcoIwW+swQ+CbGiu7lju6t+JklA1MHweoWtadgt4ISVUsXLyDq34ddcwA==}
    engines: {node: '>=4'}

  strip-bom@4.0.0:
    resolution: {integrity: sha512-3xurFv5tEgii33Zi8Jtp55wEIILR9eh34FAW00PZf+JnSsTmV/ioewSgQl97JHvgjoRGwPShsWm+IdrxB35d0w==}
    engines: {node: '>=8'}

  strip-final-newline@2.0.0:
    resolution: {integrity: sha512-BrpvfNAE3dcvq7ll3xVumzjKjZQ5tI1sEUIKr3Uoks0XUl45St3FlatVqef9prk4jRDzhW6WZg+3bk93y6pLjA==}
    engines: {node: '>=6'}

  strip-json-comments@2.0.1:
    resolution: {integrity: sha512-4gB8na07fecVVkOI6Rs4e7T6NOTki5EmL7TUduTs6bu3EdnSycntVJ4re8kgZA+wx9IueI2Y11bfbgwtzuE0KQ==}
    engines: {node: '>=0.10.0'}

  strip-json-comments@3.1.1:
    resolution: {integrity: sha512-6fPc+R4ihwqP6N/aIv2f1gMH8lOVtWQHoqC4yK6oSDVVocumAsfCqjkXnqiYMhmMwS/mEHLp7Vehlt3ql6lEig==}
    engines: {node: '>=8'}

  strnum@1.0.5:
    resolution: {integrity: sha512-J8bbNyKKXl5qYcR36TIO8W3mVGVHrmmxsd5PAItGkmyzwJvybiw2IVq5nqd0i4LSNSkB/sx9VHllbfFdr9k1JA==}

  stubs@3.0.0:
    resolution: {integrity: sha512-PdHt7hHUJKxvTCgbKX9C1V/ftOcjJQgz8BZwNfV5c4B6dcGqlpelTbJ999jBGZ2jYiPAwcX5dP6oBwVlBlUbxw==}

  styled-jsx@5.1.6:
    resolution: {integrity: sha512-qSVyDTeMotdvQYoHWLNGwRFJHC+i+ZvdBRYosOFgC+Wg1vx4frN2/RG/NA7SYqqvKNLf39P2LSRA2pu6n0XYZA==}
    engines: {node: '>= 12.0.0'}
    peerDependencies:
      '@babel/core': '*'
      babel-plugin-macros: '*'
      react: '>= 16.8.0 || 17.x.x || ^18.0.0-0 || ^19.0.0-0'
    peerDependenciesMeta:
      '@babel/core':
        optional: true
      babel-plugin-macros:
        optional: true

  sucrase@3.35.0:
    resolution: {integrity: sha512-8EbVDiu9iN/nESwxeSxDKe0dunta1GOlHufmSSXxMD2z2/tMZpDMpvXQGsc+ajGo8y2uYUmixaSRUc/QPoQ0GA==}
    engines: {node: '>=16 || 14 >=14.17'}
    hasBin: true

  supports-color@5.5.0:
    resolution: {integrity: sha512-QjVjwdXIt408MIiAqCX4oUKsgU2EqAGzs2Ppkm4aQYbjm+ZEWEcW4SfFNTr4uMNZma0ey4f5lgLrkB0aX0QMow==}
    engines: {node: '>=4'}

  supports-color@7.2.0:
    resolution: {integrity: sha512-qpCAvRl9stuOHveKsn7HncJRvv501qIacKzQlO/+Lwxc9+0q2wLyv4Dfvt80/DPn2pqOBsJdDiogXGR9+OvwRw==}
    engines: {node: '>=8'}

  supports-color@8.1.1:
    resolution: {integrity: sha512-MpUEN2OodtUzxvKQl72cUF7RQ5EiHsGvSsVG0ia9c5RbWGL2CI4C7EpPS8UTBIplnlzZiNuV56w+FuNxy3ty2Q==}
    engines: {node: '>=10'}

  supports-preserve-symlinks-flag@1.0.0:
    resolution: {integrity: sha512-ot0WnXS9fgdkgIcePe6RHNk1WA8+muPa6cSjeR3V8K27q9BB1rTE3R1p7Hv0z1ZyAc8s6Vvv8DIyWf681MAt0w==}
    engines: {node: '>= 0.4'}

<<<<<<< HEAD
  tar-fs@2.1.3:
    resolution: {integrity: sha512-090nwYJDmlhwFwEW3QQl+vaNnxsO2yVsd45eTKRBzSzu+hlb1w2K9inVq5b0ngXuLVqQ4ApvsUHHnu/zQNkWAg==}

  tar-stream@2.2.0:
    resolution: {integrity: sha512-ujeqbceABgwMZxEJnk2HDY2DlnUZ+9oEcb1KzTVfYHio0UE6dG71n60d8D2I4qNvleWrrXpmjpt7vZeF1LnMZQ==}
    engines: {node: '>=6'}

=======
>>>>>>> 3c89c929
  tarn@3.0.2:
    resolution: {integrity: sha512-51LAVKUSZSVfI05vjPESNc5vwqqZpbXCsU+/+wxlOrUjk2SnFTt97v9ZgQrD4YmxYW1Px6w2KjaDitCfkvgxMQ==}
    engines: {node: '>=8.0.0'}

  teeny-request@9.0.0:
    resolution: {integrity: sha512-resvxdc6Mgb7YEThw6G6bExlXKkv6+YbuzGg9xuXxSgxJF7Ozs+o8Y9+2R3sArdWdW8nOokoQb1yrpFB0pQK2g==}
    engines: {node: '>=14'}

  test-exclude@6.0.0:
    resolution: {integrity: sha512-cAGWPIyOHU6zlmg88jwm7VRyXnMN7iV68OGAbYDk/Mh/xC/pzVPlQtY6ngoIH/5/tciuhGfvESU8GrHrcxD56w==}
    engines: {node: '>=8'}

  text-hex@1.0.0:
    resolution: {integrity: sha512-uuVGNWzgJ4yhRaNSiubPY7OjISw4sw4E5Uv0wbjp+OzcbmVU/rsT8ujgcXJhn9ypzsgr5vlzpPqP+MBBKcGvbg==}

  thenify-all@1.6.0:
    resolution: {integrity: sha512-RNxQH/qI8/t3thXJDwcstUO4zeqo64+Uy/+sNVRBx4Xn2OX+OZ9oP+iJnNFqplFra2ZUVeKCSa2oVWi3T4uVmA==}
    engines: {node: '>=0.8'}

  thenify@3.3.1:
    resolution: {integrity: sha512-RVZSIV5IG10Hk3enotrhvz0T9em6cyHBLkH/YAZuKqd8hRkKhSfCGIcP2KUY0EPxndzANBmNllzWPwak+bheSw==}

  tildify@2.0.0:
    resolution: {integrity: sha512-Cc+OraorugtXNfs50hU9KS369rFXCfgGLpfCfvlc+Ud5u6VWmUQsOAa9HbTvheQdYnrdJqqv1e5oIqXppMYnSw==}
    engines: {node: '>=8'}

  tinyexec@0.3.2:
    resolution: {integrity: sha512-KQQR9yN7R5+OSwaK0XQoj22pwHoTlgYqmUscPYoknOoWCWfj/5/ABTMRi69FrKU5ffPVh5QcFikpWJI/P1ocHA==}

  tinyglobby@0.2.10:
    resolution: {integrity: sha512-Zc+8eJlFMvgatPZTl6A9L/yht8QqdmUNtURHaKZLmKBE12hNPSrqNkUp2cs3M/UKmNVVAMFQYSjYIVHDjW5zew==}
    engines: {node: '>=12.0.0'}

  tmpl@1.0.5:
    resolution: {integrity: sha512-3f0uOEAQwIqGuWW2MVzYg8fV/QNnc/IpuJNG837rLuczAaLVHslWHZQj4IGiEl5Hs3kkbhwL9Ab7Hrsmuj+Smw==}

  to-fast-properties@2.0.0:
    resolution: {integrity: sha512-/OaKK0xYrs3DmxRYqL/yDc+FxFUVYhDlXMhRmv3z915w2HF1tnN1omB354j8VUGO/hbRzyD6Y3sA7v7GS/ceog==}
    engines: {node: '>=4'}

  to-regex-range@5.0.1:
    resolution: {integrity: sha512-65P7iz6X5yEr1cwcgvQxbbIw7Uk3gOy5dIdtZ4rDveLqhrdJP+Li/Hx6tyK0NEb+2GCyneCMJiGqrADCSNk8sQ==}
    engines: {node: '>=8.0'}

  toidentifier@1.0.1:
    resolution: {integrity: sha512-o5sSPKEkg/DIQNmH43V0/uerLrpzVedkUh8tGNvaeXpfpuwjKenlSox/2O/BTlZUtEe+JG7s5YhEz608PlAHRA==}
    engines: {node: '>=0.6'}

  tr46@0.0.3:
    resolution: {integrity: sha512-N3WMsuqV66lT30CrXNbEjx4GEwlow3v6rr4mCcv6prnfwhS01rkgyFdjPNBYd9br7LpXV1+Emh01fHnq2Gdgrw==}

  tr46@1.0.1:
    resolution: {integrity: sha512-dTpowEjclQ7Kgx5SdBkqRzVhERQXov8/l9Ft9dVM9fmg0W0KQSVaXX9T4i6twCPNtYiZM53lpSSUAwJbFPOHxA==}

  tr46@5.0.0:
    resolution: {integrity: sha512-tk2G5R2KRwBd+ZN0zaEXpmzdKyOYksXwywulIX95MBODjSzMIuQnQ3m8JxgbhnL1LeVo7lqQKsYa1O3Htl7K5g==}
    engines: {node: '>=18'}

  tree-kill@1.2.2:
    resolution: {integrity: sha512-L0Orpi8qGpRG//Nd+H90vFB+3iHnue1zSSGmNOOCh1GLJ7rUKVwV2HvijphGQS2UmhUZewS9VgvxYIdgr+fG1A==}
    hasBin: true

  triple-beam@1.4.1:
    resolution: {integrity: sha512-aZbgViZrg1QNcG+LULa7nhZpJTZSLm/mXnHXnbAbjmN5aSa0y7V+wvv6+4WaBtpISJzThKy+PIPxc1Nq1EJ9mg==}
    engines: {node: '>= 14.0.0'}

  ts-interface-checker@0.1.13:
    resolution: {integrity: sha512-Y/arvbn+rrz3JCKl9C4kVNfTfSm2/mEp5FSz5EsZSANGPSlQrpRI5M4PKF+mJnE52jOO90PnPSc3Ur3bTQw0gA==}

  ts-jest@29.2.5:
    resolution: {integrity: sha512-KD8zB2aAZrcKIdGk4OwpJggeLcH1FgrICqDSROWqlnJXGCXK4Mn6FcdK2B6670Xr73lHMG1kHw8R87A0ecZ+vA==}
    engines: {node: ^14.15.0 || ^16.10.0 || ^18.0.0 || >=20.0.0}
    hasBin: true
    peerDependencies:
      '@babel/core': '>=7.0.0-beta.0 <8'
      '@jest/transform': ^29.0.0
      '@jest/types': ^29.0.0
      babel-jest: ^29.0.0
      esbuild: '*'
      jest: ^29.0.0
      typescript: '>=4.3 <6'
    peerDependenciesMeta:
      '@babel/core':
        optional: true
      '@jest/transform':
        optional: true
      '@jest/types':
        optional: true
      babel-jest:
        optional: true
      esbuild:
        optional: true

  ts-md5@1.3.1:
    resolution: {integrity: sha512-DiwiXfwvcTeZ5wCE0z+2A9EseZsztaiZtGrtSaY5JOD7ekPnR/GoIVD5gXZAlK9Na9Kvpo9Waz5rW64WKAWApg==}
    engines: {node: '>=12'}

  ts-node@10.9.2:
    resolution: {integrity: sha512-f0FFpIdcHgn8zcPSbf1dRevwt047YMnaiJM3u2w2RewrB+fob/zePZcrOyQoLMMO7aBIddLcQIEK5dYjkLnGrQ==}
    hasBin: true
    peerDependencies:
      '@swc/core': '>=1.2.50'
      '@swc/wasm': '>=1.2.50'
      '@types/node': '*'
      typescript: '>=2.7'
    peerDependenciesMeta:
      '@swc/core':
        optional: true
      '@swc/wasm':
        optional: true

  tslib@1.14.1:
    resolution: {integrity: sha512-Xni35NKzjgMrwevysHTCArtLDpPvye8zV/0E4EyYn43P7/7qvQwPh9BGkHewbMulVntbigmcT7rdX3BNo9wRJg==}

  tslib@2.6.2:
    resolution: {integrity: sha512-AEYxH93jGFPn/a2iVAwW87VuUIkR1FVUKB77NwMF7nBTDkDrrT/Hpt/IrCJ0QXhW27jTBDcf5ZY7w6RiqTMw2Q==}

  tslib@2.8.1:
    resolution: {integrity: sha512-oJFu94HQb+KVduSUQL7wnpmqnfmLsOA/nAh6b6EH0wCEoK0/mPeXU6c3wKDV83MkOuHPRHtSXKKU99IBazS/2w==}

  tsup@8.3.5:
    resolution: {integrity: sha512-Tunf6r6m6tnZsG9GYWndg0z8dEV7fD733VBFzFJ5Vcm1FtlXB8xBD/rtrBi2a3YKEV7hHtxiZtW5EAVADoe1pA==}
    engines: {node: '>=18'}
    hasBin: true
    peerDependencies:
      '@microsoft/api-extractor': ^7.36.0
      '@swc/core': ^1
      postcss: ^8.4.12
      typescript: '>=4.5.0'
    peerDependenciesMeta:
      '@microsoft/api-extractor':
        optional: true
      '@swc/core':
        optional: true
      postcss:
        optional: true
      typescript:
        optional: true

  tsx@4.20.3:
    resolution: {integrity: sha512-qjbnuR9Tr+FJOMBqJCW5ehvIo/buZq7vH7qD7JziU98h6l3qGy0a/yPFjwO+y0/T7GFpNgNAvEcPPVfyT8rrPQ==}
    engines: {node: '>=18.0.0'}
    hasBin: true

  tunnel-agent@0.6.0:
    resolution: {integrity: sha512-McnNiV1l8RYeY8tBgEpuodCC1mLUdbSN+CYBL7kJsJNInOP8UjDDEwdk6Mw60vdLLrr5NHKZhMAOSrR2NZuQ+w==}

  type-detect@4.0.8:
    resolution: {integrity: sha512-0fr/mIH1dlO+x7TlcMy+bIDqKPsw/70tVyeHW787goQjhmqaZe10uwLujubK9q9Lg6Fiho1KUKDYz0Z7k7g5/g==}
    engines: {node: '>=4'}

  type-detect@4.1.0:
    resolution: {integrity: sha512-Acylog8/luQ8L7il+geoSxhEkazvkslg7PSNKOX59mbB9cOveP5aq9h74Y7YU8yDpJwetzQQrfIwtf4Wp4LKcw==}
    engines: {node: '>=4'}

  type-fest@0.21.3:
    resolution: {integrity: sha512-t0rzBq87m3fVcduHDUFhKmyyX+9eo6WQjZvf51Ea/M0Q7+T374Jp1aUiyUl0GKxp8M/OETVHSDvmkyPgvX+X2w==}
    engines: {node: '>=10'}

  type-is@1.6.18:
    resolution: {integrity: sha512-TkRKr9sUTxEH8MdfuCSP7VizJyzRNMjj2J2do2Jr3Kym598JVdEksuzPQCnlFPW4ky9Q+iA+ma9BGm06XQBy8g==}
    engines: {node: '>= 0.6'}

  type-is@2.0.1:
    resolution: {integrity: sha512-OZs6gsjF4vMp32qrCbiVSkrFmXtG/AZhY3t0iAMrMBiAZyV9oALtXO8hsrHbMXF9x6L3grlFuwW2oAz7cav+Gw==}
    engines: {node: '>= 0.6'}

  typed-array-buffer@1.0.2:
    resolution: {integrity: sha512-gEymJYKZtKXzzBzM4jqa9w6Q1Jjm7x2d+sh19AdsD4wqnMPDYyvwpsIc2Q/835kHuo3BEQ7CjelGhfTsoBb2MQ==}
    engines: {node: '>= 0.4'}

  typed-array-byte-length@1.0.1:
    resolution: {integrity: sha512-3iMJ9q0ao7WE9tWcaYKIptkNBuOIcZCCT0d4MRvuuH88fEoEH62IuQe0OtraD3ebQEoTRk8XCBoknUNc1Y67pw==}
    engines: {node: '>= 0.4'}

  typed-array-byte-offset@1.0.2:
    resolution: {integrity: sha512-Ous0vodHa56FviZucS2E63zkgtgrACj7omjwd/8lTEMEPFFyjfixMZ1ZXenpgCFBBt4EC1J2XsyVS2gkG0eTFA==}
    engines: {node: '>= 0.4'}

  typed-array-length@1.0.6:
    resolution: {integrity: sha512-/OxDN6OtAk5KBpGb28T+HZc2M+ADtvRxXrKKbUwtsLgdoxgX13hyy7ek6bFRl5+aBs2yZzB0c4CnQfAtVypW/g==}
    engines: {node: '>= 0.4'}

  typedoc-github-theme@0.2.1:
    resolution: {integrity: sha512-pOgsS9CVAOO3JxQ1V0ocDkrPCULpoWg1OzRmn/mOlyG+vEYwUAp5DAoKrGECdNIomycxcisc8ovcMX0nHDgWTA==}
    engines: {node: '>=18.0.0'}
    peerDependencies:
      typedoc: ^0.27.6

  typedoc-plugin-markdown@4.6.4:
    resolution: {integrity: sha512-AnbToFS1T1H+n40QbO2+i0wE6L+55rWnj7zxnM1r781+2gmhMF2dB6dzFpaylWLQYkbg4D1Y13sYnne/6qZwdw==}
    engines: {node: '>= 18'}
    peerDependencies:
      typedoc: 0.28.x

  typedoc-plugin-zod@1.4.2:
    resolution: {integrity: sha512-DERrqbKyW1DAWgs+L3sgCTxrVJQuHg4whj0FZcXWIVdwtoYYSnxK2XSS9gepBwyRwlojjVux1ZjSPwDsWz9ulg==}
    peerDependencies:
      typedoc: 0.23.x || 0.24.x || 0.25.x || 0.26.x || 0.27.x || 0.28.x

  typedoc@0.27.9:
    resolution: {integrity: sha512-/z585740YHURLl9DN2jCWe6OW7zKYm6VoQ93H0sxZ1cwHQEQrUn5BJrEnkWhfzUdyO+BLGjnKUZ9iz9hKloFDw==}
    engines: {node: '>= 18'}
    hasBin: true
    peerDependencies:
      typescript: 5.0.x || 5.1.x || 5.2.x || 5.3.x || 5.4.x || 5.5.x || 5.6.x || 5.7.x || 5.8.x

  typescript@4.9.5:
    resolution: {integrity: sha512-1FXk9E2Hm+QzZQ7z+McJiHL4NW1F2EzMu9Nq9i3zAaGqibafqYwCVU6WyWAuyQRRzOlxou8xZSyXLEN8oKj24g==}
    engines: {node: '>=4.2.0'}
    hasBin: true

  typescript@5.6.3:
    resolution: {integrity: sha512-hjcS1mhfuyi4WW8IWtjP7brDrG2cuDZukyrYrSauoXGNgx0S7zceP07adYkJycEr56BOUTNPzbInooiN3fn1qw==}
    engines: {node: '>=14.17'}
    hasBin: true

  uc.micro@2.1.0:
    resolution: {integrity: sha512-ARDJmphmdvUk6Glw7y9DQ2bFkKBHwQHLi2lsaH6PPmz/Ka9sFOBsBluozhDltWmnv9u/cF6Rt87znRTPV+yp/A==}

  uglify-js@3.17.4:
    resolution: {integrity: sha512-T9q82TJI9e/C1TAxYvfb16xO120tMVFZrGA3f9/P4424DNu6ypK103y0GPFVa17yotwSyZW5iYXgjYHkGrJW/g==}
    engines: {node: '>=0.8.0'}
    hasBin: true

  unbox-primitive@1.0.2:
    resolution: {integrity: sha512-61pPlCD9h51VoreyJ0BReideM3MDKMKnh6+V9L08331ipq6Q8OFXZYiqP6n/tbHx4s5I9uRhcye6BrbkizkBDw==}

  undici-types@5.26.5:
    resolution: {integrity: sha512-JlCMO+ehdEIKqlFxk6IfVoAUVmgz7cU7zD/h9XZ0qzeosSHmUJVOzSQvvYSYWXkFXC+IfLKSIffhv0sVZup6pA==}

  undici-types@6.19.8:
    resolution: {integrity: sha512-ve2KP6f/JnbPBFyobGHuerC9g1FYGn/F8n1LWTwNxCEzd6IfqTwUQcNXgEtmmQ6DlRrC1hrSrBnCZPokRrDHjw==}

  undici-types@6.21.0:
    resolution: {integrity: sha512-iwDZqg0QAGrg9Rav5H4n0M64c3mkR59cJ6wQp+7C4nI0gsmExaedaYLNO44eT4AtBBwjbTiGPMlt2Md0T9H9JQ==}

  unpipe@1.0.0:
    resolution: {integrity: sha512-pjy2bYhSsufwWlKwPc+l3cN7+wuJlK6uz0YdJEOlQDbl6jo/YlPi4mb8agUkVC8BF7V8NuzeyPNqRksA3hztKQ==}
    engines: {node: '>= 0.8'}

  update-browserslist-db@1.1.1:
    resolution: {integrity: sha512-R8UzCaa9Az+38REPiJ1tXlImTJXlVfgHZsglwBD/k6nj76ctsH1E3q4doGrukiLQd3sGQYu56r5+lo5r94l29A==}
    hasBin: true
    peerDependencies:
      browserslist: '>= 4.21.0'

  uri-js@4.4.1:
    resolution: {integrity: sha512-7rKUyy33Q1yc98pQ1DAmLtwX109F7TIfWlW1Ydo8Wl1ii1SeHieeh0HHfPeL2fMXK6z0s8ecKs9frCuLJvndBg==}

  uri-templates@0.2.0:
    resolution: {integrity: sha512-EWkjYEN0L6KOfEoOH6Wj4ghQqU7eBZMJqRHQnxQAq+dSEzRPClkWjf8557HkWQXF6BrAUoLSAyy9i3RVTliaNg==}

  url-template@2.0.8:
    resolution: {integrity: sha512-XdVKMF4SJ0nP/O7XIPB0JwAEuT9lDIYnNsK8yGVe43y0AWoKeJNdv3ZNWh7ksJ6KqQFjOO6ox/VEitLnaVNufw==}

  util-deprecate@1.0.2:
    resolution: {integrity: sha512-EPD5q1uXyFxJpCrLnCc1nHnq3gOa6DZBocAIiI2TaSCA7VCJ1UJDMagCzIkXNsUYfD1daK//LTEQ8xiIbrHtcw==}

  util@0.10.4:
    resolution: {integrity: sha512-0Pm9hTQ3se5ll1XihRic3FDIku70C+iHUdT/W926rSgHV5QgXsYbKZN8MSC3tJtSkhuROzvsQjAaFENRXr+19A==}

  utils-merge@1.0.1:
    resolution: {integrity: sha512-pMZTvIkT1d+TFGvDOqodOclx0QWkkgi6Tdoa8gC8ffGAAqz9pzPTZWAybbsHHoED/ztMtkv/VoYTYyShUn81hA==}
    engines: {node: '>= 0.4.0'}

  uuid@10.0.0:
    resolution: {integrity: sha512-8XkAphELsDnEGrDxUOHB3RGvXz6TeuYSGEZBOjtTtPm2lwhGBjLgOzLHB63IUWfBpNucQjND6d3AOudO+H3RWQ==}
    hasBin: true

  uuid@11.1.0:
    resolution: {integrity: sha512-0/A9rDy9P7cJ+8w1c9WD9V//9Wj15Ce2MPz8Ri6032usz+NfePxx5AcN3bN+r6ZL6jEo066/yNYB3tn4pQEx+A==}
    hasBin: true

  uuid@8.3.2:
    resolution: {integrity: sha512-+NYs2QeMWy+GWFOEm9xnn6HCDp0l7QBD7ml8zLUmJ+93Q5NF0NocErnwkTkXVFNiX3/fpC6afS8Dhb/gz7R7eg==}
    hasBin: true

  uuid@9.0.1:
    resolution: {integrity: sha512-b+1eJOlsR9K8HJpow9Ok3fiWOWSIcIzXodvv0rQjVoOVNpWMpxf1wZNpt4y9h10odCNrqnYp1OBzRktckBe3sA==}
    hasBin: true

  v8-compile-cache-lib@3.0.1:
    resolution: {integrity: sha512-wa7YjyUGfNZngI/vtK0UHAN+lgDCxBPCylVXGp0zu59Fz5aiGtNXaq3DhIov063MorB+VfufLh3JlF2KdTK3xg==}

  v8-to-istanbul@9.3.0:
    resolution: {integrity: sha512-kiGUalWN+rgBJ/1OHZsBtU4rXZOfj/7rKQxULKlIzwzQSvMJUUNgPwJEEh7gU6xEVxC0ahoOBvN2YI8GH6FNgA==}
    engines: {node: '>=10.12.0'}

  validate-npm-package-license@3.0.4:
    resolution: {integrity: sha512-DpKm2Ui/xN7/HQKCtpZxoRWBhZ9Z0kqtygG8XCgNQ8ZlDnxuQmWhj566j8fN4Cu3/JmbhsDo7fcAJq4s9h27Ew==}

  validate.io-array@1.0.6:
    resolution: {integrity: sha512-DeOy7CnPEziggrOO5CZhVKJw6S3Yi7e9e65R1Nl/RTN1vTQKnzjfvks0/8kQ40FP/dsjRAOd4hxmJ7uLa6vxkg==}

  validate.io-function@1.0.2:
    resolution: {integrity: sha512-LlFybRJEriSuBnUhQyG5bwglhh50EpTL2ul23MPIuR1odjO7XaMLFV8vHGwp7AZciFxtYOeiSCT5st+XSPONiQ==}

  vary@1.1.2:
    resolution: {integrity: sha512-BNGbWLfd0eUPabhkXUVm0j8uuvREyTh5ovRa/dyow/BqAbZJyC+5fU+IzQOzmAKzYqYRAISoRhdQr3eIZ/PXqg==}
    engines: {node: '>= 0.8'}

  walker@1.0.8:
    resolution: {integrity: sha512-ts/8E8l5b7kY0vlWLewOkDXMmPdLcVV4GmOQLyxuSswIJsweeFZtAsMF7k1Nszz+TYBQrlYRmzOnr398y1JemQ==}

  wav@1.0.2:
    resolution: {integrity: sha512-viHtz3cDd/Tcr/HbNqzQCofKdF6kWUymH9LGDdskfWFoIy/HJ+RTihgjEcHfnsy1PO4e9B+y4HwgTwMrByquhg==}

  web-streams-polyfill@3.3.3:
    resolution: {integrity: sha512-d2JWLCivmZYTSIoge9MsgFCZrt571BikcWGYkjC1khllbTeDlGqZ2D8vD8E/lJa8WGWbb7Plm8/XJYV7IJHZZw==}
    engines: {node: '>= 8'}

  web-streams-polyfill@4.0.0-beta.3:
    resolution: {integrity: sha512-QW95TCTaHmsYfHDybGMwO5IJIM93I/6vTRk+daHTWFPhwh+C8Cg7j7XyKrwrj8Ib6vYXe0ocYNrmzY4xAAN6ug==}
    engines: {node: '>= 14'}

  web-vitals@4.2.4:
    resolution: {integrity: sha512-r4DIlprAGwJ7YM11VZp4R884m0Vmgr6EAKe3P+kO0PPj3Unqyvv59rczf6UiGcb9Z8QxZVcqKNwv/g0WNdWwsw==}

  webidl-conversions@3.0.1:
    resolution: {integrity: sha512-2JAn3z8AR6rjK8Sm8orRC0h/bcl/DqL7tRPdGZ4I1CjdF+EaMLmYxBHyXuKL849eucPFhvBoxMsflfOb8kxaeQ==}

  webidl-conversions@4.0.2:
    resolution: {integrity: sha512-YQ+BmxuTgd6UXZW3+ICGfyqRyHXVlD5GtQr5+qjiNW7bF0cqrzX500HVXPBOvgXb5YnzDd+h0zqyv61KUD7+Sg==}

  webidl-conversions@7.0.0:
    resolution: {integrity: sha512-VwddBukDzu71offAQR975unBIGqfKZpM+8ZX6ySk8nYhVoo5CYaZyzt3YBvYtRtO+aoGlqxPg/B87NGVZ/fu6g==}
    engines: {node: '>=12'}

  websocket-driver@0.7.4:
    resolution: {integrity: sha512-b17KeDIQVjvb0ssuSDF2cYXSg2iztliJ4B9WdsuB6J952qCPKmnVq4DyW5motImXHDC1cBT/1UezrJVsKw5zjg==}
    engines: {node: '>=0.8.0'}

  websocket-extensions@0.1.4:
    resolution: {integrity: sha512-OqedPIGOfsDlo31UNwYbCFMSaO9m9G/0faIHj5/dZFDMFqPTcx6UwqyOy3COEaEOg/9VsGIpdqn62W5KhoKSpg==}
    engines: {node: '>=0.8.0'}

  whatwg-fetch@3.6.20:
    resolution: {integrity: sha512-EqhiFU6daOA8kpjOWTL0olhVOF3i7OrFzSYiGsEMB8GcXS+RrzauAERX65xMeNWVqxA6HXH2m69Z9LaKKdisfg==}

  whatwg-mimetype@4.0.0:
    resolution: {integrity: sha512-QaKxh0eNIi2mE9p2vEdzfagOKHCcj1pJ56EEHGQOVxp8r9/iszLUUV7v89x9O1p/T+NlTM5W7jW6+cz4Fq1YVg==}
    engines: {node: '>=18'}

  whatwg-url@14.0.0:
    resolution: {integrity: sha512-1lfMEm2IEr7RIV+f4lUNPOqfFL+pO+Xw3fJSqmjX9AbXcXcYOkCe1P6+9VBZB6n94af16NfZf+sSk0JCBZC9aw==}
    engines: {node: '>=18'}

  whatwg-url@5.0.0:
    resolution: {integrity: sha512-saE57nupxk6v3HY35+jzBwYa0rKSy0XR8JSxZPwgLr7ys0IBzhGviA1/TUGJLmSVqs8pb9AnvICXEuOHLprYTw==}

  whatwg-url@7.1.0:
    resolution: {integrity: sha512-WUu7Rg1DroM7oQvGWfOiAK21n74Gg+T4elXEQYkOhtyLeWiJFoOGLXPKI/9gzIie9CtwVLm8wtw6YJdKyxSjeg==}

  which-boxed-primitive@1.0.2:
    resolution: {integrity: sha512-bwZdv0AKLpplFY2KZRX6TvyuN7ojjr7lwkg6ml0roIy9YeuSr7JS372qlNW18UQYzgYK9ziGcerWqZOmEn9VNg==}

  which-pm-runs@1.1.0:
    resolution: {integrity: sha512-n1brCuqClxfFfq/Rb0ICg9giSZqCS+pLtccdag6C2HyufBrh3fBOiy9nb6ggRMvWOVH5GrdJskj5iGTZNxd7SA==}
    engines: {node: '>=4'}

  which-typed-array@1.1.15:
    resolution: {integrity: sha512-oV0jmFtUky6CXfkqehVvBP/LSWJ2sy4vWMioiENyJLePrBO/yKyV9OyJySfAKosh+RYkIl5zJCNZ8/4JncrpdA==}
    engines: {node: '>= 0.4'}

  which@2.0.2:
    resolution: {integrity: sha512-BLI3Tl1TW3Pvl70l3yq3Y64i+awpwXqsGBYWkkqMtnbXgrMD+yj7rhW0kuEDxzJaYXGjEW5ogapKNMEKNMjibA==}
    engines: {node: '>= 8'}
    hasBin: true

  winston-transport@4.7.0:
    resolution: {integrity: sha512-ajBj65K5I7denzer2IYW6+2bNIVqLGDHqDw3Ow8Ohh+vdW+rv4MZ6eiDvHoKhfJFZ2auyN8byXieDDJ96ViONg==}
    engines: {node: '>= 12.0.0'}

  winston@3.13.0:
    resolution: {integrity: sha512-rwidmA1w3SE4j0E5MuIufFhyJPBDG7Nu71RkZor1p2+qHvJSZ9GYDA81AyleQcZbh/+V6HjeBdfnTZJm9rSeQQ==}
    engines: {node: '>= 12.0.0'}

  wordwrap@1.0.0:
    resolution: {integrity: sha512-gvVzJFlPycKc5dZN4yPkP8w7Dc37BtP1yczEneOb4uq34pXZcvrtRTmWV8W+Ume+XCxKgbjM+nevkyFPMybd4Q==}

  wrap-ansi@7.0.0:
    resolution: {integrity: sha512-YVGIj2kamLSTxw6NsZjoBxfSwsn0ycdesmc4p+Q21c5zPuZ1pl+NfxVdxPtdHvmNVOQ6XSYG4AUtyt/Fi7D16Q==}
    engines: {node: '>=10'}

  wrap-ansi@8.1.0:
    resolution: {integrity: sha512-si7QWI6zUMq56bESFvagtmzMdGOtoxfR+Sez11Mobfc7tm+VkUckk9bW2UeffTGVUbOksxmSw0AA2gs8g71NCQ==}
    engines: {node: '>=12'}

  wrappy@1.0.2:
    resolution: {integrity: sha512-l4Sp/DRseor9wL6EvV2+TuQn63dMkPjZ/sp9XkghTEbV9KlPS1xUsZ3u7/IQO4wxtcFB4bgpQPRcR3QCvezPcQ==}

  write-file-atomic@4.0.2:
    resolution: {integrity: sha512-7KxauUdBmSdWnmpaGFg+ppNjKF8uNLry8LyzjauQDOVONfFLNKrKvQOxZ/VuTIcS/gge/YNahf5RIIQWTSarlg==}
    engines: {node: ^12.13.0 || ^14.15.0 || >=16.0.0}

  xtend@4.0.2:
    resolution: {integrity: sha512-LKYU1iAXJXUgAXn9URjiu+MWhyUXHsvfp7mcuYm9dSUKK0/CjtrUwFAxD82/mCWbtLsGjFIad0wIsod4zrTAEQ==}
    engines: {node: '>=0.4'}

  y18n@5.0.8:
    resolution: {integrity: sha512-0pfFzegeDWJHJIAmTLRP2DwHjdF5s7jo9tuztdQxAhINCdvS+3nGINqPd00AphqJR/0LhANUS6/+7SCb98YOfA==}
    engines: {node: '>=10'}

  yallist@2.1.2:
    resolution: {integrity: sha512-ncTzHV7NvsQZkYe1DW7cbDLm0YpzHmZF5r/iyP3ZnQtMiJ+pjzisCiMNI+Sj+xQF5pXhSHxSB3uDbsBTzY/c2A==}

  yallist@3.1.1:
    resolution: {integrity: sha512-a4UGQaWPH59mOXUYnAG2ewncQS4i4F43Tv3JoAM+s2VDAmS9NsK8GpDMLrCHPksFT7h3K6TOoUNn2pb7RoXx4g==}

  yallist@4.0.0:
    resolution: {integrity: sha512-3wdGidZyq5PB084XLES5TpOSRA3wjXAlIWMhum2kRcv/41Sn2emQ0dycQW4uZXLejwKvg6EsvbdlVL+FYEct7A==}

  yaml@2.7.0:
    resolution: {integrity: sha512-+hSoy/QHluxmC9kCIJyL/uyFmLmc+e5CFR5Wa+bpIhIj85LVb9ZH2nVnqrHoSvKogwODv0ClqZkmiSSaIH5LTA==}
    engines: {node: '>= 14'}
    hasBin: true

  yargs-parser@21.1.1:
    resolution: {integrity: sha512-tVpsJW7DdjecAiFpbIB1e3qxIQsE6NoPc5/eTdrbbIC4h0LVsWhnoa3g+m2HclBIujHzsxZ4VJVA+GUuc2/LBw==}
    engines: {node: '>=12'}

  yargs@17.7.2:
    resolution: {integrity: sha512-7dSzzRQ++CKnNI/krKnYRV7JKKPUXMEh61soaHKg9mrWEhzFWhFnxPxGl+69cD1Ou63C13NUPCnmIcrvqCuM6w==}
    engines: {node: '>=12'}

  yn@3.1.1:
    resolution: {integrity: sha512-Ux4ygGWsu2c7isFWe8Yu1YluJmqVhxqK2cLXNQA5AcC3QfbGNpM7fu0Y8b/z16pXLnFxZYvWhd3fhBY9DLmC6Q==}
    engines: {node: '>=6'}

  yocto-queue@0.1.0:
    resolution: {integrity: sha512-rVksvsnNCdJ/ohGc6xgPwyN8eheCxsiLM8mxuE/t/mOVqJewPuO1miLpTHQiRgTKCLexL4MeAFVagts7HmNZ2Q==}
    engines: {node: '>=10'}

  zod-to-json-schema@3.24.1:
    resolution: {integrity: sha512-3h08nf3Vw3Wl3PK+q3ow/lIil81IT2Oa7YpQyUUDsEWbXveMesdfK1xBd2RhCkynwZndAxixji/7SYJJowr62w==}
    peerDependencies:
      zod: ^3.24.1

  zod@3.22.4:
    resolution: {integrity: sha512-iC+8Io04lddc+mVqQ9AZ7OQ2MrUKGN+oIQyq1vemgt46jwCwLfhq7/pwnBnNXXXZb8VTVLKwp9EDkx+ryxIWmg==}

  zod@3.24.1:
    resolution: {integrity: sha512-muH7gBL9sI1nciMZV67X5fTKKBLtwpZ5VBp1vsOQzj1MhrBZ4wlVCm3gedKZWLp0Oyel8sIGfeiz54Su+OVT+A==}

snapshots:

  '@ampproject/remapping@2.3.0':
    dependencies:
      '@jridgewell/gen-mapping': 0.3.5
      '@jridgewell/trace-mapping': 0.3.25

  '@anthropic-ai/sdk@0.24.3(encoding@0.1.13)':
    dependencies:
      '@types/node': 18.19.112
      '@types/node-fetch': 2.6.11
      abort-controller: 3.0.0
      agentkeepalive: 4.5.0
      form-data-encoder: 1.7.2
      formdata-node: 4.4.1
      node-fetch: 2.7.0(encoding@0.1.13)
      web-streams-polyfill: 3.3.3
    transitivePeerDependencies:
      - encoding

  '@anthropic-ai/sdk@0.9.1(encoding@0.1.13)':
    dependencies:
      '@types/node': 18.19.112
      '@types/node-fetch': 2.6.11
      abort-controller: 3.0.0
      agentkeepalive: 4.5.0
      digest-fetch: 1.3.0
      form-data-encoder: 1.7.2
      formdata-node: 4.4.1
      node-fetch: 2.7.0(encoding@0.1.13)
      web-streams-polyfill: 3.3.3
    transitivePeerDependencies:
      - encoding

  '@anthropic-ai/vertex-sdk@0.4.0(encoding@0.1.13)':
    dependencies:
      '@anthropic-ai/sdk': 0.24.3(encoding@0.1.13)
      google-auth-library: 9.14.2(encoding@0.1.13)
    transitivePeerDependencies:
      - encoding
      - supports-color

  '@babel/code-frame@7.25.7':
    dependencies:
      '@babel/highlight': 7.25.7
      picocolors: 1.1.1

  '@babel/compat-data@7.25.7': {}

  '@babel/core@7.25.7':
    dependencies:
      '@ampproject/remapping': 2.3.0
      '@babel/code-frame': 7.25.7
      '@babel/generator': 7.25.7
      '@babel/helper-compilation-targets': 7.25.7
      '@babel/helper-module-transforms': 7.25.7(@babel/core@7.25.7)
      '@babel/helpers': 7.25.7
      '@babel/parser': 7.25.7
      '@babel/template': 7.25.7
      '@babel/traverse': 7.25.7
      '@babel/types': 7.25.7
      convert-source-map: 2.0.0
      debug: 4.4.1
      gensync: 1.0.0-beta.2
      json5: 2.2.3
      semver: 6.3.1
    transitivePeerDependencies:
      - supports-color

  '@babel/generator@7.25.7':
    dependencies:
      '@babel/types': 7.25.7
      '@jridgewell/gen-mapping': 0.3.5
      '@jridgewell/trace-mapping': 0.3.25
      jsesc: 3.0.2

  '@babel/helper-compilation-targets@7.25.7':
    dependencies:
      '@babel/compat-data': 7.25.7
      '@babel/helper-validator-option': 7.25.7
      browserslist: 4.24.0
      lru-cache: 5.1.1
      semver: 6.3.1

  '@babel/helper-module-imports@7.25.7':
    dependencies:
      '@babel/traverse': 7.25.7
      '@babel/types': 7.25.7
    transitivePeerDependencies:
      - supports-color

  '@babel/helper-module-transforms@7.25.7(@babel/core@7.25.7)':
    dependencies:
      '@babel/core': 7.25.7
      '@babel/helper-module-imports': 7.25.7
      '@babel/helper-simple-access': 7.25.7
      '@babel/helper-validator-identifier': 7.25.7
      '@babel/traverse': 7.25.7
    transitivePeerDependencies:
      - supports-color

  '@babel/helper-plugin-utils@7.25.7': {}

  '@babel/helper-simple-access@7.25.7':
    dependencies:
      '@babel/traverse': 7.25.7
      '@babel/types': 7.25.7
    transitivePeerDependencies:
      - supports-color

  '@babel/helper-string-parser@7.25.7': {}

  '@babel/helper-validator-identifier@7.25.7': {}

  '@babel/helper-validator-option@7.25.7': {}

  '@babel/helpers@7.25.7':
    dependencies:
      '@babel/template': 7.25.7
      '@babel/types': 7.25.7

  '@babel/highlight@7.25.7':
    dependencies:
      '@babel/helper-validator-identifier': 7.25.7
      chalk: 2.4.2
      js-tokens: 4.0.0
      picocolors: 1.1.1

  '@babel/parser@7.25.7':
    dependencies:
      '@babel/types': 7.25.7

  '@babel/plugin-syntax-async-generators@7.8.4(@babel/core@7.25.7)':
    dependencies:
      '@babel/core': 7.25.7
      '@babel/helper-plugin-utils': 7.25.7

  '@babel/plugin-syntax-bigint@7.8.3(@babel/core@7.25.7)':
    dependencies:
      '@babel/core': 7.25.7
      '@babel/helper-plugin-utils': 7.25.7

  '@babel/plugin-syntax-class-properties@7.12.13(@babel/core@7.25.7)':
    dependencies:
      '@babel/core': 7.25.7
      '@babel/helper-plugin-utils': 7.25.7

  '@babel/plugin-syntax-class-static-block@7.14.5(@babel/core@7.25.7)':
    dependencies:
      '@babel/core': 7.25.7
      '@babel/helper-plugin-utils': 7.25.7

  '@babel/plugin-syntax-import-attributes@7.25.7(@babel/core@7.25.7)':
    dependencies:
      '@babel/core': 7.25.7
      '@babel/helper-plugin-utils': 7.25.7

  '@babel/plugin-syntax-import-meta@7.10.4(@babel/core@7.25.7)':
    dependencies:
      '@babel/core': 7.25.7
      '@babel/helper-plugin-utils': 7.25.7

  '@babel/plugin-syntax-json-strings@7.8.3(@babel/core@7.25.7)':
    dependencies:
      '@babel/core': 7.25.7
      '@babel/helper-plugin-utils': 7.25.7

  '@babel/plugin-syntax-jsx@7.25.7(@babel/core@7.25.7)':
    dependencies:
      '@babel/core': 7.25.7
      '@babel/helper-plugin-utils': 7.25.7

  '@babel/plugin-syntax-logical-assignment-operators@7.10.4(@babel/core@7.25.7)':
    dependencies:
      '@babel/core': 7.25.7
      '@babel/helper-plugin-utils': 7.25.7

  '@babel/plugin-syntax-nullish-coalescing-operator@7.8.3(@babel/core@7.25.7)':
    dependencies:
      '@babel/core': 7.25.7
      '@babel/helper-plugin-utils': 7.25.7

  '@babel/plugin-syntax-numeric-separator@7.10.4(@babel/core@7.25.7)':
    dependencies:
      '@babel/core': 7.25.7
      '@babel/helper-plugin-utils': 7.25.7

  '@babel/plugin-syntax-object-rest-spread@7.8.3(@babel/core@7.25.7)':
    dependencies:
      '@babel/core': 7.25.7
      '@babel/helper-plugin-utils': 7.25.7

  '@babel/plugin-syntax-optional-catch-binding@7.8.3(@babel/core@7.25.7)':
    dependencies:
      '@babel/core': 7.25.7
      '@babel/helper-plugin-utils': 7.25.7

  '@babel/plugin-syntax-optional-chaining@7.8.3(@babel/core@7.25.7)':
    dependencies:
      '@babel/core': 7.25.7
      '@babel/helper-plugin-utils': 7.25.7

  '@babel/plugin-syntax-private-property-in-object@7.14.5(@babel/core@7.25.7)':
    dependencies:
      '@babel/core': 7.25.7
      '@babel/helper-plugin-utils': 7.25.7

  '@babel/plugin-syntax-top-level-await@7.14.5(@babel/core@7.25.7)':
    dependencies:
      '@babel/core': 7.25.7
      '@babel/helper-plugin-utils': 7.25.7

  '@babel/plugin-syntax-typescript@7.25.7(@babel/core@7.25.7)':
    dependencies:
      '@babel/core': 7.25.7
      '@babel/helper-plugin-utils': 7.25.7

  '@babel/template@7.25.7':
    dependencies:
      '@babel/code-frame': 7.25.7
      '@babel/parser': 7.25.7
      '@babel/types': 7.25.7

  '@babel/traverse@7.25.7':
    dependencies:
      '@babel/code-frame': 7.25.7
      '@babel/generator': 7.25.7
      '@babel/parser': 7.25.7
      '@babel/template': 7.25.7
      '@babel/types': 7.25.7
      debug: 4.4.1
      globals: 11.12.0
    transitivePeerDependencies:
      - supports-color

  '@babel/types@7.25.7':
    dependencies:
      '@babel/helper-string-parser': 7.25.7
      '@babel/helper-validator-identifier': 7.25.7
      to-fast-properties: 2.0.0

  '@bcoe/v8-coverage@0.2.3': {}

  '@colors/colors@1.6.0': {}

  '@cspotcode/source-map-support@0.8.1':
    dependencies:
      '@jridgewell/trace-mapping': 0.3.9
    optional: true

  '@dabh/diagnostics@2.0.3':
    dependencies:
      colorspace: 1.1.4
      enabled: 2.0.0
      kuler: 2.0.0

  '@emnapi/runtime@1.3.1':
    dependencies:
      tslib: 2.8.1
    optional: true

  '@esbuild/aix-ppc64@0.24.0':
    optional: true

  '@esbuild/aix-ppc64@0.25.4':
    optional: true

  '@esbuild/android-arm64@0.24.0':
    optional: true

  '@esbuild/android-arm64@0.25.4':
    optional: true

  '@esbuild/android-arm@0.24.0':
    optional: true

  '@esbuild/android-arm@0.25.4':
    optional: true

  '@esbuild/android-x64@0.24.0':
    optional: true

  '@esbuild/android-x64@0.25.4':
    optional: true

  '@esbuild/darwin-arm64@0.24.0':
    optional: true

  '@esbuild/darwin-arm64@0.25.4':
    optional: true

  '@esbuild/darwin-x64@0.24.0':
    optional: true

  '@esbuild/darwin-x64@0.25.4':
    optional: true

  '@esbuild/freebsd-arm64@0.24.0':
    optional: true

  '@esbuild/freebsd-arm64@0.25.4':
    optional: true

  '@esbuild/freebsd-x64@0.24.0':
    optional: true

  '@esbuild/freebsd-x64@0.25.4':
    optional: true

  '@esbuild/linux-arm64@0.24.0':
    optional: true

  '@esbuild/linux-arm64@0.25.4':
    optional: true

  '@esbuild/linux-arm@0.24.0':
    optional: true

  '@esbuild/linux-arm@0.25.4':
    optional: true

  '@esbuild/linux-ia32@0.24.0':
    optional: true

  '@esbuild/linux-ia32@0.25.4':
    optional: true

  '@esbuild/linux-loong64@0.24.0':
    optional: true

  '@esbuild/linux-loong64@0.25.4':
    optional: true

  '@esbuild/linux-mips64el@0.24.0':
    optional: true

  '@esbuild/linux-mips64el@0.25.4':
    optional: true

  '@esbuild/linux-ppc64@0.24.0':
    optional: true

  '@esbuild/linux-ppc64@0.25.4':
    optional: true

  '@esbuild/linux-riscv64@0.24.0':
    optional: true

  '@esbuild/linux-riscv64@0.25.4':
    optional: true

  '@esbuild/linux-s390x@0.24.0':
    optional: true

  '@esbuild/linux-s390x@0.25.4':
    optional: true

  '@esbuild/linux-x64@0.24.0':
    optional: true

  '@esbuild/linux-x64@0.25.4':
    optional: true

  '@esbuild/netbsd-arm64@0.25.4':
    optional: true

  '@esbuild/netbsd-x64@0.24.0':
    optional: true

  '@esbuild/netbsd-x64@0.25.4':
    optional: true

  '@esbuild/openbsd-arm64@0.24.0':
    optional: true

  '@esbuild/openbsd-arm64@0.25.4':
    optional: true

  '@esbuild/openbsd-x64@0.24.0':
    optional: true

  '@esbuild/openbsd-x64@0.25.4':
    optional: true

  '@esbuild/sunos-x64@0.24.0':
    optional: true

  '@esbuild/sunos-x64@0.25.4':
    optional: true

  '@esbuild/win32-arm64@0.24.0':
    optional: true

  '@esbuild/win32-arm64@0.25.4':
    optional: true

  '@esbuild/win32-ia32@0.24.0':
    optional: true

  '@esbuild/win32-ia32@0.25.4':
    optional: true

  '@esbuild/win32-x64@0.24.0':
    optional: true

  '@esbuild/win32-x64@0.25.4':
    optional: true

  '@fastify/busboy@3.0.0': {}

  '@firebase/analytics-compat@0.2.18(@firebase/app-compat@0.2.53)(@firebase/app@0.11.4)':
    dependencies:
      '@firebase/analytics': 0.10.12(@firebase/app@0.11.4)
      '@firebase/analytics-types': 0.8.3
      '@firebase/app-compat': 0.2.53
      '@firebase/component': 0.6.13
      '@firebase/util': 1.11.0
      tslib: 2.8.1
    transitivePeerDependencies:
      - '@firebase/app'

  '@firebase/analytics-types@0.8.3': {}

  '@firebase/analytics@0.10.12(@firebase/app@0.11.4)':
    dependencies:
      '@firebase/app': 0.11.4
      '@firebase/component': 0.6.13
      '@firebase/installations': 0.6.13(@firebase/app@0.11.4)
      '@firebase/logger': 0.4.4
      '@firebase/util': 1.11.0
      tslib: 2.8.1

  '@firebase/app-check-compat@0.3.20(@firebase/app-compat@0.2.53)(@firebase/app@0.11.4)':
    dependencies:
      '@firebase/app-check': 0.8.13(@firebase/app@0.11.4)
      '@firebase/app-check-types': 0.5.3
      '@firebase/app-compat': 0.2.53
      '@firebase/component': 0.6.13
      '@firebase/logger': 0.4.4
      '@firebase/util': 1.11.0
      tslib: 2.8.1
    transitivePeerDependencies:
      - '@firebase/app'

  '@firebase/app-check-interop-types@0.3.1': {}

  '@firebase/app-check-interop-types@0.3.3': {}

  '@firebase/app-check-types@0.5.3': {}

  '@firebase/app-check@0.8.13(@firebase/app@0.11.4)':
    dependencies:
      '@firebase/app': 0.11.4
      '@firebase/component': 0.6.13
      '@firebase/logger': 0.4.4
      '@firebase/util': 1.11.0
      tslib: 2.8.1

  '@firebase/app-compat@0.2.53':
    dependencies:
      '@firebase/app': 0.11.4
      '@firebase/component': 0.6.13
      '@firebase/logger': 0.4.4
      '@firebase/util': 1.11.0
      tslib: 2.8.1

  '@firebase/app-types@0.9.1': {}

  '@firebase/app-types@0.9.3': {}

  '@firebase/app@0.11.4':
    dependencies:
      '@firebase/component': 0.6.13
      '@firebase/logger': 0.4.4
      '@firebase/util': 1.11.0
      idb: 7.1.1
      tslib: 2.8.1

  '@firebase/auth-compat@0.5.20(@firebase/app-compat@0.2.53)(@firebase/app-types@0.9.3)(@firebase/app@0.11.4)':
    dependencies:
      '@firebase/app-compat': 0.2.53
      '@firebase/auth': 1.10.0(@firebase/app@0.11.4)
      '@firebase/auth-types': 0.13.0(@firebase/app-types@0.9.3)(@firebase/util@1.11.0)
      '@firebase/component': 0.6.13
      '@firebase/util': 1.11.0
      tslib: 2.8.1
    transitivePeerDependencies:
      - '@firebase/app'
      - '@firebase/app-types'
      - '@react-native-async-storage/async-storage'

  '@firebase/auth-interop-types@0.2.2': {}

  '@firebase/auth-interop-types@0.2.4': {}

  '@firebase/auth-types@0.13.0(@firebase/app-types@0.9.3)(@firebase/util@1.11.0)':
    dependencies:
      '@firebase/app-types': 0.9.3
      '@firebase/util': 1.11.0

  '@firebase/auth@1.10.0(@firebase/app@0.11.4)':
    dependencies:
      '@firebase/app': 0.11.4
      '@firebase/component': 0.6.13
      '@firebase/logger': 0.4.4
      '@firebase/util': 1.11.0
      tslib: 2.8.1

  '@firebase/component@0.6.13':
    dependencies:
      '@firebase/util': 1.11.0
      tslib: 2.8.1

  '@firebase/component@0.6.6':
    dependencies:
      '@firebase/util': 1.9.5
      tslib: 2.8.1

  '@firebase/data-connect@0.3.3(@firebase/app@0.11.4)':
    dependencies:
      '@firebase/app': 0.11.4
      '@firebase/auth-interop-types': 0.2.4
      '@firebase/component': 0.6.13
      '@firebase/logger': 0.4.4
      '@firebase/util': 1.11.0
      tslib: 2.8.1

  '@firebase/database-compat@1.0.4':
    dependencies:
      '@firebase/component': 0.6.6
      '@firebase/database': 1.0.4
      '@firebase/database-types': 1.0.2
      '@firebase/logger': 0.4.1
      '@firebase/util': 1.9.5
      tslib: 2.8.1

  '@firebase/database-compat@2.0.5':
    dependencies:
      '@firebase/component': 0.6.13
      '@firebase/database': 1.0.14
      '@firebase/database-types': 1.0.10
      '@firebase/logger': 0.4.4
      '@firebase/util': 1.11.0
      tslib: 2.8.1

  '@firebase/database-types@1.0.10':
    dependencies:
      '@firebase/app-types': 0.9.3
      '@firebase/util': 1.11.0

  '@firebase/database-types@1.0.2':
    dependencies:
      '@firebase/app-types': 0.9.1
      '@firebase/util': 1.9.5

  '@firebase/database@1.0.14':
    dependencies:
      '@firebase/app-check-interop-types': 0.3.3
      '@firebase/auth-interop-types': 0.2.4
      '@firebase/component': 0.6.13
      '@firebase/logger': 0.4.4
      '@firebase/util': 1.11.0
      faye-websocket: 0.11.4
      tslib: 2.8.1

  '@firebase/database@1.0.4':
    dependencies:
      '@firebase/app-check-interop-types': 0.3.1
      '@firebase/auth-interop-types': 0.2.2
      '@firebase/component': 0.6.6
      '@firebase/logger': 0.4.1
      '@firebase/util': 1.9.5
      faye-websocket: 0.11.4
      tslib: 2.8.1

  '@firebase/firestore-compat@0.3.45(@firebase/app-compat@0.2.53)(@firebase/app-types@0.9.3)(@firebase/app@0.11.4)':
    dependencies:
      '@firebase/app-compat': 0.2.53
      '@firebase/component': 0.6.13
      '@firebase/firestore': 4.7.10(@firebase/app@0.11.4)
      '@firebase/firestore-types': 3.0.3(@firebase/app-types@0.9.3)(@firebase/util@1.11.0)
      '@firebase/util': 1.11.0
      tslib: 2.8.1
    transitivePeerDependencies:
      - '@firebase/app'
      - '@firebase/app-types'

  '@firebase/firestore-types@3.0.3(@firebase/app-types@0.9.3)(@firebase/util@1.11.0)':
    dependencies:
      '@firebase/app-types': 0.9.3
      '@firebase/util': 1.11.0

  '@firebase/firestore@4.7.10(@firebase/app@0.11.4)':
    dependencies:
      '@firebase/app': 0.11.4
      '@firebase/component': 0.6.13
      '@firebase/logger': 0.4.4
      '@firebase/util': 1.11.0
      '@firebase/webchannel-wrapper': 1.0.3
      '@grpc/grpc-js': 1.9.15
      '@grpc/proto-loader': 0.7.13
      tslib: 2.8.1

  '@firebase/functions-compat@0.3.20(@firebase/app-compat@0.2.53)(@firebase/app@0.11.4)':
    dependencies:
      '@firebase/app-compat': 0.2.53
      '@firebase/component': 0.6.13
      '@firebase/functions': 0.12.3(@firebase/app@0.11.4)
      '@firebase/functions-types': 0.6.3
      '@firebase/util': 1.11.0
      tslib: 2.8.1
    transitivePeerDependencies:
      - '@firebase/app'

  '@firebase/functions-types@0.6.3': {}

  '@firebase/functions@0.12.3(@firebase/app@0.11.4)':
    dependencies:
      '@firebase/app': 0.11.4
      '@firebase/app-check-interop-types': 0.3.3
      '@firebase/auth-interop-types': 0.2.4
      '@firebase/component': 0.6.13
      '@firebase/messaging-interop-types': 0.2.3
      '@firebase/util': 1.11.0
      tslib: 2.8.1

  '@firebase/installations-compat@0.2.13(@firebase/app-compat@0.2.53)(@firebase/app-types@0.9.3)(@firebase/app@0.11.4)':
    dependencies:
      '@firebase/app-compat': 0.2.53
      '@firebase/component': 0.6.13
      '@firebase/installations': 0.6.13(@firebase/app@0.11.4)
      '@firebase/installations-types': 0.5.3(@firebase/app-types@0.9.3)
      '@firebase/util': 1.11.0
      tslib: 2.8.1
    transitivePeerDependencies:
      - '@firebase/app'
      - '@firebase/app-types'

  '@firebase/installations-types@0.5.3(@firebase/app-types@0.9.3)':
    dependencies:
      '@firebase/app-types': 0.9.3

  '@firebase/installations@0.6.13(@firebase/app@0.11.4)':
    dependencies:
      '@firebase/app': 0.11.4
      '@firebase/component': 0.6.13
      '@firebase/util': 1.11.0
      idb: 7.1.1
      tslib: 2.8.1

  '@firebase/logger@0.4.1':
    dependencies:
      tslib: 2.8.1

  '@firebase/logger@0.4.4':
    dependencies:
      tslib: 2.8.1

  '@firebase/messaging-compat@0.2.17(@firebase/app-compat@0.2.53)(@firebase/app@0.11.4)':
    dependencies:
      '@firebase/app-compat': 0.2.53
      '@firebase/component': 0.6.13
      '@firebase/messaging': 0.12.17(@firebase/app@0.11.4)
      '@firebase/util': 1.11.0
      tslib: 2.8.1
    transitivePeerDependencies:
      - '@firebase/app'

  '@firebase/messaging-interop-types@0.2.3': {}

  '@firebase/messaging@0.12.17(@firebase/app@0.11.4)':
    dependencies:
      '@firebase/app': 0.11.4
      '@firebase/component': 0.6.13
      '@firebase/installations': 0.6.13(@firebase/app@0.11.4)
      '@firebase/messaging-interop-types': 0.2.3
      '@firebase/util': 1.11.0
      idb: 7.1.1
      tslib: 2.8.1

  '@firebase/performance-compat@0.2.15(@firebase/app-compat@0.2.53)(@firebase/app@0.11.4)':
    dependencies:
      '@firebase/app-compat': 0.2.53
      '@firebase/component': 0.6.13
      '@firebase/logger': 0.4.4
      '@firebase/performance': 0.7.2(@firebase/app@0.11.4)
      '@firebase/performance-types': 0.2.3
      '@firebase/util': 1.11.0
      tslib: 2.8.1
    transitivePeerDependencies:
      - '@firebase/app'

  '@firebase/performance-types@0.2.3': {}

  '@firebase/performance@0.7.2(@firebase/app@0.11.4)':
    dependencies:
      '@firebase/app': 0.11.4
      '@firebase/component': 0.6.13
      '@firebase/installations': 0.6.13(@firebase/app@0.11.4)
      '@firebase/logger': 0.4.4
      '@firebase/util': 1.11.0
      tslib: 2.8.1
      web-vitals: 4.2.4

  '@firebase/remote-config-compat@0.2.13(@firebase/app-compat@0.2.53)(@firebase/app@0.11.4)':
    dependencies:
      '@firebase/app-compat': 0.2.53
      '@firebase/component': 0.6.13
      '@firebase/logger': 0.4.4
      '@firebase/remote-config': 0.6.0(@firebase/app@0.11.4)
      '@firebase/remote-config-types': 0.4.0
      '@firebase/util': 1.11.0
      tslib: 2.8.1
    transitivePeerDependencies:
      - '@firebase/app'

  '@firebase/remote-config-types@0.4.0': {}

  '@firebase/remote-config@0.6.0(@firebase/app@0.11.4)':
    dependencies:
      '@firebase/app': 0.11.4
      '@firebase/component': 0.6.13
      '@firebase/installations': 0.6.13(@firebase/app@0.11.4)
      '@firebase/logger': 0.4.4
      '@firebase/util': 1.11.0
      tslib: 2.8.1

  '@firebase/storage-compat@0.3.17(@firebase/app-compat@0.2.53)(@firebase/app-types@0.9.3)(@firebase/app@0.11.4)':
    dependencies:
      '@firebase/app-compat': 0.2.53
      '@firebase/component': 0.6.13
      '@firebase/storage': 0.13.7(@firebase/app@0.11.4)
      '@firebase/storage-types': 0.8.3(@firebase/app-types@0.9.3)(@firebase/util@1.11.0)
      '@firebase/util': 1.11.0
      tslib: 2.8.1
    transitivePeerDependencies:
      - '@firebase/app'
      - '@firebase/app-types'

  '@firebase/storage-types@0.8.3(@firebase/app-types@0.9.3)(@firebase/util@1.11.0)':
    dependencies:
      '@firebase/app-types': 0.9.3
      '@firebase/util': 1.11.0

  '@firebase/storage@0.13.7(@firebase/app@0.11.4)':
    dependencies:
      '@firebase/app': 0.11.4
      '@firebase/component': 0.6.13
      '@firebase/util': 1.11.0
      tslib: 2.8.1

  '@firebase/util@1.11.0':
    dependencies:
      tslib: 2.8.1

  '@firebase/util@1.9.5':
    dependencies:
      tslib: 2.8.1

  '@firebase/vertexai@1.2.1(@firebase/app-types@0.9.3)(@firebase/app@0.11.4)':
    dependencies:
      '@firebase/app': 0.11.4
      '@firebase/app-check-interop-types': 0.3.3
      '@firebase/app-types': 0.9.3
      '@firebase/component': 0.6.13
      '@firebase/logger': 0.4.4
      '@firebase/util': 1.11.0
      tslib: 2.8.1

  '@firebase/webchannel-wrapper@1.0.3': {}

<<<<<<< HEAD
  '@genkit-ai/ai@1.14.0':
    dependencies:
      '@genkit-ai/core': 1.14.0
=======
  '@genkit-ai/ai@1.13.0':
    dependencies:
      '@genkit-ai/core': 1.13.0
>>>>>>> 3c89c929
      '@opentelemetry/api': 1.9.0
      '@types/node': 20.17.17
      colorette: 2.0.20
      dotprompt: 1.1.1
      json5: 2.2.3
      node-fetch: 3.3.2
      partial-json: 0.1.7
      uri-templates: 0.2.0
      uuid: 10.0.0
    transitivePeerDependencies:
      - supports-color

<<<<<<< HEAD
  '@genkit-ai/core@1.14.0':
=======
  '@genkit-ai/core@1.13.0':
>>>>>>> 3c89c929
    dependencies:
      '@opentelemetry/api': 1.9.0
      '@opentelemetry/context-async-hooks': 1.25.1(@opentelemetry/api@1.9.0)
      '@opentelemetry/core': 1.25.1(@opentelemetry/api@1.9.0)
      '@opentelemetry/sdk-metrics': 1.25.1(@opentelemetry/api@1.9.0)
      '@opentelemetry/sdk-node': 0.52.1(@opentelemetry/api@1.9.0)
      '@opentelemetry/sdk-trace-base': 1.25.1(@opentelemetry/api@1.9.0)
      '@types/json-schema': 7.0.15
      ajv: 8.17.1
      ajv-formats: 3.0.1(ajv@8.17.1)
      async-mutex: 0.5.0
      body-parser: 1.20.3
      cors: 2.8.5
      dotprompt: 1.1.1
      express: 4.21.2
      get-port: 5.1.1
      json-schema: 0.4.0
      zod: 3.24.1
      zod-to-json-schema: 3.24.1(zod@3.24.1)
    transitivePeerDependencies:
      - supports-color

<<<<<<< HEAD
  '@genkit-ai/express@1.12.0(@genkit-ai/core@1.14.0)(express@5.1.0)(genkit@genkit)':
    dependencies:
      '@genkit-ai/core': 1.14.0
=======
  '@genkit-ai/express@1.12.0(@genkit-ai/core@1.13.0)(express@5.1.0)(genkit@genkit)':
    dependencies:
      '@genkit-ai/core': 1.13.0
>>>>>>> 3c89c929
      body-parser: 1.20.3
      cors: 2.8.5
      express: 5.1.0
      genkit: link:genkit
    transitivePeerDependencies:
      - supports-color

  '@gerrit0/mini-shiki@1.24.4':
    dependencies:
      '@shikijs/engine-oniguruma': 1.24.2
      '@shikijs/types': 1.24.2
      '@shikijs/vscode-textmate': 9.3.1

  '@google-cloud/aiplatform@3.25.0(encoding@0.1.13)':
    dependencies:
      google-gax: 4.3.7(encoding@0.1.13)
      protobuf.js: 1.1.2
    transitivePeerDependencies:
      - encoding
      - supports-color

  '@google-cloud/bigquery@7.8.0(encoding@0.1.13)':
    dependencies:
      '@google-cloud/common': 5.0.1(encoding@0.1.13)
      '@google-cloud/paginator': 5.0.2
      '@google-cloud/precise-date': 4.0.0
      '@google-cloud/promisify': 4.0.0
      arrify: 2.0.1
      big.js: 6.2.1
      duplexify: 4.1.3
      extend: 3.0.2
      is: 3.3.0
      stream-events: 1.0.5
      uuid: 9.0.1
    transitivePeerDependencies:
      - encoding
      - supports-color

  '@google-cloud/cloud-sql-connector@1.7.1(encoding@0.1.13)':
    dependencies:
      '@googleapis/sqladmin': 27.0.0(encoding@0.1.13)
      gaxios: 6.7.1(encoding@0.1.13)
<<<<<<< HEAD
      google-auth-library: 9.14.2(encoding@0.1.13)
=======
      google-auth-library: 9.15.1(encoding@0.1.13)
>>>>>>> 3c89c929
      p-throttle: 7.0.0
    transitivePeerDependencies:
      - encoding
      - supports-color

  '@google-cloud/common@5.0.1(encoding@0.1.13)':
    dependencies:
      '@google-cloud/projectify': 4.0.0
      '@google-cloud/promisify': 4.0.0
      arrify: 2.0.1
      duplexify: 4.1.3
      ent: 2.2.0
      extend: 3.0.2
      google-auth-library: 9.14.2(encoding@0.1.13)
      retry-request: 7.0.2(encoding@0.1.13)
      teeny-request: 9.0.0(encoding@0.1.13)
    transitivePeerDependencies:
      - encoding
      - supports-color

  '@google-cloud/firestore@7.11.0(encoding@0.1.13)':
    dependencies:
      '@opentelemetry/api': 1.9.0
      fast-deep-equal: 3.1.3
      functional-red-black-tree: 1.0.1
      google-gax: 4.4.1(encoding@0.1.13)
      protobufjs: 7.3.2
    transitivePeerDependencies:
      - encoding
      - supports-color

  '@google-cloud/logging-winston@6.0.0(encoding@0.1.13)(winston@3.13.0)':
    dependencies:
      '@google-cloud/logging': 11.0.0(encoding@0.1.13)
      google-auth-library: 9.14.2(encoding@0.1.13)
      lodash.mapvalues: 4.6.0
      winston: 3.13.0
      winston-transport: 4.7.0
    transitivePeerDependencies:
      - encoding
      - supports-color

  '@google-cloud/logging@11.0.0(encoding@0.1.13)':
    dependencies:
      '@google-cloud/common': 5.0.1(encoding@0.1.13)
      '@google-cloud/paginator': 5.0.0
      '@google-cloud/projectify': 4.0.0
      '@google-cloud/promisify': 4.0.0
      arrify: 2.0.1
      dot-prop: 6.0.1
      eventid: 2.0.1
      extend: 3.0.2
      gcp-metadata: 6.1.0(encoding@0.1.13)
      google-auth-library: 9.14.2(encoding@0.1.13)
      google-gax: 4.3.2(encoding@0.1.13)
      on-finished: 2.4.1
      pumpify: 2.0.1
      stream-events: 1.0.5
      uuid: 9.0.1
    transitivePeerDependencies:
      - encoding
      - supports-color

  '@google-cloud/opentelemetry-cloud-monitoring-exporter@0.19.0(@opentelemetry/api@1.9.0)(@opentelemetry/core@1.25.1(@opentelemetry/api@1.9.0))(@opentelemetry/resources@1.25.1(@opentelemetry/api@1.9.0))(@opentelemetry/sdk-metrics@1.25.1(@opentelemetry/api@1.9.0))(encoding@0.1.13)':
    dependencies:
      '@google-cloud/opentelemetry-resource-util': 2.4.0(@opentelemetry/resources@1.25.1(@opentelemetry/api@1.9.0))(encoding@0.1.13)
      '@google-cloud/precise-date': 4.0.0
      '@opentelemetry/api': 1.9.0
      '@opentelemetry/core': 1.25.1(@opentelemetry/api@1.9.0)
      '@opentelemetry/resources': 1.25.1(@opentelemetry/api@1.9.0)
      '@opentelemetry/sdk-metrics': 1.25.1(@opentelemetry/api@1.9.0)
      google-auth-library: 9.14.2(encoding@0.1.13)
      googleapis: 137.1.0(encoding@0.1.13)
    transitivePeerDependencies:
      - encoding
      - supports-color

  '@google-cloud/opentelemetry-cloud-trace-exporter@2.4.1(@opentelemetry/api@1.9.0)(@opentelemetry/core@1.25.1(@opentelemetry/api@1.9.0))(@opentelemetry/resources@1.25.1(@opentelemetry/api@1.9.0))(@opentelemetry/sdk-trace-base@1.25.1(@opentelemetry/api@1.9.0))(encoding@0.1.13)':
    dependencies:
      '@google-cloud/opentelemetry-resource-util': 2.4.0(@opentelemetry/resources@1.25.1(@opentelemetry/api@1.9.0))(encoding@0.1.13)
      '@grpc/grpc-js': 1.10.10
      '@grpc/proto-loader': 0.7.13
      '@opentelemetry/api': 1.9.0
      '@opentelemetry/core': 1.25.1(@opentelemetry/api@1.9.0)
      '@opentelemetry/resources': 1.25.1(@opentelemetry/api@1.9.0)
      '@opentelemetry/sdk-trace-base': 1.25.1(@opentelemetry/api@1.9.0)
      google-auth-library: 9.14.2(encoding@0.1.13)
    transitivePeerDependencies:
      - encoding
      - supports-color

  '@google-cloud/opentelemetry-resource-util@2.4.0(@opentelemetry/resources@1.25.1(@opentelemetry/api@1.9.0))(encoding@0.1.13)':
    dependencies:
      '@opentelemetry/resources': 1.25.1(@opentelemetry/api@1.9.0)
      '@opentelemetry/semantic-conventions': 1.26.0
      gcp-metadata: 6.1.0(encoding@0.1.13)
    transitivePeerDependencies:
      - encoding
      - supports-color

  '@google-cloud/paginator@5.0.0':
    dependencies:
      arrify: 2.0.1
      extend: 3.0.2

  '@google-cloud/paginator@5.0.2':
    dependencies:
      arrify: 2.0.1
      extend: 3.0.2

  '@google-cloud/precise-date@4.0.0': {}

  '@google-cloud/projectify@4.0.0': {}

  '@google-cloud/promisify@4.0.0': {}

  '@google-cloud/storage@7.10.1(encoding@0.1.13)':
    dependencies:
      '@google-cloud/paginator': 5.0.2
      '@google-cloud/projectify': 4.0.0
      '@google-cloud/promisify': 4.0.0
      abort-controller: 3.0.0
      async-retry: 1.3.3
      duplexify: 4.1.3
      ent: 2.2.0
      fast-xml-parser: 4.3.6
      gaxios: 6.7.1(encoding@0.1.13)
      google-auth-library: 9.14.2(encoding@0.1.13)
      mime: 3.0.0
      p-limit: 3.1.0
      retry-request: 7.0.2(encoding@0.1.13)
      teeny-request: 9.0.0(encoding@0.1.13)
      uuid: 8.3.2
    transitivePeerDependencies:
      - encoding
      - supports-color
    optional: true

  '@google-cloud/vertexai@1.9.3(encoding@0.1.13)':
    dependencies:
      google-auth-library: 9.14.2(encoding@0.1.13)
    transitivePeerDependencies:
      - encoding
      - supports-color

  '@google/generative-ai@0.15.0': {}

  '@google/generative-ai@0.21.0': {}

  '@google/generative-ai@0.24.0': {}

  '@googleapis/checks@4.0.2(encoding@0.1.13)':
    dependencies:
      googleapis-common: 7.2.0(encoding@0.1.13)
    transitivePeerDependencies:
      - encoding
      - supports-color

  '@googleapis/sqladmin@27.0.0(encoding@0.1.13)':
    dependencies:
      googleapis-common: 7.2.0(encoding@0.1.13)
    transitivePeerDependencies:
      - encoding
      - supports-color

  '@googleapis/sqladmin@27.0.0(encoding@0.1.13)':
    dependencies:
      googleapis-common: 7.2.0(encoding@0.1.13)
    transitivePeerDependencies:
      - encoding
      - supports-color

  '@grpc/grpc-js@1.10.10':
    dependencies:
      '@grpc/proto-loader': 0.7.13
      '@js-sdsl/ordered-map': 4.4.2

  '@grpc/grpc-js@1.10.4':
    dependencies:
      '@grpc/proto-loader': 0.7.12
      '@js-sdsl/ordered-map': 4.4.2

  '@grpc/grpc-js@1.9.15':
    dependencies:
      '@grpc/proto-loader': 0.7.13
      '@types/node': 20.17.17

  '@grpc/proto-loader@0.7.12':
    dependencies:
      lodash.camelcase: 4.3.0
      long: 5.2.3
      protobufjs: 7.3.2
      yargs: 17.7.2

  '@grpc/proto-loader@0.7.13':
    dependencies:
      lodash.camelcase: 4.3.0
      long: 5.2.3
      protobufjs: 7.3.2
      yargs: 17.7.2

  '@img/sharp-darwin-arm64@0.33.5':
    optionalDependencies:
      '@img/sharp-libvips-darwin-arm64': 1.0.4
    optional: true

  '@img/sharp-darwin-x64@0.33.5':
    optionalDependencies:
      '@img/sharp-libvips-darwin-x64': 1.0.4
    optional: true

  '@img/sharp-libvips-darwin-arm64@1.0.4':
    optional: true

  '@img/sharp-libvips-darwin-x64@1.0.4':
    optional: true

  '@img/sharp-libvips-linux-arm64@1.0.4':
    optional: true

  '@img/sharp-libvips-linux-arm@1.0.5':
    optional: true

  '@img/sharp-libvips-linux-s390x@1.0.4':
    optional: true

  '@img/sharp-libvips-linux-x64@1.0.4':
    optional: true

  '@img/sharp-libvips-linuxmusl-arm64@1.0.4':
    optional: true

  '@img/sharp-libvips-linuxmusl-x64@1.0.4':
    optional: true

  '@img/sharp-linux-arm64@0.33.5':
    optionalDependencies:
      '@img/sharp-libvips-linux-arm64': 1.0.4
    optional: true

  '@img/sharp-linux-arm@0.33.5':
    optionalDependencies:
      '@img/sharp-libvips-linux-arm': 1.0.5
    optional: true

  '@img/sharp-linux-s390x@0.33.5':
    optionalDependencies:
      '@img/sharp-libvips-linux-s390x': 1.0.4
    optional: true

  '@img/sharp-linux-x64@0.33.5':
    optionalDependencies:
      '@img/sharp-libvips-linux-x64': 1.0.4
    optional: true

  '@img/sharp-linuxmusl-arm64@0.33.5':
    optionalDependencies:
      '@img/sharp-libvips-linuxmusl-arm64': 1.0.4
    optional: true

  '@img/sharp-linuxmusl-x64@0.33.5':
    optionalDependencies:
      '@img/sharp-libvips-linuxmusl-x64': 1.0.4
    optional: true

  '@img/sharp-wasm32@0.33.5':
    dependencies:
      '@emnapi/runtime': 1.3.1
    optional: true

  '@img/sharp-win32-ia32@0.33.5':
    optional: true

  '@img/sharp-win32-x64@0.33.5':
    optional: true

  '@isaacs/cliui@8.0.2':
    dependencies:
      string-width: 5.1.2
      string-width-cjs: string-width@4.2.3
      strip-ansi: 7.1.0
      strip-ansi-cjs: strip-ansi@6.0.1
      wrap-ansi: 8.1.0
      wrap-ansi-cjs: wrap-ansi@7.0.0

  '@istanbuljs/load-nyc-config@1.1.0':
    dependencies:
      camelcase: 5.3.1
      find-up: 4.1.0
      get-package-type: 0.1.0
      js-yaml: 3.14.1
      resolve-from: 5.0.0

  '@istanbuljs/schema@0.1.3': {}

  '@jest/console@29.7.0':
    dependencies:
      '@jest/types': 29.6.3
      '@types/node': 20.17.17
      chalk: 4.1.2
      jest-message-util: 29.7.0
      jest-util: 29.7.0
      slash: 3.0.0

  '@jest/core@29.7.0(ts-node@10.9.2(@types/node@20.17.17)(typescript@4.9.5))':
    dependencies:
      '@jest/console': 29.7.0
      '@jest/reporters': 29.7.0
      '@jest/test-result': 29.7.0
      '@jest/transform': 29.7.0
      '@jest/types': 29.6.3
      '@types/node': 20.17.17
      ansi-escapes: 4.3.2
      chalk: 4.1.2
      ci-info: 3.9.0
      exit: 0.1.2
      graceful-fs: 4.2.11
      jest-changed-files: 29.7.0
      jest-config: 29.7.0(@types/node@20.17.17)(ts-node@10.9.2(@types/node@20.17.17)(typescript@4.9.5))
      jest-haste-map: 29.7.0
      jest-message-util: 29.7.0
      jest-regex-util: 29.6.3
      jest-resolve: 29.7.0
      jest-resolve-dependencies: 29.7.0
      jest-runner: 29.7.0
      jest-runtime: 29.7.0
      jest-snapshot: 29.7.0
      jest-util: 29.7.0
      jest-validate: 29.7.0
      jest-watcher: 29.7.0
      micromatch: 4.0.5
      pretty-format: 29.7.0
      slash: 3.0.0
      strip-ansi: 6.0.1
    transitivePeerDependencies:
      - babel-plugin-macros
      - supports-color
      - ts-node

  '@jest/core@29.7.0(ts-node@10.9.2(@types/node@20.17.17)(typescript@5.6.3))':
    dependencies:
      '@jest/console': 29.7.0
      '@jest/reporters': 29.7.0
      '@jest/test-result': 29.7.0
      '@jest/transform': 29.7.0
      '@jest/types': 29.6.3
      '@types/node': 20.17.17
      ansi-escapes: 4.3.2
      chalk: 4.1.2
      ci-info: 3.9.0
      exit: 0.1.2
      graceful-fs: 4.2.11
      jest-changed-files: 29.7.0
      jest-config: 29.7.0(@types/node@20.17.17)(ts-node@10.9.2(@types/node@20.17.17)(typescript@5.6.3))
      jest-haste-map: 29.7.0
      jest-message-util: 29.7.0
      jest-regex-util: 29.6.3
      jest-resolve: 29.7.0
      jest-resolve-dependencies: 29.7.0
      jest-runner: 29.7.0
      jest-runtime: 29.7.0
      jest-snapshot: 29.7.0
      jest-util: 29.7.0
      jest-validate: 29.7.0
      jest-watcher: 29.7.0
      micromatch: 4.0.5
      pretty-format: 29.7.0
      slash: 3.0.0
      strip-ansi: 6.0.1
    transitivePeerDependencies:
      - babel-plugin-macros
      - supports-color
      - ts-node

  '@jest/environment@29.7.0':
    dependencies:
      '@jest/fake-timers': 29.7.0
      '@jest/types': 29.6.3
      '@types/node': 20.17.17
      jest-mock: 29.7.0

  '@jest/expect-utils@29.7.0':
    dependencies:
      jest-get-type: 29.6.3

  '@jest/expect@29.7.0':
    dependencies:
      expect: 29.7.0
      jest-snapshot: 29.7.0
    transitivePeerDependencies:
      - supports-color

  '@jest/fake-timers@29.7.0':
    dependencies:
      '@jest/types': 29.6.3
      '@sinonjs/fake-timers': 10.3.0
      '@types/node': 20.17.17
      jest-message-util: 29.7.0
      jest-mock: 29.7.0
      jest-util: 29.7.0

  '@jest/globals@29.7.0':
    dependencies:
      '@jest/environment': 29.7.0
      '@jest/expect': 29.7.0
      '@jest/types': 29.6.3
      jest-mock: 29.7.0
    transitivePeerDependencies:
      - supports-color

  '@jest/reporters@29.7.0':
    dependencies:
      '@bcoe/v8-coverage': 0.2.3
      '@jest/console': 29.7.0
      '@jest/test-result': 29.7.0
      '@jest/transform': 29.7.0
      '@jest/types': 29.6.3
      '@jridgewell/trace-mapping': 0.3.25
      '@types/node': 20.17.17
      chalk: 4.1.2
      collect-v8-coverage: 1.0.2
      exit: 0.1.2
      glob: 7.2.3
      graceful-fs: 4.2.11
      istanbul-lib-coverage: 3.2.2
      istanbul-lib-instrument: 6.0.3
      istanbul-lib-report: 3.0.1
      istanbul-lib-source-maps: 4.0.1
      istanbul-reports: 3.1.7
      jest-message-util: 29.7.0
      jest-util: 29.7.0
      jest-worker: 29.7.0
      slash: 3.0.0
      string-length: 4.0.2
      strip-ansi: 6.0.1
      v8-to-istanbul: 9.3.0
    transitivePeerDependencies:
      - supports-color

  '@jest/schemas@29.6.3':
    dependencies:
      '@sinclair/typebox': 0.27.8

  '@jest/source-map@29.6.3':
    dependencies:
      '@jridgewell/trace-mapping': 0.3.25
      callsites: 3.1.0
      graceful-fs: 4.2.11

  '@jest/test-result@29.7.0':
    dependencies:
      '@jest/console': 29.7.0
      '@jest/types': 29.6.3
      '@types/istanbul-lib-coverage': 2.0.6
      collect-v8-coverage: 1.0.2

  '@jest/test-sequencer@29.7.0':
    dependencies:
      '@jest/test-result': 29.7.0
      graceful-fs: 4.2.11
      jest-haste-map: 29.7.0
      slash: 3.0.0

  '@jest/transform@29.7.0':
    dependencies:
      '@babel/core': 7.25.7
      '@jest/types': 29.6.3
      '@jridgewell/trace-mapping': 0.3.25
      babel-plugin-istanbul: 6.1.1
      chalk: 4.1.2
      convert-source-map: 2.0.0
      fast-json-stable-stringify: 2.1.0
      graceful-fs: 4.2.11
      jest-haste-map: 29.7.0
      jest-regex-util: 29.6.3
      jest-util: 29.7.0
      micromatch: 4.0.5
      pirates: 4.0.6
      slash: 3.0.0
      write-file-atomic: 4.0.2
    transitivePeerDependencies:
      - supports-color

  '@jest/types@29.6.3':
    dependencies:
      '@jest/schemas': 29.6.3
      '@types/istanbul-lib-coverage': 2.0.6
      '@types/istanbul-reports': 3.0.4
      '@types/node': 20.17.17
      '@types/yargs': 17.0.33
      chalk: 4.1.2

  '@jridgewell/gen-mapping@0.3.5':
    dependencies:
      '@jridgewell/set-array': 1.2.1
      '@jridgewell/sourcemap-codec': 1.5.0
      '@jridgewell/trace-mapping': 0.3.25

  '@jridgewell/resolve-uri@3.1.2': {}

  '@jridgewell/set-array@1.2.1': {}

  '@jridgewell/sourcemap-codec@1.5.0': {}

  '@jridgewell/trace-mapping@0.3.25':
    dependencies:
      '@jridgewell/resolve-uri': 3.1.2
      '@jridgewell/sourcemap-codec': 1.5.0

  '@jridgewell/trace-mapping@0.3.9':
    dependencies:
      '@jridgewell/resolve-uri': 3.1.2
      '@jridgewell/sourcemap-codec': 1.5.0
    optional: true

  '@js-sdsl/ordered-map@4.4.2': {}

<<<<<<< HEAD
  '@langchain/community@0.0.53(@pinecone-database/pinecone@2.2.0)(chromadb@1.9.2(encoding@0.1.13)(openai@4.97.0(encoding@0.1.13)(zod@3.24.1)))(encoding@0.1.13)(firebase-admin@12.3.1(encoding@0.1.13))(jsonwebtoken@9.0.2)(lodash@4.17.21)(pg@8.16.2)':
=======
  '@langchain/community@0.0.53(@pinecone-database/pinecone@2.2.2)(chromadb@1.9.2(encoding@0.1.13)(openai@4.104.0(encoding@0.1.13)(zod@3.25.67)))(encoding@0.1.13)(firebase-admin@12.3.1(encoding@0.1.13))(google-auth-library@8.9.0(encoding@0.1.13))(jsonwebtoken@9.0.2)(lodash@4.17.21)(pg@8.16.2)':
>>>>>>> 3c89c929
    dependencies:
      '@langchain/core': 0.1.61
      '@langchain/openai': 0.0.28(encoding@0.1.13)
      expr-eval: 2.0.2
      flat: 5.0.2
      langsmith: 0.1.14
      uuid: 9.0.1
      zod: 3.24.1
      zod-to-json-schema: 3.24.1(zod@3.24.1)
    optionalDependencies:
      '@pinecone-database/pinecone': 2.2.0
      chromadb: 1.9.2(encoding@0.1.13)(openai@4.97.0(encoding@0.1.13)(zod@3.24.1))
      firebase-admin: 12.3.1(encoding@0.1.13)
      jsonwebtoken: 9.0.2
      lodash: 4.17.21
      pg: 8.16.2
    transitivePeerDependencies:
      - encoding

  '@langchain/core@0.1.61':
    dependencies:
      ansi-styles: 5.2.0
      camelcase: 6.3.0
      decamelize: 1.2.0
      js-tiktoken: 1.0.11
      langsmith: 0.1.14
      ml-distance: 4.0.1
      mustache: 4.2.0
      p-queue: 6.6.2
      p-retry: 4.6.2
      uuid: 9.0.1
      zod: 3.24.1
      zod-to-json-schema: 3.24.1(zod@3.24.1)

  '@langchain/openai@0.0.28(encoding@0.1.13)':
    dependencies:
      '@langchain/core': 0.1.61
      js-tiktoken: 1.0.11
      openai: 4.97.0(encoding@0.1.13)(zod@3.24.1)
      zod: 3.24.1
      zod-to-json-schema: 3.24.1(zod@3.24.1)
    transitivePeerDependencies:
      - encoding
      - ws

  '@langchain/textsplitters@0.0.0':
    dependencies:
      '@langchain/core': 0.1.61
      js-tiktoken: 1.0.11

  '@mistralai/mistralai-gcp@1.3.5(encoding@0.1.13)(react-dom@18.3.1(react@18.3.1))(react@18.3.1)(zod@3.24.1)':
    dependencies:
      google-auth-library: 9.14.2(encoding@0.1.13)
      react: 18.3.1
      react-dom: 18.3.1(react@18.3.1)
      zod: 3.24.1
    transitivePeerDependencies:
      - encoding
      - supports-color

  '@mistralai/mistralai-gcp@1.3.5(react-dom@18.3.1(react@18.3.1))(react@18.3.1)(zod@3.22.4)':
    dependencies:
      google-auth-library: 9.14.2(encoding@0.1.13)
      react: 18.3.1
      react-dom: 18.3.1(react@18.3.1)
      zod: 3.22.4
    transitivePeerDependencies:
      - encoding
      - supports-color

  '@modelcontextprotocol/sdk@0.5.0':
    dependencies:
      content-type: 1.0.5
      raw-body: 3.0.0
      zod: 3.24.1

  '@modelcontextprotocol/sdk@1.13.0':
    dependencies:
      ajv: 6.12.6
      content-type: 1.0.5
      cors: 2.8.5
      cross-spawn: 7.0.6
      eventsource: 3.0.5
      express: 5.1.0
      express-rate-limit: 7.5.0(express@5.1.0)
      pkce-challenge: 5.0.0
      raw-body: 3.0.0
      zod: 3.24.1
      zod-to-json-schema: 3.24.1(zod@3.24.1)
    transitivePeerDependencies:
      - supports-color

  '@modelcontextprotocol/sdk@1.13.1':
    dependencies:
      ajv: 6.12.6
      content-type: 1.0.5
      cors: 2.8.5
      cross-spawn: 7.0.6
      eventsource: 3.0.5
      express: 5.1.0
      express-rate-limit: 7.5.0(express@5.1.0)
      pkce-challenge: 5.0.0
      raw-body: 3.0.0
      zod: 3.24.1
      zod-to-json-schema: 3.24.1(zod@3.24.1)
    transitivePeerDependencies:
      - supports-color

  '@modelcontextprotocol/server-everything@2025.5.12':
    dependencies:
      '@modelcontextprotocol/sdk': 1.13.1
      express: 4.21.2
      zod: 3.24.1
      zod-to-json-schema: 3.24.1(zod@3.24.1)
    transitivePeerDependencies:
      - supports-color

  '@modelcontextprotocol/server-filesystem@2025.3.28(zod@3.24.1)':
    dependencies:
      '@modelcontextprotocol/sdk': 0.5.0
      diff: 5.2.0
      glob: 10.3.12
      minimatch: 10.0.1
      zod-to-json-schema: 3.24.1(zod@3.24.1)
    transitivePeerDependencies:
      - zod

  '@next/env@15.2.4': {}

  '@next/swc-darwin-arm64@15.2.4':
    optional: true

  '@next/swc-darwin-x64@15.2.4':
    optional: true

  '@next/swc-linux-arm64-gnu@15.2.4':
    optional: true

  '@next/swc-linux-arm64-musl@15.2.4':
    optional: true

  '@next/swc-linux-x64-gnu@15.2.4':
    optional: true

  '@next/swc-linux-x64-musl@15.2.4':
    optional: true

  '@next/swc-win32-arm64-msvc@15.2.4':
    optional: true

  '@next/swc-win32-x64-msvc@15.2.4':
    optional: true

  '@opentelemetry/api-logs@0.52.1':
    dependencies:
      '@opentelemetry/api': 1.9.0

  '@opentelemetry/api@1.9.0': {}

  '@opentelemetry/auto-instrumentations-node@0.49.1(@opentelemetry/api@1.9.0)(encoding@0.1.13)':
    dependencies:
      '@opentelemetry/api': 1.9.0
      '@opentelemetry/instrumentation': 0.52.1(@opentelemetry/api@1.9.0)
      '@opentelemetry/instrumentation-amqplib': 0.41.0(@opentelemetry/api@1.9.0)
      '@opentelemetry/instrumentation-aws-lambda': 0.43.0(@opentelemetry/api@1.9.0)
      '@opentelemetry/instrumentation-aws-sdk': 0.43.1(@opentelemetry/api@1.9.0)
      '@opentelemetry/instrumentation-bunyan': 0.40.0(@opentelemetry/api@1.9.0)
      '@opentelemetry/instrumentation-cassandra-driver': 0.40.0(@opentelemetry/api@1.9.0)
      '@opentelemetry/instrumentation-connect': 0.38.0(@opentelemetry/api@1.9.0)
      '@opentelemetry/instrumentation-cucumber': 0.8.0(@opentelemetry/api@1.9.0)
      '@opentelemetry/instrumentation-dataloader': 0.11.0(@opentelemetry/api@1.9.0)
      '@opentelemetry/instrumentation-dns': 0.38.0(@opentelemetry/api@1.9.0)
      '@opentelemetry/instrumentation-express': 0.41.1(@opentelemetry/api@1.9.0)
      '@opentelemetry/instrumentation-fastify': 0.38.0(@opentelemetry/api@1.9.0)
      '@opentelemetry/instrumentation-fs': 0.14.0(@opentelemetry/api@1.9.0)
      '@opentelemetry/instrumentation-generic-pool': 0.38.0(@opentelemetry/api@1.9.0)
      '@opentelemetry/instrumentation-graphql': 0.42.0(@opentelemetry/api@1.9.0)
      '@opentelemetry/instrumentation-grpc': 0.52.1(@opentelemetry/api@1.9.0)
      '@opentelemetry/instrumentation-hapi': 0.40.0(@opentelemetry/api@1.9.0)
      '@opentelemetry/instrumentation-http': 0.52.1(@opentelemetry/api@1.9.0)
      '@opentelemetry/instrumentation-ioredis': 0.42.0(@opentelemetry/api@1.9.0)
      '@opentelemetry/instrumentation-kafkajs': 0.2.0(@opentelemetry/api@1.9.0)
      '@opentelemetry/instrumentation-knex': 0.39.0(@opentelemetry/api@1.9.0)
      '@opentelemetry/instrumentation-koa': 0.42.0(@opentelemetry/api@1.9.0)
      '@opentelemetry/instrumentation-lru-memoizer': 0.39.0(@opentelemetry/api@1.9.0)
      '@opentelemetry/instrumentation-memcached': 0.38.0(@opentelemetry/api@1.9.0)
      '@opentelemetry/instrumentation-mongodb': 0.46.0(@opentelemetry/api@1.9.0)
      '@opentelemetry/instrumentation-mongoose': 0.40.0(@opentelemetry/api@1.9.0)
      '@opentelemetry/instrumentation-mysql': 0.40.0(@opentelemetry/api@1.9.0)
      '@opentelemetry/instrumentation-mysql2': 0.40.0(@opentelemetry/api@1.9.0)
      '@opentelemetry/instrumentation-nestjs-core': 0.39.0(@opentelemetry/api@1.9.0)
      '@opentelemetry/instrumentation-net': 0.38.0(@opentelemetry/api@1.9.0)
      '@opentelemetry/instrumentation-pg': 0.43.0(@opentelemetry/api@1.9.0)
      '@opentelemetry/instrumentation-pino': 0.41.0(@opentelemetry/api@1.9.0)
      '@opentelemetry/instrumentation-redis': 0.41.0(@opentelemetry/api@1.9.0)
      '@opentelemetry/instrumentation-redis-4': 0.41.0(@opentelemetry/api@1.9.0)
      '@opentelemetry/instrumentation-restify': 0.40.0(@opentelemetry/api@1.9.0)
      '@opentelemetry/instrumentation-router': 0.39.0(@opentelemetry/api@1.9.0)
      '@opentelemetry/instrumentation-socket.io': 0.41.0(@opentelemetry/api@1.9.0)
      '@opentelemetry/instrumentation-tedious': 0.12.0(@opentelemetry/api@1.9.0)
      '@opentelemetry/instrumentation-undici': 0.4.0(@opentelemetry/api@1.9.0)
      '@opentelemetry/instrumentation-winston': 0.39.0(@opentelemetry/api@1.9.0)
      '@opentelemetry/resource-detector-alibaba-cloud': 0.29.0(@opentelemetry/api@1.9.0)
      '@opentelemetry/resource-detector-aws': 1.5.2(@opentelemetry/api@1.9.0)
      '@opentelemetry/resource-detector-azure': 0.2.9(@opentelemetry/api@1.9.0)
      '@opentelemetry/resource-detector-container': 0.3.11(@opentelemetry/api@1.9.0)
      '@opentelemetry/resource-detector-gcp': 0.29.10(@opentelemetry/api@1.9.0)(encoding@0.1.13)
      '@opentelemetry/resources': 1.25.1(@opentelemetry/api@1.9.0)
      '@opentelemetry/sdk-node': 0.52.1(@opentelemetry/api@1.9.0)
    transitivePeerDependencies:
      - encoding
      - supports-color

  '@opentelemetry/context-async-hooks@1.25.1(@opentelemetry/api@1.9.0)':
    dependencies:
      '@opentelemetry/api': 1.9.0

  '@opentelemetry/core@1.25.1(@opentelemetry/api@1.9.0)':
    dependencies:
      '@opentelemetry/api': 1.9.0
      '@opentelemetry/semantic-conventions': 1.25.1

  '@opentelemetry/exporter-trace-otlp-grpc@0.52.1(@opentelemetry/api@1.9.0)':
    dependencies:
      '@grpc/grpc-js': 1.10.10
      '@opentelemetry/api': 1.9.0
      '@opentelemetry/core': 1.25.1(@opentelemetry/api@1.9.0)
      '@opentelemetry/otlp-grpc-exporter-base': 0.52.1(@opentelemetry/api@1.9.0)
      '@opentelemetry/otlp-transformer': 0.52.1(@opentelemetry/api@1.9.0)
      '@opentelemetry/resources': 1.25.1(@opentelemetry/api@1.9.0)
      '@opentelemetry/sdk-trace-base': 1.25.1(@opentelemetry/api@1.9.0)

  '@opentelemetry/exporter-trace-otlp-http@0.52.1(@opentelemetry/api@1.9.0)':
    dependencies:
      '@opentelemetry/api': 1.9.0
      '@opentelemetry/core': 1.25.1(@opentelemetry/api@1.9.0)
      '@opentelemetry/otlp-exporter-base': 0.52.1(@opentelemetry/api@1.9.0)
      '@opentelemetry/otlp-transformer': 0.52.1(@opentelemetry/api@1.9.0)
      '@opentelemetry/resources': 1.25.1(@opentelemetry/api@1.9.0)
      '@opentelemetry/sdk-trace-base': 1.25.1(@opentelemetry/api@1.9.0)

  '@opentelemetry/exporter-trace-otlp-proto@0.52.1(@opentelemetry/api@1.9.0)':
    dependencies:
      '@opentelemetry/api': 1.9.0
      '@opentelemetry/core': 1.25.1(@opentelemetry/api@1.9.0)
      '@opentelemetry/otlp-exporter-base': 0.52.1(@opentelemetry/api@1.9.0)
      '@opentelemetry/otlp-transformer': 0.52.1(@opentelemetry/api@1.9.0)
      '@opentelemetry/resources': 1.25.1(@opentelemetry/api@1.9.0)
      '@opentelemetry/sdk-trace-base': 1.25.1(@opentelemetry/api@1.9.0)

  '@opentelemetry/exporter-zipkin@1.25.1(@opentelemetry/api@1.9.0)':
    dependencies:
      '@opentelemetry/api': 1.9.0
      '@opentelemetry/core': 1.25.1(@opentelemetry/api@1.9.0)
      '@opentelemetry/resources': 1.25.1(@opentelemetry/api@1.9.0)
      '@opentelemetry/sdk-trace-base': 1.25.1(@opentelemetry/api@1.9.0)
      '@opentelemetry/semantic-conventions': 1.25.1

  '@opentelemetry/instrumentation-amqplib@0.41.0(@opentelemetry/api@1.9.0)':
    dependencies:
      '@opentelemetry/api': 1.9.0
      '@opentelemetry/core': 1.25.1(@opentelemetry/api@1.9.0)
      '@opentelemetry/instrumentation': 0.52.1(@opentelemetry/api@1.9.0)
      '@opentelemetry/semantic-conventions': 1.28.0
    transitivePeerDependencies:
      - supports-color

  '@opentelemetry/instrumentation-aws-lambda@0.43.0(@opentelemetry/api@1.9.0)':
    dependencies:
      '@opentelemetry/api': 1.9.0
      '@opentelemetry/instrumentation': 0.52.1(@opentelemetry/api@1.9.0)
      '@opentelemetry/propagator-aws-xray': 1.3.1(@opentelemetry/api@1.9.0)
      '@opentelemetry/resources': 1.25.1(@opentelemetry/api@1.9.0)
      '@opentelemetry/semantic-conventions': 1.28.0
      '@types/aws-lambda': 8.10.122
    transitivePeerDependencies:
      - supports-color

  '@opentelemetry/instrumentation-aws-sdk@0.43.1(@opentelemetry/api@1.9.0)':
    dependencies:
      '@opentelemetry/api': 1.9.0
      '@opentelemetry/core': 1.25.1(@opentelemetry/api@1.9.0)
      '@opentelemetry/instrumentation': 0.52.1(@opentelemetry/api@1.9.0)
      '@opentelemetry/propagation-utils': 0.30.10(@opentelemetry/api@1.9.0)
      '@opentelemetry/semantic-conventions': 1.28.0
    transitivePeerDependencies:
      - supports-color

  '@opentelemetry/instrumentation-bunyan@0.40.0(@opentelemetry/api@1.9.0)':
    dependencies:
      '@opentelemetry/api': 1.9.0
      '@opentelemetry/api-logs': 0.52.1
      '@opentelemetry/instrumentation': 0.52.1(@opentelemetry/api@1.9.0)
      '@types/bunyan': 1.8.9
    transitivePeerDependencies:
      - supports-color

  '@opentelemetry/instrumentation-cassandra-driver@0.40.0(@opentelemetry/api@1.9.0)':
    dependencies:
      '@opentelemetry/api': 1.9.0
      '@opentelemetry/instrumentation': 0.52.1(@opentelemetry/api@1.9.0)
      '@opentelemetry/semantic-conventions': 1.28.0
    transitivePeerDependencies:
      - supports-color

  '@opentelemetry/instrumentation-connect@0.38.0(@opentelemetry/api@1.9.0)':
    dependencies:
      '@opentelemetry/api': 1.9.0
      '@opentelemetry/core': 1.25.1(@opentelemetry/api@1.9.0)
      '@opentelemetry/instrumentation': 0.52.1(@opentelemetry/api@1.9.0)
      '@opentelemetry/semantic-conventions': 1.28.0
      '@types/connect': 3.4.36
    transitivePeerDependencies:
      - supports-color

  '@opentelemetry/instrumentation-cucumber@0.8.0(@opentelemetry/api@1.9.0)':
    dependencies:
      '@opentelemetry/api': 1.9.0
      '@opentelemetry/instrumentation': 0.52.1(@opentelemetry/api@1.9.0)
      '@opentelemetry/semantic-conventions': 1.28.0
    transitivePeerDependencies:
      - supports-color

  '@opentelemetry/instrumentation-dataloader@0.11.0(@opentelemetry/api@1.9.0)':
    dependencies:
      '@opentelemetry/api': 1.9.0
      '@opentelemetry/instrumentation': 0.52.1(@opentelemetry/api@1.9.0)
    transitivePeerDependencies:
      - supports-color

  '@opentelemetry/instrumentation-dns@0.38.0(@opentelemetry/api@1.9.0)':
    dependencies:
      '@opentelemetry/api': 1.9.0
      '@opentelemetry/instrumentation': 0.52.1(@opentelemetry/api@1.9.0)
      semver: 7.6.3
    transitivePeerDependencies:
      - supports-color

  '@opentelemetry/instrumentation-express@0.41.1(@opentelemetry/api@1.9.0)':
    dependencies:
      '@opentelemetry/api': 1.9.0
      '@opentelemetry/core': 1.25.1(@opentelemetry/api@1.9.0)
      '@opentelemetry/instrumentation': 0.52.1(@opentelemetry/api@1.9.0)
      '@opentelemetry/semantic-conventions': 1.28.0
    transitivePeerDependencies:
      - supports-color

  '@opentelemetry/instrumentation-fastify@0.38.0(@opentelemetry/api@1.9.0)':
    dependencies:
      '@opentelemetry/api': 1.9.0
      '@opentelemetry/core': 1.25.1(@opentelemetry/api@1.9.0)
      '@opentelemetry/instrumentation': 0.52.1(@opentelemetry/api@1.9.0)
      '@opentelemetry/semantic-conventions': 1.28.0
    transitivePeerDependencies:
      - supports-color

  '@opentelemetry/instrumentation-fs@0.14.0(@opentelemetry/api@1.9.0)':
    dependencies:
      '@opentelemetry/api': 1.9.0
      '@opentelemetry/core': 1.25.1(@opentelemetry/api@1.9.0)
      '@opentelemetry/instrumentation': 0.52.1(@opentelemetry/api@1.9.0)
    transitivePeerDependencies:
      - supports-color

  '@opentelemetry/instrumentation-generic-pool@0.38.0(@opentelemetry/api@1.9.0)':
    dependencies:
      '@opentelemetry/api': 1.9.0
      '@opentelemetry/instrumentation': 0.52.1(@opentelemetry/api@1.9.0)
    transitivePeerDependencies:
      - supports-color

  '@opentelemetry/instrumentation-graphql@0.42.0(@opentelemetry/api@1.9.0)':
    dependencies:
      '@opentelemetry/api': 1.9.0
      '@opentelemetry/instrumentation': 0.52.1(@opentelemetry/api@1.9.0)
    transitivePeerDependencies:
      - supports-color

  '@opentelemetry/instrumentation-grpc@0.52.1(@opentelemetry/api@1.9.0)':
    dependencies:
      '@opentelemetry/api': 1.9.0
      '@opentelemetry/instrumentation': 0.52.1(@opentelemetry/api@1.9.0)
      '@opentelemetry/semantic-conventions': 1.25.1
    transitivePeerDependencies:
      - supports-color

  '@opentelemetry/instrumentation-hapi@0.40.0(@opentelemetry/api@1.9.0)':
    dependencies:
      '@opentelemetry/api': 1.9.0
      '@opentelemetry/core': 1.25.1(@opentelemetry/api@1.9.0)
      '@opentelemetry/instrumentation': 0.52.1(@opentelemetry/api@1.9.0)
      '@opentelemetry/semantic-conventions': 1.28.0
    transitivePeerDependencies:
      - supports-color

  '@opentelemetry/instrumentation-http@0.52.1(@opentelemetry/api@1.9.0)':
    dependencies:
      '@opentelemetry/api': 1.9.0
      '@opentelemetry/core': 1.25.1(@opentelemetry/api@1.9.0)
      '@opentelemetry/instrumentation': 0.52.1(@opentelemetry/api@1.9.0)
      '@opentelemetry/semantic-conventions': 1.25.1
      semver: 7.6.3
    transitivePeerDependencies:
      - supports-color

  '@opentelemetry/instrumentation-ioredis@0.42.0(@opentelemetry/api@1.9.0)':
    dependencies:
      '@opentelemetry/api': 1.9.0
      '@opentelemetry/instrumentation': 0.52.1(@opentelemetry/api@1.9.0)
      '@opentelemetry/redis-common': 0.36.2
      '@opentelemetry/semantic-conventions': 1.28.0
    transitivePeerDependencies:
      - supports-color

  '@opentelemetry/instrumentation-kafkajs@0.2.0(@opentelemetry/api@1.9.0)':
    dependencies:
      '@opentelemetry/api': 1.9.0
      '@opentelemetry/instrumentation': 0.52.1(@opentelemetry/api@1.9.0)
      '@opentelemetry/semantic-conventions': 1.28.0
    transitivePeerDependencies:
      - supports-color

  '@opentelemetry/instrumentation-knex@0.39.0(@opentelemetry/api@1.9.0)':
    dependencies:
      '@opentelemetry/api': 1.9.0
      '@opentelemetry/instrumentation': 0.52.1(@opentelemetry/api@1.9.0)
      '@opentelemetry/semantic-conventions': 1.28.0
    transitivePeerDependencies:
      - supports-color

  '@opentelemetry/instrumentation-koa@0.42.0(@opentelemetry/api@1.9.0)':
    dependencies:
      '@opentelemetry/api': 1.9.0
      '@opentelemetry/core': 1.25.1(@opentelemetry/api@1.9.0)
      '@opentelemetry/instrumentation': 0.52.1(@opentelemetry/api@1.9.0)
      '@opentelemetry/semantic-conventions': 1.28.0
    transitivePeerDependencies:
      - supports-color

  '@opentelemetry/instrumentation-lru-memoizer@0.39.0(@opentelemetry/api@1.9.0)':
    dependencies:
      '@opentelemetry/api': 1.9.0
      '@opentelemetry/instrumentation': 0.52.1(@opentelemetry/api@1.9.0)
    transitivePeerDependencies:
      - supports-color

  '@opentelemetry/instrumentation-memcached@0.38.0(@opentelemetry/api@1.9.0)':
    dependencies:
      '@opentelemetry/api': 1.9.0
      '@opentelemetry/instrumentation': 0.52.1(@opentelemetry/api@1.9.0)
      '@opentelemetry/semantic-conventions': 1.28.0
      '@types/memcached': 2.2.10
    transitivePeerDependencies:
      - supports-color

  '@opentelemetry/instrumentation-mongodb@0.46.0(@opentelemetry/api@1.9.0)':
    dependencies:
      '@opentelemetry/api': 1.9.0
      '@opentelemetry/instrumentation': 0.52.1(@opentelemetry/api@1.9.0)
      '@opentelemetry/sdk-metrics': 1.25.1(@opentelemetry/api@1.9.0)
      '@opentelemetry/semantic-conventions': 1.28.0
    transitivePeerDependencies:
      - supports-color

  '@opentelemetry/instrumentation-mongoose@0.40.0(@opentelemetry/api@1.9.0)':
    dependencies:
      '@opentelemetry/api': 1.9.0
      '@opentelemetry/core': 1.25.1(@opentelemetry/api@1.9.0)
      '@opentelemetry/instrumentation': 0.52.1(@opentelemetry/api@1.9.0)
      '@opentelemetry/semantic-conventions': 1.28.0
    transitivePeerDependencies:
      - supports-color

  '@opentelemetry/instrumentation-mysql2@0.40.0(@opentelemetry/api@1.9.0)':
    dependencies:
      '@opentelemetry/api': 1.9.0
      '@opentelemetry/instrumentation': 0.52.1(@opentelemetry/api@1.9.0)
      '@opentelemetry/semantic-conventions': 1.28.0
      '@opentelemetry/sql-common': 0.40.1(@opentelemetry/api@1.9.0)
    transitivePeerDependencies:
      - supports-color

  '@opentelemetry/instrumentation-mysql@0.40.0(@opentelemetry/api@1.9.0)':
    dependencies:
      '@opentelemetry/api': 1.9.0
      '@opentelemetry/instrumentation': 0.52.1(@opentelemetry/api@1.9.0)
      '@opentelemetry/semantic-conventions': 1.28.0
      '@types/mysql': 2.15.22
    transitivePeerDependencies:
      - supports-color

  '@opentelemetry/instrumentation-nestjs-core@0.39.0(@opentelemetry/api@1.9.0)':
    dependencies:
      '@opentelemetry/api': 1.9.0
      '@opentelemetry/instrumentation': 0.52.1(@opentelemetry/api@1.9.0)
      '@opentelemetry/semantic-conventions': 1.28.0
    transitivePeerDependencies:
      - supports-color

  '@opentelemetry/instrumentation-net@0.38.0(@opentelemetry/api@1.9.0)':
    dependencies:
      '@opentelemetry/api': 1.9.0
      '@opentelemetry/instrumentation': 0.52.1(@opentelemetry/api@1.9.0)
      '@opentelemetry/semantic-conventions': 1.28.0
    transitivePeerDependencies:
      - supports-color

  '@opentelemetry/instrumentation-pg@0.43.0(@opentelemetry/api@1.9.0)':
    dependencies:
      '@opentelemetry/api': 1.9.0
      '@opentelemetry/instrumentation': 0.52.1(@opentelemetry/api@1.9.0)
      '@opentelemetry/semantic-conventions': 1.28.0
      '@opentelemetry/sql-common': 0.40.1(@opentelemetry/api@1.9.0)
      '@types/pg': 8.6.1
      '@types/pg-pool': 2.0.4
    transitivePeerDependencies:
      - supports-color

  '@opentelemetry/instrumentation-pino@0.41.0(@opentelemetry/api@1.9.0)':
    dependencies:
      '@opentelemetry/api': 1.9.0
      '@opentelemetry/api-logs': 0.52.1
      '@opentelemetry/core': 1.25.1(@opentelemetry/api@1.9.0)
      '@opentelemetry/instrumentation': 0.52.1(@opentelemetry/api@1.9.0)
    transitivePeerDependencies:
      - supports-color

  '@opentelemetry/instrumentation-redis-4@0.41.0(@opentelemetry/api@1.9.0)':
    dependencies:
      '@opentelemetry/api': 1.9.0
      '@opentelemetry/instrumentation': 0.52.1(@opentelemetry/api@1.9.0)
      '@opentelemetry/redis-common': 0.36.2
      '@opentelemetry/semantic-conventions': 1.28.0
    transitivePeerDependencies:
      - supports-color

  '@opentelemetry/instrumentation-redis@0.41.0(@opentelemetry/api@1.9.0)':
    dependencies:
      '@opentelemetry/api': 1.9.0
      '@opentelemetry/instrumentation': 0.52.1(@opentelemetry/api@1.9.0)
      '@opentelemetry/redis-common': 0.36.2
      '@opentelemetry/semantic-conventions': 1.28.0
    transitivePeerDependencies:
      - supports-color

  '@opentelemetry/instrumentation-restify@0.40.0(@opentelemetry/api@1.9.0)':
    dependencies:
      '@opentelemetry/api': 1.9.0
      '@opentelemetry/core': 1.25.1(@opentelemetry/api@1.9.0)
      '@opentelemetry/instrumentation': 0.52.1(@opentelemetry/api@1.9.0)
      '@opentelemetry/semantic-conventions': 1.28.0
    transitivePeerDependencies:
      - supports-color

  '@opentelemetry/instrumentation-router@0.39.0(@opentelemetry/api@1.9.0)':
    dependencies:
      '@opentelemetry/api': 1.9.0
      '@opentelemetry/instrumentation': 0.52.1(@opentelemetry/api@1.9.0)
      '@opentelemetry/semantic-conventions': 1.28.0
    transitivePeerDependencies:
      - supports-color

  '@opentelemetry/instrumentation-socket.io@0.41.0(@opentelemetry/api@1.9.0)':
    dependencies:
      '@opentelemetry/api': 1.9.0
      '@opentelemetry/instrumentation': 0.52.1(@opentelemetry/api@1.9.0)
      '@opentelemetry/semantic-conventions': 1.28.0
    transitivePeerDependencies:
      - supports-color

  '@opentelemetry/instrumentation-tedious@0.12.0(@opentelemetry/api@1.9.0)':
    dependencies:
      '@opentelemetry/api': 1.9.0
      '@opentelemetry/instrumentation': 0.52.1(@opentelemetry/api@1.9.0)
      '@opentelemetry/semantic-conventions': 1.28.0
      '@types/tedious': 4.0.14
    transitivePeerDependencies:
      - supports-color

  '@opentelemetry/instrumentation-undici@0.4.0(@opentelemetry/api@1.9.0)':
    dependencies:
      '@opentelemetry/api': 1.9.0
      '@opentelemetry/core': 1.25.1(@opentelemetry/api@1.9.0)
      '@opentelemetry/instrumentation': 0.52.1(@opentelemetry/api@1.9.0)
    transitivePeerDependencies:
      - supports-color

  '@opentelemetry/instrumentation-winston@0.39.0(@opentelemetry/api@1.9.0)':
    dependencies:
      '@opentelemetry/api': 1.9.0
      '@opentelemetry/api-logs': 0.52.1
      '@opentelemetry/instrumentation': 0.52.1(@opentelemetry/api@1.9.0)
    transitivePeerDependencies:
      - supports-color

  '@opentelemetry/instrumentation@0.52.1(@opentelemetry/api@1.9.0)':
    dependencies:
      '@opentelemetry/api': 1.9.0
      '@opentelemetry/api-logs': 0.52.1
      '@types/shimmer': 1.0.5
      import-in-the-middle: 1.11.0
      require-in-the-middle: 7.3.0
      semver: 7.6.0
      shimmer: 1.2.1
    transitivePeerDependencies:
      - supports-color

  '@opentelemetry/otlp-exporter-base@0.52.1(@opentelemetry/api@1.9.0)':
    dependencies:
      '@opentelemetry/api': 1.9.0
      '@opentelemetry/core': 1.25.1(@opentelemetry/api@1.9.0)
      '@opentelemetry/otlp-transformer': 0.52.1(@opentelemetry/api@1.9.0)

  '@opentelemetry/otlp-grpc-exporter-base@0.52.1(@opentelemetry/api@1.9.0)':
    dependencies:
      '@grpc/grpc-js': 1.10.10
      '@opentelemetry/api': 1.9.0
      '@opentelemetry/core': 1.25.1(@opentelemetry/api@1.9.0)
      '@opentelemetry/otlp-exporter-base': 0.52.1(@opentelemetry/api@1.9.0)
      '@opentelemetry/otlp-transformer': 0.52.1(@opentelemetry/api@1.9.0)

  '@opentelemetry/otlp-transformer@0.52.1(@opentelemetry/api@1.9.0)':
    dependencies:
      '@opentelemetry/api': 1.9.0
      '@opentelemetry/api-logs': 0.52.1
      '@opentelemetry/core': 1.25.1(@opentelemetry/api@1.9.0)
      '@opentelemetry/resources': 1.25.1(@opentelemetry/api@1.9.0)
      '@opentelemetry/sdk-logs': 0.52.1(@opentelemetry/api@1.9.0)
      '@opentelemetry/sdk-metrics': 1.25.1(@opentelemetry/api@1.9.0)
      '@opentelemetry/sdk-trace-base': 1.25.1(@opentelemetry/api@1.9.0)
      protobufjs: 7.3.2

  '@opentelemetry/propagation-utils@0.30.10(@opentelemetry/api@1.9.0)':
    dependencies:
      '@opentelemetry/api': 1.9.0

  '@opentelemetry/propagator-aws-xray@1.3.1(@opentelemetry/api@1.9.0)':
    dependencies:
      '@opentelemetry/api': 1.9.0
      '@opentelemetry/core': 1.25.1(@opentelemetry/api@1.9.0)

  '@opentelemetry/propagator-b3@1.25.1(@opentelemetry/api@1.9.0)':
    dependencies:
      '@opentelemetry/api': 1.9.0
      '@opentelemetry/core': 1.25.1(@opentelemetry/api@1.9.0)

  '@opentelemetry/propagator-jaeger@1.25.1(@opentelemetry/api@1.9.0)':
    dependencies:
      '@opentelemetry/api': 1.9.0
      '@opentelemetry/core': 1.25.1(@opentelemetry/api@1.9.0)

  '@opentelemetry/redis-common@0.36.2': {}

  '@opentelemetry/resource-detector-alibaba-cloud@0.29.0(@opentelemetry/api@1.9.0)':
    dependencies:
      '@opentelemetry/api': 1.9.0
      '@opentelemetry/resources': 1.25.1(@opentelemetry/api@1.9.0)
      '@opentelemetry/semantic-conventions': 1.28.0

  '@opentelemetry/resource-detector-aws@1.5.2(@opentelemetry/api@1.9.0)':
    dependencies:
      '@opentelemetry/api': 1.9.0
      '@opentelemetry/core': 1.25.1(@opentelemetry/api@1.9.0)
      '@opentelemetry/resources': 1.25.1(@opentelemetry/api@1.9.0)
      '@opentelemetry/semantic-conventions': 1.28.0

  '@opentelemetry/resource-detector-azure@0.2.9(@opentelemetry/api@1.9.0)':
    dependencies:
      '@opentelemetry/api': 1.9.0
      '@opentelemetry/resources': 1.25.1(@opentelemetry/api@1.9.0)
      '@opentelemetry/semantic-conventions': 1.28.0

  '@opentelemetry/resource-detector-container@0.3.11(@opentelemetry/api@1.9.0)':
    dependencies:
      '@opentelemetry/api': 1.9.0
      '@opentelemetry/resources': 1.25.1(@opentelemetry/api@1.9.0)
      '@opentelemetry/semantic-conventions': 1.28.0

  '@opentelemetry/resource-detector-gcp@0.29.10(@opentelemetry/api@1.9.0)(encoding@0.1.13)':
    dependencies:
      '@opentelemetry/api': 1.9.0
      '@opentelemetry/core': 1.25.1(@opentelemetry/api@1.9.0)
      '@opentelemetry/resources': 1.25.1(@opentelemetry/api@1.9.0)
      '@opentelemetry/semantic-conventions': 1.28.0
      gcp-metadata: 6.1.0(encoding@0.1.13)
    transitivePeerDependencies:
      - encoding
      - supports-color

  '@opentelemetry/resources@1.25.1(@opentelemetry/api@1.9.0)':
    dependencies:
      '@opentelemetry/api': 1.9.0
      '@opentelemetry/core': 1.25.1(@opentelemetry/api@1.9.0)
      '@opentelemetry/semantic-conventions': 1.25.1

  '@opentelemetry/sdk-logs@0.52.1(@opentelemetry/api@1.9.0)':
    dependencies:
      '@opentelemetry/api': 1.9.0
      '@opentelemetry/api-logs': 0.52.1
      '@opentelemetry/core': 1.25.1(@opentelemetry/api@1.9.0)
      '@opentelemetry/resources': 1.25.1(@opentelemetry/api@1.9.0)

  '@opentelemetry/sdk-metrics@1.25.1(@opentelemetry/api@1.9.0)':
    dependencies:
      '@opentelemetry/api': 1.9.0
      '@opentelemetry/core': 1.25.1(@opentelemetry/api@1.9.0)
      '@opentelemetry/resources': 1.25.1(@opentelemetry/api@1.9.0)
      lodash.merge: 4.6.2

  '@opentelemetry/sdk-node@0.52.1(@opentelemetry/api@1.9.0)':
    dependencies:
      '@opentelemetry/api': 1.9.0
      '@opentelemetry/api-logs': 0.52.1
      '@opentelemetry/core': 1.25.1(@opentelemetry/api@1.9.0)
      '@opentelemetry/exporter-trace-otlp-grpc': 0.52.1(@opentelemetry/api@1.9.0)
      '@opentelemetry/exporter-trace-otlp-http': 0.52.1(@opentelemetry/api@1.9.0)
      '@opentelemetry/exporter-trace-otlp-proto': 0.52.1(@opentelemetry/api@1.9.0)
      '@opentelemetry/exporter-zipkin': 1.25.1(@opentelemetry/api@1.9.0)
      '@opentelemetry/instrumentation': 0.52.1(@opentelemetry/api@1.9.0)
      '@opentelemetry/resources': 1.25.1(@opentelemetry/api@1.9.0)
      '@opentelemetry/sdk-logs': 0.52.1(@opentelemetry/api@1.9.0)
      '@opentelemetry/sdk-metrics': 1.25.1(@opentelemetry/api@1.9.0)
      '@opentelemetry/sdk-trace-base': 1.25.1(@opentelemetry/api@1.9.0)
      '@opentelemetry/sdk-trace-node': 1.25.1(@opentelemetry/api@1.9.0)
      '@opentelemetry/semantic-conventions': 1.25.1
    transitivePeerDependencies:
      - supports-color

  '@opentelemetry/sdk-trace-base@1.25.1(@opentelemetry/api@1.9.0)':
    dependencies:
      '@opentelemetry/api': 1.9.0
      '@opentelemetry/core': 1.25.1(@opentelemetry/api@1.9.0)
      '@opentelemetry/resources': 1.25.1(@opentelemetry/api@1.9.0)
      '@opentelemetry/semantic-conventions': 1.25.1

  '@opentelemetry/sdk-trace-node@1.25.1(@opentelemetry/api@1.9.0)':
    dependencies:
      '@opentelemetry/api': 1.9.0
      '@opentelemetry/context-async-hooks': 1.25.1(@opentelemetry/api@1.9.0)
      '@opentelemetry/core': 1.25.1(@opentelemetry/api@1.9.0)
      '@opentelemetry/propagator-b3': 1.25.1(@opentelemetry/api@1.9.0)
      '@opentelemetry/propagator-jaeger': 1.25.1(@opentelemetry/api@1.9.0)
      '@opentelemetry/sdk-trace-base': 1.25.1(@opentelemetry/api@1.9.0)
      semver: 7.6.3

  '@opentelemetry/semantic-conventions@1.25.1': {}

  '@opentelemetry/semantic-conventions@1.26.0': {}

  '@opentelemetry/semantic-conventions@1.28.0': {}

  '@opentelemetry/sql-common@0.40.1(@opentelemetry/api@1.9.0)':
    dependencies:
      '@opentelemetry/api': 1.9.0
      '@opentelemetry/core': 1.25.1(@opentelemetry/api@1.9.0)

  '@pdf-lib/standard-fonts@1.0.0':
    dependencies:
      pako: 1.0.11

  '@pdf-lib/upng@1.0.1':
    dependencies:
      pako: 1.0.11

  '@pinecone-database/pinecone@2.2.0':
    dependencies:
      '@sinclair/typebox': 0.29.6
      ajv: 8.17.1
      cross-fetch: 3.1.8(encoding@0.1.13)
      encoding: 0.1.13

  '@pkgjs/parseargs@0.11.0':
    optional: true

  '@protobufjs/aspromise@1.1.2': {}

  '@protobufjs/base64@1.1.2': {}

  '@protobufjs/codegen@2.0.4': {}

  '@protobufjs/eventemitter@1.1.0': {}

  '@protobufjs/fetch@1.1.0':
    dependencies:
      '@protobufjs/aspromise': 1.1.2
      '@protobufjs/inquire': 1.1.0

  '@protobufjs/float@1.0.2': {}

  '@protobufjs/inquire@1.1.0': {}

  '@protobufjs/path@1.1.2': {}

  '@protobufjs/pool@1.1.0': {}

  '@protobufjs/utf8@1.1.0': {}

  '@rollup/rollup-android-arm-eabi@4.25.0':
    optional: true

  '@rollup/rollup-android-arm64@4.25.0':
    optional: true

  '@rollup/rollup-darwin-arm64@4.25.0':
    optional: true

  '@rollup/rollup-darwin-x64@4.25.0':
    optional: true

  '@rollup/rollup-freebsd-arm64@4.25.0':
    optional: true

  '@rollup/rollup-freebsd-x64@4.25.0':
    optional: true

  '@rollup/rollup-linux-arm-gnueabihf@4.25.0':
    optional: true

  '@rollup/rollup-linux-arm-musleabihf@4.25.0':
    optional: true

  '@rollup/rollup-linux-arm64-gnu@4.25.0':
    optional: true

  '@rollup/rollup-linux-arm64-musl@4.25.0':
    optional: true

  '@rollup/rollup-linux-powerpc64le-gnu@4.25.0':
    optional: true

  '@rollup/rollup-linux-riscv64-gnu@4.25.0':
    optional: true

  '@rollup/rollup-linux-s390x-gnu@4.25.0':
    optional: true

  '@rollup/rollup-linux-x64-gnu@4.25.0':
    optional: true

  '@rollup/rollup-linux-x64-musl@4.25.0':
    optional: true

  '@rollup/rollup-win32-arm64-msvc@4.25.0':
    optional: true

  '@rollup/rollup-win32-ia32-msvc@4.25.0':
    optional: true

  '@rollup/rollup-win32-x64-msvc@4.25.0':
    optional: true

  '@shikijs/engine-oniguruma@1.24.2':
    dependencies:
      '@shikijs/types': 1.24.2
      '@shikijs/vscode-textmate': 9.3.1

  '@shikijs/types@1.24.2':
    dependencies:
      '@shikijs/vscode-textmate': 9.3.1
      '@types/hast': 3.0.4

  '@shikijs/vscode-textmate@9.3.1': {}

  '@sinclair/typebox@0.27.8': {}

  '@sinclair/typebox@0.29.6': {}

  '@sinonjs/commons@3.0.1':
    dependencies:
      type-detect: 4.0.8

  '@sinonjs/fake-timers@10.3.0':
    dependencies:
      '@sinonjs/commons': 3.0.1

  '@sinonjs/fake-timers@13.0.5':
    dependencies:
      '@sinonjs/commons': 3.0.1

  '@sinonjs/samsam@8.0.2':
    dependencies:
      '@sinonjs/commons': 3.0.1
      lodash.get: 4.4.2
      type-detect: 4.1.0

  '@swc/counter@0.1.3': {}

  '@swc/helpers@0.5.15':
    dependencies:
      tslib: 2.8.1

  '@tootallnate/once@2.0.0': {}

  '@tsconfig/node10@1.0.11':
    optional: true

  '@tsconfig/node12@1.0.11':
    optional: true

  '@tsconfig/node14@1.0.3':
    optional: true

  '@tsconfig/node16@1.0.4':
    optional: true

  '@types/aws-lambda@8.10.122': {}

  '@types/babel__core@7.20.5':
    dependencies:
      '@babel/parser': 7.25.7
      '@babel/types': 7.25.7
      '@types/babel__generator': 7.6.8
      '@types/babel__template': 7.4.4
      '@types/babel__traverse': 7.20.6

  '@types/babel__generator@7.6.8':
    dependencies:
      '@babel/types': 7.25.7

  '@types/babel__template@7.4.4':
    dependencies:
      '@babel/parser': 7.25.7
      '@babel/types': 7.25.7

  '@types/babel__traverse@7.20.6':
    dependencies:
      '@babel/types': 7.25.7

  '@types/body-parser@1.19.5':
    dependencies:
      '@types/connect': 3.4.38
<<<<<<< HEAD
      '@types/node': 20.17.17
=======
      '@types/node': 20.19.1

  '@types/body-parser@1.19.6':
    dependencies:
      '@types/connect': 3.4.38
      '@types/node': 20.19.1
>>>>>>> 3c89c929

  '@types/bunyan@1.8.9':
    dependencies:
      '@types/node': 20.17.17

  '@types/caseless@0.12.5': {}

  '@types/connect@3.4.36':
    dependencies:
      '@types/node': 20.17.17

  '@types/connect@3.4.38':
    dependencies:
<<<<<<< HEAD
      '@types/node': 20.17.17
=======
      '@types/node': 20.19.1
>>>>>>> 3c89c929

  '@types/cors@2.8.17':
    dependencies:
      '@types/node': 20.17.17

  '@types/data-urls@3.0.4':
    dependencies:
      '@types/whatwg-mimetype': 3.0.2
      '@types/whatwg-url': 11.0.5

  '@types/dotenv@8.2.3':
    dependencies:
<<<<<<< HEAD
      dotenv: 16.4.5

  '@types/estree@1.0.6': {}
=======
      dotenv: 16.5.0

  '@types/estree@1.0.7': {}
>>>>>>> 3c89c929

  '@types/express-serve-static-core@4.17.43':
    dependencies:
      '@types/node': 20.17.17
      '@types/qs': 6.9.14
      '@types/range-parser': 1.2.7
      '@types/send': 0.17.4

  '@types/express@4.17.21':
    dependencies:
      '@types/body-parser': 1.19.5
      '@types/express-serve-static-core': 4.17.43
      '@types/qs': 6.9.14
      '@types/serve-static': 1.15.5

  '@types/graceful-fs@4.1.9':
    dependencies:
      '@types/node': 20.17.17

  '@types/handlebars@4.1.0':
    dependencies:
      handlebars: 4.7.8

  '@types/hast@3.0.4':
    dependencies:
      '@types/unist': 3.0.3

  '@types/http-errors@2.0.4': {}

  '@types/istanbul-lib-coverage@2.0.6': {}

  '@types/istanbul-lib-report@3.0.3':
    dependencies:
      '@types/istanbul-lib-coverage': 2.0.6

  '@types/istanbul-reports@3.0.4':
    dependencies:
      '@types/istanbul-lib-report': 3.0.3

  '@types/jest@29.5.13':
    dependencies:
      expect: 29.7.0
      pretty-format: 29.7.0

  '@types/json-schema@7.0.15': {}

  '@types/jsonwebtoken@9.0.6':
    dependencies:
      '@types/node': 20.17.17

  '@types/long@4.0.2': {}

  '@types/memcached@2.2.10':
    dependencies:
      '@types/node': 20.17.17

  '@types/mime@1.3.5': {}

  '@types/mime@3.0.4': {}

  '@types/mysql@2.15.22':
    dependencies:
      '@types/node': 20.17.17

  '@types/node-fetch@2.6.11':
    dependencies:
<<<<<<< HEAD
      '@types/node': 20.17.17
=======
      '@types/node': 20.19.1
      form-data: 4.0.0

  '@types/node-fetch@2.6.12':
    dependencies:
      '@types/node': 20.19.1
>>>>>>> 3c89c929
      form-data: 4.0.0

  '@types/node@18.19.112':
    dependencies:
      undici-types: 5.26.5

  '@types/node@20.17.17':
    dependencies:
      undici-types: 6.19.8

  '@types/node@22.15.17':
    dependencies:
      undici-types: 6.21.0

<<<<<<< HEAD
  '@types/node@22.15.32':
    dependencies:
      undici-types: 6.21.0

  '@types/pdf-parse@1.1.5':
    dependencies:
      '@types/node': 20.17.17
=======
  '@types/pdf-parse@1.1.5':
    dependencies:
      '@types/node': 20.19.1
>>>>>>> 3c89c929

  '@types/pg-pool@2.0.4':
    dependencies:
      '@types/pg': 8.6.1

  '@types/pg@8.6.1':
    dependencies:
      '@types/node': 20.17.17
      pg-protocol: 1.6.0
      pg-types: 2.2.0

  '@types/qs@6.9.14': {}

  '@types/range-parser@1.2.7': {}

  '@types/react-dom@19.1.6(@types/react@19.0.8)':
    dependencies:
      '@types/react': 19.0.8

  '@types/react@19.0.8':
    dependencies:
      csstype: 3.1.3

  '@types/request@2.48.12':
    dependencies:
      '@types/caseless': 0.12.5
      '@types/node': 20.17.17
      '@types/tough-cookie': 4.0.5
      form-data: 2.5.1

  '@types/retry@0.12.0': {}

  '@types/send@0.17.4':
    dependencies:
      '@types/mime': 1.3.5
      '@types/node': 20.17.17

  '@types/serve-static@1.15.5':
    dependencies:
      '@types/http-errors': 2.0.4
      '@types/mime': 3.0.4
      '@types/node': 20.17.17

  '@types/shimmer@1.0.5': {}

  '@types/sinon@17.0.4':
    dependencies:
      '@types/sinonjs__fake-timers': 8.1.5

  '@types/sinonjs__fake-timers@8.1.5': {}

  '@types/stack-utils@2.0.3': {}

  '@types/tedious@4.0.14':
    dependencies:
      '@types/node': 20.17.17

  '@types/tough-cookie@4.0.5': {}

  '@types/triple-beam@1.3.5': {}

  '@types/unist@3.0.3': {}

  '@types/uri-templates@0.1.34': {}

  '@types/uuid@10.0.0': {}

  '@types/uuid@9.0.8': {}

  '@types/wav@1.0.4':
    dependencies:
<<<<<<< HEAD
      '@types/node': 20.17.17
=======
      '@types/node': 20.19.1
>>>>>>> 3c89c929

  '@types/webidl-conversions@7.0.3': {}

  '@types/whatwg-mimetype@3.0.2': {}

  '@types/whatwg-url@11.0.5':
    dependencies:
      '@types/webidl-conversions': 7.0.3

  '@types/yargs-parser@21.0.3': {}

  '@types/yargs@17.0.33':
    dependencies:
      '@types/yargs-parser': 21.0.3

  abort-controller@3.0.0:
    dependencies:
      event-target-shim: 5.0.1

  accepts@1.3.8:
    dependencies:
      mime-types: 2.1.35
      negotiator: 0.6.3

  accepts@2.0.0:
    dependencies:
      mime-types: 3.0.1
      negotiator: 1.0.0

  acorn-import-attributes@1.9.5(acorn@8.11.3):
    dependencies:
      acorn: 8.11.3

  acorn-walk@8.3.4:
    dependencies:
      acorn: 8.14.0
    optional: true

  acorn@8.11.3: {}

  acorn@8.14.0:
    optional: true

  agent-base@6.0.2:
    dependencies:
      debug: 4.4.0
    transitivePeerDependencies:
      - supports-color

  agent-base@7.1.0:
    dependencies:
      debug: 4.4.0
    transitivePeerDependencies:
      - supports-color

  agent-base@7.1.3: {}

  agentkeepalive@4.5.0:
    dependencies:
      humanize-ms: 1.2.1

  ajv-formats@3.0.1(ajv@8.17.1):
    optionalDependencies:
      ajv: 8.17.1

  ajv@6.12.6:
    dependencies:
      fast-deep-equal: 3.1.3
      fast-json-stable-stringify: 2.1.0
      json-schema-traverse: 0.4.1
      uri-js: 4.4.1

  ajv@8.17.1:
    dependencies:
      fast-deep-equal: 3.1.3
      fast-uri: 3.0.6
      json-schema-traverse: 1.0.0
      require-from-string: 2.0.2

  ansi-escapes@4.3.2:
    dependencies:
      type-fest: 0.21.3

  ansi-regex@5.0.1: {}

  ansi-regex@6.0.1: {}

  ansi-styles@3.2.1:
    dependencies:
      color-convert: 1.9.3

  ansi-styles@4.3.0:
    dependencies:
      color-convert: 2.0.1

  ansi-styles@5.2.0: {}

  ansi-styles@6.2.1: {}

  any-promise@1.3.0: {}

  anymatch@3.1.3:
    dependencies:
      normalize-path: 3.0.0
      picomatch: 2.3.1

  arg@4.1.3:
    optional: true

  argparse@1.0.10:
    dependencies:
      sprintf-js: 1.0.3

  argparse@2.0.1: {}

  array-buffer-byte-length@1.0.1:
    dependencies:
      call-bind: 1.0.7
      is-array-buffer: 3.0.4

  array-flatten@1.1.1: {}

  arraybuffer.prototype.slice@1.0.3:
    dependencies:
      array-buffer-byte-length: 1.0.1
      call-bind: 1.0.7
      define-properties: 1.2.1
      es-abstract: 1.23.2
      es-errors: 1.3.0
      get-intrinsic: 1.2.4
      is-array-buffer: 3.0.4
      is-shared-array-buffer: 1.0.3

  arrify@2.0.1: {}

  async-mutex@0.5.0:
    dependencies:
      tslib: 2.6.2

  async-retry@1.3.3:
    dependencies:
      retry: 0.13.1
    optional: true

  async@3.2.5: {}

  asynckit@0.4.0: {}

  available-typed-arrays@1.0.7:
    dependencies:
      possible-typed-array-names: 1.0.0

  babel-jest@29.7.0(@babel/core@7.25.7):
    dependencies:
      '@babel/core': 7.25.7
      '@jest/transform': 29.7.0
      '@types/babel__core': 7.20.5
      babel-plugin-istanbul: 6.1.1
      babel-preset-jest: 29.6.3(@babel/core@7.25.7)
      chalk: 4.1.2
      graceful-fs: 4.2.11
      slash: 3.0.0
    transitivePeerDependencies:
      - supports-color

  babel-plugin-istanbul@6.1.1:
    dependencies:
      '@babel/helper-plugin-utils': 7.25.7
      '@istanbuljs/load-nyc-config': 1.1.0
      '@istanbuljs/schema': 0.1.3
      istanbul-lib-instrument: 5.2.1
      test-exclude: 6.0.0
    transitivePeerDependencies:
      - supports-color

  babel-plugin-jest-hoist@29.6.3:
    dependencies:
      '@babel/template': 7.25.7
      '@babel/types': 7.25.7
      '@types/babel__core': 7.20.5
      '@types/babel__traverse': 7.20.6

  babel-preset-current-node-syntax@1.1.0(@babel/core@7.25.7):
    dependencies:
      '@babel/core': 7.25.7
      '@babel/plugin-syntax-async-generators': 7.8.4(@babel/core@7.25.7)
      '@babel/plugin-syntax-bigint': 7.8.3(@babel/core@7.25.7)
      '@babel/plugin-syntax-class-properties': 7.12.13(@babel/core@7.25.7)
      '@babel/plugin-syntax-class-static-block': 7.14.5(@babel/core@7.25.7)
      '@babel/plugin-syntax-import-attributes': 7.25.7(@babel/core@7.25.7)
      '@babel/plugin-syntax-import-meta': 7.10.4(@babel/core@7.25.7)
      '@babel/plugin-syntax-json-strings': 7.8.3(@babel/core@7.25.7)
      '@babel/plugin-syntax-logical-assignment-operators': 7.10.4(@babel/core@7.25.7)
      '@babel/plugin-syntax-nullish-coalescing-operator': 7.8.3(@babel/core@7.25.7)
      '@babel/plugin-syntax-numeric-separator': 7.10.4(@babel/core@7.25.7)
      '@babel/plugin-syntax-object-rest-spread': 7.8.3(@babel/core@7.25.7)
      '@babel/plugin-syntax-optional-catch-binding': 7.8.3(@babel/core@7.25.7)
      '@babel/plugin-syntax-optional-chaining': 7.8.3(@babel/core@7.25.7)
      '@babel/plugin-syntax-private-property-in-object': 7.14.5(@babel/core@7.25.7)
      '@babel/plugin-syntax-top-level-await': 7.14.5(@babel/core@7.25.7)

  babel-preset-jest@29.6.3(@babel/core@7.25.7):
    dependencies:
      '@babel/core': 7.25.7
      babel-plugin-jest-hoist: 29.6.3
      babel-preset-current-node-syntax: 1.1.0(@babel/core@7.25.7)

  balanced-match@1.0.2: {}

  base-64@0.1.0: {}

  base64-js@1.5.1: {}

  big.js@6.2.1: {}

  bignumber.js@9.1.2: {}

  binary-extensions@2.3.0: {}

  binary-search@1.3.6: {}

  bl@4.1.0:
    dependencies:
      buffer: 5.7.1
      inherits: 2.0.4
      readable-stream: 3.6.2
    optional: true

  body-parser@1.20.3:
    dependencies:
      bytes: 3.1.2
      content-type: 1.0.5
      debug: 2.6.9
      depd: 2.0.0
      destroy: 1.2.0
      http-errors: 2.0.0
      iconv-lite: 0.4.24
      on-finished: 2.4.1
      qs: 6.13.0
      raw-body: 2.5.2
      type-is: 1.6.18
      unpipe: 1.0.0
    transitivePeerDependencies:
      - supports-color

  body-parser@2.2.0:
    dependencies:
      bytes: 3.1.2
      content-type: 1.0.5
      debug: 4.4.0
      http-errors: 2.0.0
      iconv-lite: 0.6.3
      on-finished: 2.4.1
      qs: 6.14.0
      raw-body: 3.0.0
      type-is: 2.0.1
    transitivePeerDependencies:
      - supports-color

  brace-expansion@1.1.11:
    dependencies:
      balanced-match: 1.0.2
      concat-map: 0.0.1

  brace-expansion@2.0.1:
    dependencies:
      balanced-match: 1.0.2

  braces@3.0.2:
    dependencies:
      fill-range: 7.0.1

  browserslist@4.24.0:
    dependencies:
      caniuse-lite: 1.0.30001667
      electron-to-chromium: 1.5.33
      node-releases: 2.0.18
      update-browserslist-db: 1.1.1(browserslist@4.24.0)

  bs-logger@0.2.6:
    dependencies:
      fast-json-stable-stringify: 2.1.0

  bser@2.1.1:
    dependencies:
      node-int64: 0.4.0

  buffer-alloc-unsafe@1.1.0: {}

  buffer-alloc@1.2.0:
    dependencies:
      buffer-alloc-unsafe: 1.1.0
      buffer-fill: 1.0.0

  buffer-equal-constant-time@1.0.1: {}

  buffer-fill@1.0.0: {}

  buffer-from@1.1.2: {}

  buffer@5.7.1:
    dependencies:
      base64-js: 1.5.1
      ieee754: 1.2.1
    optional: true

  bundle-require@5.0.0(esbuild@0.24.0):
    dependencies:
      esbuild: 0.24.0
      load-tsconfig: 0.2.5

  busboy@1.6.0:
    dependencies:
      streamsearch: 1.1.0

  bytes@3.1.2: {}

  cac@6.7.14: {}

  call-bind-apply-helpers@1.0.2:
    dependencies:
      es-errors: 1.3.0
      function-bind: 1.1.2

  call-bind@1.0.7:
    dependencies:
      es-define-property: 1.0.0
      es-errors: 1.3.0
      function-bind: 1.1.2
      get-intrinsic: 1.2.4
      set-function-length: 1.2.2

  call-bind@1.0.8:
    dependencies:
      call-bind-apply-helpers: 1.0.2
      es-define-property: 1.0.1
      get-intrinsic: 1.3.0
      set-function-length: 1.2.2

  call-bound@1.0.4:
    dependencies:
      call-bind-apply-helpers: 1.0.2
      get-intrinsic: 1.3.0

  callsites@3.1.0: {}

  camelcase@5.3.1: {}

  camelcase@6.3.0: {}

  caniuse-lite@1.0.30001667: {}

  canvas@3.0.0-rc2:
    dependencies:
      node-addon-api: 7.1.1
      prebuild-install: 7.1.2
      simple-get: 3.1.1
    optional: true

  chalk@2.4.2:
    dependencies:
      ansi-styles: 3.2.1
      escape-string-regexp: 1.0.5
      supports-color: 5.5.0

  chalk@4.1.2:
    dependencies:
      ansi-styles: 4.3.0
      supports-color: 7.2.0

  char-regex@1.0.2: {}

  charenc@0.0.2: {}

  chokidar@4.0.1:
    dependencies:
      readdirp: 4.0.2

  chownr@1.1.4:
    optional: true

  chromadb@1.8.1(encoding@0.1.13)(openai@4.97.0(encoding@0.1.13)(zod@3.24.1)):
    dependencies:
      cliui: 8.0.1
      isomorphic-fetch: 3.0.0(encoding@0.1.13)
    optionalDependencies:
      openai: 4.97.0(encoding@0.1.13)(zod@3.24.1)
    transitivePeerDependencies:
      - encoding

  chromadb@1.9.2(encoding@0.1.13)(openai@4.97.0(encoding@0.1.13)(zod@3.24.1)):
    dependencies:
      cliui: 8.0.1
      isomorphic-fetch: 3.0.0(encoding@0.1.13)
    optionalDependencies:
      openai: 4.97.0(encoding@0.1.13)(zod@3.24.1)
    transitivePeerDependencies:
      - encoding
    optional: true

  ci-info@3.9.0: {}

  cjs-module-lexer@1.2.3: {}

  client-only@0.0.1: {}

  cliui@8.0.1:
    dependencies:
      string-width: 4.2.3
      strip-ansi: 6.0.1
      wrap-ansi: 7.0.0

  co@4.6.0: {}

  collect-v8-coverage@1.0.2: {}

  color-convert@1.9.3:
    dependencies:
      color-name: 1.1.3

  color-convert@2.0.1:
    dependencies:
      color-name: 1.1.4

  color-name@1.1.3: {}

  color-name@1.1.4: {}

  color-string@1.9.1:
    dependencies:
      color-name: 1.1.4
      simple-swizzle: 0.2.2

  color@3.2.1:
    dependencies:
      color-convert: 1.9.3
      color-string: 1.9.1

  color@4.2.3:
    dependencies:
      color-convert: 2.0.1
      color-string: 1.9.1
    optional: true

  colorette@2.0.19: {}

  colorette@2.0.20: {}

  colorspace@1.1.4:
    dependencies:
      color: 3.2.1
      text-hex: 1.0.0

  combined-stream@1.0.8:
    dependencies:
      delayed-stream: 1.0.0

  commander@10.0.1: {}

  commander@4.1.1: {}

  commander@7.2.0: {}

  compute-cosine-similarity@1.1.0:
    dependencies:
      compute-dot: 1.1.0
      compute-l2norm: 1.1.0
      validate.io-array: 1.0.6
      validate.io-function: 1.0.2

  compute-dot@1.1.0:
    dependencies:
      validate.io-array: 1.0.6
      validate.io-function: 1.0.2

  compute-l2norm@1.1.0:
    dependencies:
      validate.io-array: 1.0.6
      validate.io-function: 1.0.2

  concat-map@0.0.1: {}

  consola@3.2.3: {}

  content-disposition@0.5.4:
    dependencies:
      safe-buffer: 5.2.1

  content-disposition@1.0.0:
    dependencies:
      safe-buffer: 5.2.1

  content-type@1.0.5: {}

  convert-source-map@2.0.0: {}

  cookie-signature@1.0.6: {}

  cookie-signature@1.2.2: {}

  cookie@0.7.1: {}

  core-util-is@1.0.3: {}

  cors@2.8.5:
    dependencies:
      object-assign: 4.1.1
      vary: 1.1.2

  create-jest@29.7.0(@types/node@20.17.17)(ts-node@10.9.2(@types/node@20.17.17)(typescript@4.9.5)):
    dependencies:
      '@jest/types': 29.6.3
      chalk: 4.1.2
      exit: 0.1.2
      graceful-fs: 4.2.11
      jest-config: 29.7.0(@types/node@20.17.17)(ts-node@10.9.2(@types/node@20.17.17)(typescript@4.9.5))
      jest-util: 29.7.0
      prompts: 2.4.2
    transitivePeerDependencies:
      - '@types/node'
      - babel-plugin-macros
      - supports-color
      - ts-node

  create-jest@29.7.0(@types/node@20.17.17)(ts-node@10.9.2(@types/node@20.17.17)(typescript@5.6.3)):
    dependencies:
      '@jest/types': 29.6.3
      chalk: 4.1.2
      exit: 0.1.2
      graceful-fs: 4.2.11
      jest-config: 29.7.0(@types/node@20.17.17)(ts-node@10.9.2(@types/node@20.17.17)(typescript@5.6.3))
      jest-util: 29.7.0
      prompts: 2.4.2
    transitivePeerDependencies:
      - '@types/node'
      - babel-plugin-macros
      - supports-color
      - ts-node

  create-require@1.1.1:
    optional: true

  cross-env@7.0.3:
    dependencies:
      cross-spawn: 7.0.6

  cross-fetch@3.1.8(encoding@0.1.13):
    dependencies:
      node-fetch: 2.7.0(encoding@0.1.13)
    transitivePeerDependencies:
      - encoding

  cross-spawn@7.0.6:
    dependencies:
      path-key: 3.1.1
      shebang-command: 2.0.0
      which: 2.0.2

  crypt@0.0.2: {}

  csstype@3.1.3: {}

  data-uri-to-buffer@4.0.1: {}

  data-urls@5.0.0:
    dependencies:
      whatwg-mimetype: 4.0.0
      whatwg-url: 14.0.0

  data-view-buffer@1.0.1:
    dependencies:
      call-bind: 1.0.7
      es-errors: 1.3.0
      is-data-view: 1.0.1

  data-view-byte-length@1.0.1:
    dependencies:
      call-bind: 1.0.7
      es-errors: 1.3.0
      is-data-view: 1.0.1

  data-view-byte-offset@1.0.0:
    dependencies:
      call-bind: 1.0.7
      es-errors: 1.3.0
      is-data-view: 1.0.1

  debug@2.6.9:
    dependencies:
      ms: 2.0.0

  debug@3.2.7:
    dependencies:
      ms: 2.1.3

  debug@4.3.4:
<<<<<<< HEAD
=======
    dependencies:
      ms: 2.1.2

  debug@4.3.7:
>>>>>>> 3c89c929
    dependencies:
      ms: 2.1.2

  debug@4.4.0:
    dependencies:
      ms: 2.1.3

  decamelize@1.2.0: {}

  decompress-response@4.2.1:
    dependencies:
      mimic-response: 2.1.0
    optional: true

  decompress-response@6.0.0:
    dependencies:
      mimic-response: 3.1.0
    optional: true

  dedent@1.5.3: {}

  deep-extend@0.6.0:
    optional: true

  deepmerge@4.3.1: {}

  define-data-property@1.1.4:
    dependencies:
      es-define-property: 1.0.0
      es-errors: 1.3.0
      gopd: 1.0.1

  define-properties@1.2.1:
    dependencies:
      define-data-property: 1.1.4
      has-property-descriptors: 1.0.2
      object-keys: 1.1.1

  delayed-stream@1.0.0: {}

  depd@2.0.0: {}

  destroy@1.2.0: {}

  detect-libc@2.0.3:
    optional: true

  detect-newline@3.1.0: {}

  diff-sequences@29.6.3: {}

  diff@4.0.2:
    optional: true

  diff@5.2.0: {}

  diff@7.0.0: {}

  digest-fetch@1.3.0:
    dependencies:
      base-64: 0.1.0
      md5: 2.3.0

  dommatrix@1.0.3: {}

  dot-prop@6.0.1:
    dependencies:
      is-obj: 2.0.0

  dotenv@16.4.5: {}

  dotprompt@1.1.1:
    dependencies:
      '@types/handlebars': 4.1.0
      handlebars: 4.7.8
      yaml: 2.7.0

  dunder-proto@1.0.1:
    dependencies:
      call-bind-apply-helpers: 1.0.2
      es-errors: 1.3.0
      gopd: 1.2.0

  duplexify@4.1.3:
    dependencies:
      end-of-stream: 1.4.4
      inherits: 2.0.4
      readable-stream: 3.6.2
      stream-shift: 1.0.3

  eastasianwidth@0.2.0: {}

  ecdsa-sig-formatter@1.0.11:
    dependencies:
      safe-buffer: 5.2.1

  ee-first@1.1.1: {}

  ejs@3.1.10:
    dependencies:
      jake: 10.9.1

  electron-to-chromium@1.5.33: {}

  emittery@0.13.1: {}

  emoji-regex@8.0.0: {}

  emoji-regex@9.2.2: {}

  enabled@2.0.0: {}

  encodeurl@1.0.2: {}

  encodeurl@2.0.0: {}

  encoding@0.1.13:
    dependencies:
      iconv-lite: 0.6.3

  end-of-stream@1.4.4:
    dependencies:
      once: 1.4.0

  ent@2.2.0: {}

  entities@4.5.0: {}

  error-ex@1.3.2:
    dependencies:
      is-arrayish: 0.2.1

  es-abstract@1.23.2:
    dependencies:
      array-buffer-byte-length: 1.0.1
      arraybuffer.prototype.slice: 1.0.3
      available-typed-arrays: 1.0.7
      call-bind: 1.0.7
      data-view-buffer: 1.0.1
      data-view-byte-length: 1.0.1
      data-view-byte-offset: 1.0.0
      es-define-property: 1.0.0
      es-errors: 1.3.0
      es-object-atoms: 1.0.0
      es-set-tostringtag: 2.0.3
      es-to-primitive: 1.2.1
      function.prototype.name: 1.1.6
      get-intrinsic: 1.2.4
      get-symbol-description: 1.0.2
      globalthis: 1.0.3
      gopd: 1.0.1
      has-property-descriptors: 1.0.2
      has-proto: 1.0.3
      has-symbols: 1.0.3
      hasown: 2.0.2
      internal-slot: 1.0.7
      is-array-buffer: 3.0.4
      is-callable: 1.2.7
      is-data-view: 1.0.1
      is-negative-zero: 2.0.3
      is-regex: 1.1.4
      is-shared-array-buffer: 1.0.3
      is-string: 1.0.7
      is-typed-array: 1.1.13
      is-weakref: 1.0.2
      object-inspect: 1.13.1
      object-keys: 1.1.1
      object.assign: 4.1.5
      regexp.prototype.flags: 1.5.4
      safe-array-concat: 1.1.2
      safe-regex-test: 1.0.3
      string.prototype.trim: 1.2.9
      string.prototype.trimend: 1.0.8
      string.prototype.trimstart: 1.0.8
      typed-array-buffer: 1.0.2
      typed-array-byte-length: 1.0.1
      typed-array-byte-offset: 1.0.2
      typed-array-length: 1.0.6
      unbox-primitive: 1.0.2
      which-typed-array: 1.1.15

  es-define-property@1.0.0:
    dependencies:
      get-intrinsic: 1.2.4

  es-define-property@1.0.1: {}

  es-errors@1.3.0: {}

  es-object-atoms@1.0.0:
    dependencies:
      es-errors: 1.3.0

  es-object-atoms@1.1.1:
    dependencies:
      es-errors: 1.3.0

  es-set-tostringtag@2.0.3:
    dependencies:
      get-intrinsic: 1.2.4
      has-tostringtag: 1.0.2
      hasown: 2.0.2

  es-to-primitive@1.2.1:
    dependencies:
      is-callable: 1.2.7
      is-date-object: 1.0.5
      is-symbol: 1.0.4

  esbuild@0.24.0:
    optionalDependencies:
      '@esbuild/aix-ppc64': 0.24.0
      '@esbuild/android-arm': 0.24.0
      '@esbuild/android-arm64': 0.24.0
      '@esbuild/android-x64': 0.24.0
      '@esbuild/darwin-arm64': 0.24.0
      '@esbuild/darwin-x64': 0.24.0
      '@esbuild/freebsd-arm64': 0.24.0
      '@esbuild/freebsd-x64': 0.24.0
      '@esbuild/linux-arm': 0.24.0
      '@esbuild/linux-arm64': 0.24.0
      '@esbuild/linux-ia32': 0.24.0
      '@esbuild/linux-loong64': 0.24.0
      '@esbuild/linux-mips64el': 0.24.0
      '@esbuild/linux-ppc64': 0.24.0
      '@esbuild/linux-riscv64': 0.24.0
      '@esbuild/linux-s390x': 0.24.0
      '@esbuild/linux-x64': 0.24.0
      '@esbuild/netbsd-x64': 0.24.0
      '@esbuild/openbsd-arm64': 0.24.0
      '@esbuild/openbsd-x64': 0.24.0
      '@esbuild/sunos-x64': 0.24.0
      '@esbuild/win32-arm64': 0.24.0
      '@esbuild/win32-ia32': 0.24.0
      '@esbuild/win32-x64': 0.24.0

  esbuild@0.25.4:
    optionalDependencies:
      '@esbuild/aix-ppc64': 0.25.4
      '@esbuild/android-arm': 0.25.4
      '@esbuild/android-arm64': 0.25.4
      '@esbuild/android-x64': 0.25.4
      '@esbuild/darwin-arm64': 0.25.4
      '@esbuild/darwin-x64': 0.25.4
      '@esbuild/freebsd-arm64': 0.25.4
      '@esbuild/freebsd-x64': 0.25.4
      '@esbuild/linux-arm': 0.25.4
      '@esbuild/linux-arm64': 0.25.4
      '@esbuild/linux-ia32': 0.25.4
      '@esbuild/linux-loong64': 0.25.4
      '@esbuild/linux-mips64el': 0.25.4
      '@esbuild/linux-ppc64': 0.25.4
      '@esbuild/linux-riscv64': 0.25.4
      '@esbuild/linux-s390x': 0.25.4
      '@esbuild/linux-x64': 0.25.4
      '@esbuild/netbsd-arm64': 0.25.4
      '@esbuild/netbsd-x64': 0.25.4
      '@esbuild/openbsd-arm64': 0.25.4
      '@esbuild/openbsd-x64': 0.25.4
      '@esbuild/sunos-x64': 0.25.4
      '@esbuild/win32-arm64': 0.25.4
      '@esbuild/win32-ia32': 0.25.4
      '@esbuild/win32-x64': 0.25.4

  escalade@3.1.2: {}

  escalade@3.2.0: {}

  escape-html@1.0.3: {}

  escape-string-regexp@1.0.5: {}

  escape-string-regexp@2.0.0: {}

  esm@3.2.25: {}

  esprima@4.0.1: {}

  etag@1.8.1: {}

  event-target-shim@5.0.1: {}

  eventemitter3@4.0.7: {}

  eventid@2.0.1:
    dependencies:
      uuid: 8.3.2

  eventsource-parser@3.0.0: {}

  eventsource@3.0.5:
    dependencies:
      eventsource-parser: 3.0.0

  execa@5.1.1:
    dependencies:
      cross-spawn: 7.0.6
      get-stream: 6.0.1
      human-signals: 2.1.0
      is-stream: 2.0.1
      merge-stream: 2.0.0
      npm-run-path: 4.0.1
      onetime: 5.1.2
      signal-exit: 3.0.7
      strip-final-newline: 2.0.0

  exit@0.1.2: {}

  expand-template@2.0.3:
    optional: true

  expect@29.7.0:
    dependencies:
      '@jest/expect-utils': 29.7.0
      jest-get-type: 29.6.3
      jest-matcher-utils: 29.7.0
      jest-message-util: 29.7.0
      jest-util: 29.7.0

  expr-eval@2.0.2: {}

  express-rate-limit@7.5.0(express@5.1.0):
    dependencies:
      express: 5.1.0

  express@4.21.2:
    dependencies:
      accepts: 1.3.8
      array-flatten: 1.1.1
      body-parser: 1.20.3
      content-disposition: 0.5.4
      content-type: 1.0.5
      cookie: 0.7.1
      cookie-signature: 1.0.6
      debug: 2.6.9
      depd: 2.0.0
      encodeurl: 2.0.0
      escape-html: 1.0.3
      etag: 1.8.1
      finalhandler: 1.3.1
      fresh: 0.5.2
      http-errors: 2.0.0
      merge-descriptors: 1.0.3
      methods: 1.1.2
      on-finished: 2.4.1
      parseurl: 1.3.3
      path-to-regexp: 0.1.12
      proxy-addr: 2.0.7
      qs: 6.13.0
      range-parser: 1.2.1
      safe-buffer: 5.2.1
      send: 0.19.0
      serve-static: 1.16.2
      setprototypeof: 1.2.0
      statuses: 2.0.1
      type-is: 1.6.18
      utils-merge: 1.0.1
      vary: 1.1.2
    transitivePeerDependencies:
      - supports-color

  express@5.1.0:
    dependencies:
      accepts: 2.0.0
      body-parser: 2.2.0
      content-disposition: 1.0.0
      content-type: 1.0.5
      cookie: 0.7.1
      cookie-signature: 1.2.2
      debug: 4.4.0
      encodeurl: 2.0.0
      escape-html: 1.0.3
      etag: 1.8.1
      finalhandler: 2.1.0
      fresh: 2.0.0
      http-errors: 2.0.0
      merge-descriptors: 2.0.0
      mime-types: 3.0.1
      on-finished: 2.4.1
      once: 1.4.0
      parseurl: 1.3.3
      proxy-addr: 2.0.7
      qs: 6.14.0
      range-parser: 1.2.1
      router: 2.2.0
      send: 1.2.0
      serve-static: 2.2.0
      statuses: 2.0.1
      type-is: 2.0.1
      vary: 1.1.2
    transitivePeerDependencies:
      - supports-color

  extend@3.0.2: {}

  farmhash-modern@1.1.0: {}

  fast-deep-equal@3.1.3: {}

  fast-json-stable-stringify@2.1.0: {}

  fast-uri@3.0.6: {}

  fast-xml-parser@4.3.6:
    dependencies:
      strnum: 1.0.5
    optional: true

  faye-websocket@0.11.4:
    dependencies:
      websocket-driver: 0.7.4

  fb-watchman@2.0.2:
    dependencies:
      bser: 2.1.1

  fdir@6.4.2(picomatch@4.0.2):
    optionalDependencies:
      picomatch: 4.0.2

  fecha@4.2.3: {}

  fetch-blob@3.2.0:
    dependencies:
      node-domexception: 1.0.0
      web-streams-polyfill: 3.3.3

  file-type-checker@1.1.3: {}

  filelist@1.0.4:
    dependencies:
      minimatch: 5.1.6

  fill-range@7.0.1:
    dependencies:
      to-regex-range: 5.0.1

  finalhandler@1.3.1:
    dependencies:
      debug: 2.6.9
      encodeurl: 2.0.0
      escape-html: 1.0.3
      on-finished: 2.4.1
      parseurl: 1.3.3
      statuses: 2.0.1
      unpipe: 1.0.0
    transitivePeerDependencies:
      - supports-color

  finalhandler@2.1.0:
    dependencies:
      debug: 4.4.0
      encodeurl: 2.0.0
      escape-html: 1.0.3
      on-finished: 2.4.1
      parseurl: 1.3.3
      statuses: 2.0.1
    transitivePeerDependencies:
      - supports-color

  find-package@1.0.0:
    dependencies:
      parents: 1.0.1

  find-up@4.1.0:
    dependencies:
      locate-path: 5.0.0
      path-exists: 4.0.0

  firebase-admin@12.3.1(encoding@0.1.13):
    dependencies:
      '@fastify/busboy': 3.0.0
      '@firebase/database-compat': 1.0.4
      '@firebase/database-types': 1.0.2
      '@types/node': 22.15.32
      farmhash-modern: 1.1.0
      jsonwebtoken: 9.0.2
      jwks-rsa: 3.1.0
      node-forge: 1.3.1
      uuid: 10.0.0
    optionalDependencies:
      '@google-cloud/firestore': 7.11.0(encoding@0.1.13)
      '@google-cloud/storage': 7.10.1(encoding@0.1.13)
    transitivePeerDependencies:
      - encoding
      - supports-color

  firebase-functions@6.3.1(firebase-admin@12.3.1(encoding@0.1.13)):
    dependencies:
      '@types/cors': 2.8.17
      '@types/express': 4.17.21
      cors: 2.8.5
      express: 4.21.2
      firebase-admin: 12.3.1(encoding@0.1.13)
      protobufjs: 7.3.2
    transitivePeerDependencies:
      - supports-color

  firebase@11.6.0:
    dependencies:
      '@firebase/analytics': 0.10.12(@firebase/app@0.11.4)
      '@firebase/analytics-compat': 0.2.18(@firebase/app-compat@0.2.53)(@firebase/app@0.11.4)
      '@firebase/app': 0.11.4
      '@firebase/app-check': 0.8.13(@firebase/app@0.11.4)
      '@firebase/app-check-compat': 0.3.20(@firebase/app-compat@0.2.53)(@firebase/app@0.11.4)
      '@firebase/app-compat': 0.2.53
      '@firebase/app-types': 0.9.3
      '@firebase/auth': 1.10.0(@firebase/app@0.11.4)
      '@firebase/auth-compat': 0.5.20(@firebase/app-compat@0.2.53)(@firebase/app-types@0.9.3)(@firebase/app@0.11.4)
      '@firebase/data-connect': 0.3.3(@firebase/app@0.11.4)
      '@firebase/database': 1.0.14
      '@firebase/database-compat': 2.0.5
      '@firebase/firestore': 4.7.10(@firebase/app@0.11.4)
      '@firebase/firestore-compat': 0.3.45(@firebase/app-compat@0.2.53)(@firebase/app-types@0.9.3)(@firebase/app@0.11.4)
      '@firebase/functions': 0.12.3(@firebase/app@0.11.4)
      '@firebase/functions-compat': 0.3.20(@firebase/app-compat@0.2.53)(@firebase/app@0.11.4)
      '@firebase/installations': 0.6.13(@firebase/app@0.11.4)
      '@firebase/installations-compat': 0.2.13(@firebase/app-compat@0.2.53)(@firebase/app-types@0.9.3)(@firebase/app@0.11.4)
      '@firebase/messaging': 0.12.17(@firebase/app@0.11.4)
      '@firebase/messaging-compat': 0.2.17(@firebase/app-compat@0.2.53)(@firebase/app@0.11.4)
      '@firebase/performance': 0.7.2(@firebase/app@0.11.4)
      '@firebase/performance-compat': 0.2.15(@firebase/app-compat@0.2.53)(@firebase/app@0.11.4)
      '@firebase/remote-config': 0.6.0(@firebase/app@0.11.4)
      '@firebase/remote-config-compat': 0.2.13(@firebase/app-compat@0.2.53)(@firebase/app@0.11.4)
      '@firebase/storage': 0.13.7(@firebase/app@0.11.4)
      '@firebase/storage-compat': 0.3.17(@firebase/app-compat@0.2.53)(@firebase/app-types@0.9.3)(@firebase/app@0.11.4)
      '@firebase/util': 1.11.0
      '@firebase/vertexai': 1.2.1(@firebase/app-types@0.9.3)(@firebase/app@0.11.4)
    transitivePeerDependencies:
      - '@react-native-async-storage/async-storage'

  flat@5.0.2: {}

  fn.name@1.1.0: {}

  for-each@0.3.3:
    dependencies:
      is-callable: 1.2.7

  foreground-child@3.1.1:
    dependencies:
      cross-spawn: 7.0.6
      signal-exit: 4.1.0

  form-data-encoder@1.7.2: {}

  form-data@2.5.1:
    dependencies:
      asynckit: 0.4.0
      combined-stream: 1.0.8
      mime-types: 2.1.35

  form-data@4.0.0:
    dependencies:
      asynckit: 0.4.0
      combined-stream: 1.0.8
      mime-types: 2.1.35

  formdata-node@4.4.1:
    dependencies:
      node-domexception: 1.0.0
      web-streams-polyfill: 4.0.0-beta.3

  formdata-polyfill@4.0.10:
    dependencies:
      fetch-blob: 3.2.0

  forwarded@0.2.0: {}

  fresh@0.5.2: {}

  fresh@2.0.0: {}

  fs-constants@1.0.0:
    optional: true

  fs.realpath@1.0.0: {}

  fsevents@2.3.3:
    optional: true

  function-bind@1.1.2: {}

  function.prototype.name@1.1.6:
    dependencies:
      call-bind: 1.0.7
      define-properties: 1.2.1
      es-abstract: 1.23.2
      functions-have-names: 1.2.3

  functional-red-black-tree@1.0.1: {}

  functions-have-names@1.2.3: {}

  gaxios@6.3.0(encoding@0.1.13):
    dependencies:
      extend: 3.0.2
      https-proxy-agent: 7.0.4
      is-stream: 2.0.1
      node-fetch: 2.7.0(encoding@0.1.13)
    transitivePeerDependencies:
      - encoding
      - supports-color

  gaxios@6.7.1(encoding@0.1.13):
    dependencies:
      extend: 3.0.2
      https-proxy-agent: 7.0.6
      is-stream: 2.0.1
      node-fetch: 2.7.0(encoding@0.1.13)
      uuid: 9.0.1
    transitivePeerDependencies:
      - encoding
      - supports-color
<<<<<<< HEAD
=======

  gcp-metadata@5.3.0(encoding@0.1.13):
    dependencies:
      gaxios: 5.1.3(encoding@0.1.13)
      json-bigint: 1.0.0
    transitivePeerDependencies:
      - encoding
      - supports-color
    optional: true
>>>>>>> 3c89c929

  gcp-metadata@6.1.0(encoding@0.1.13):
    dependencies:
      gaxios: 6.3.0(encoding@0.1.13)
      json-bigint: 1.0.0
    transitivePeerDependencies:
      - encoding
      - supports-color

<<<<<<< HEAD
  genkitx-openai@0.10.1(@genkit-ai/ai@1.14.0)(@genkit-ai/core@1.14.0):
    dependencies:
      '@genkit-ai/ai': 1.14.0
      '@genkit-ai/core': 1.14.0
      openai: 4.97.0(encoding@0.1.13)(zod@3.24.1)
      zod: 3.24.1
=======
  genkitx-openai@0.10.1(@genkit-ai/ai@1.13.0)(@genkit-ai/core@1.13.0):
    dependencies:
      '@genkit-ai/ai': 1.13.0
      '@genkit-ai/core': 1.13.0
      openai: 4.104.0(encoding@0.1.13)(zod@3.25.67)
      zod: 3.25.67
>>>>>>> 3c89c929
    transitivePeerDependencies:
      - encoding
      - ws

  gensync@1.0.0-beta.2: {}

  genversion@3.2.0:
    dependencies:
      commander: 7.2.0
      ejs: 3.1.10
      find-package: 1.0.0

  get-caller-file@2.0.5: {}

  get-intrinsic@1.2.4:
    dependencies:
      es-errors: 1.3.0
      function-bind: 1.1.2
      has-proto: 1.0.3
      has-symbols: 1.0.3
      hasown: 2.0.2

  get-intrinsic@1.3.0:
    dependencies:
      call-bind-apply-helpers: 1.0.2
      es-define-property: 1.0.1
      es-errors: 1.3.0
      es-object-atoms: 1.1.1
      function-bind: 1.1.2
      get-proto: 1.0.1
      gopd: 1.2.0
      has-symbols: 1.1.0
      hasown: 2.0.2
      math-intrinsics: 1.1.0

  get-package-type@0.1.0: {}

  get-port@5.1.1: {}

  get-proto@1.0.1:
    dependencies:
      dunder-proto: 1.0.1
      es-object-atoms: 1.1.1

  get-stream@6.0.1: {}

  get-symbol-description@1.0.2:
    dependencies:
      call-bind: 1.0.7
      es-errors: 1.3.0
      get-intrinsic: 1.2.4

  get-tsconfig@4.8.1:
    dependencies:
      resolve-pkg-maps: 1.0.0

  getopts@2.3.0: {}

<<<<<<< HEAD
  github-from-package@0.0.0:
    optional: true

=======
>>>>>>> 3c89c929
  glob@10.3.12:
    dependencies:
      foreground-child: 3.1.1
      jackspeak: 2.3.6
      minimatch: 9.0.5
      minipass: 7.1.2
      path-scurry: 1.10.2

  glob@11.0.0:
    dependencies:
      foreground-child: 3.1.1
      jackspeak: 4.0.2
      minimatch: 10.0.1
      minipass: 7.1.2
      package-json-from-dist: 1.0.1
      path-scurry: 2.0.0

  glob@7.2.3:
    dependencies:
      fs.realpath: 1.0.0
      inflight: 1.0.6
      inherits: 2.0.4
      minimatch: 3.1.2
      once: 1.4.0
      path-is-absolute: 1.0.1

  globals@11.12.0: {}

  globalthis@1.0.3:
    dependencies:
      define-properties: 1.2.1

  google-auth-library@9.14.2(encoding@0.1.13):
    dependencies:
      base64-js: 1.5.1
      ecdsa-sig-formatter: 1.0.11
      gaxios: 6.7.1(encoding@0.1.13)
      gcp-metadata: 6.1.0(encoding@0.1.13)
      gtoken: 7.1.0(encoding@0.1.13)
      jws: 4.0.0
    transitivePeerDependencies:
      - encoding
      - supports-color

  google-gax@4.3.2(encoding@0.1.13):
    dependencies:
      '@grpc/grpc-js': 1.10.4
      '@grpc/proto-loader': 0.7.12
      '@types/long': 4.0.2
      abort-controller: 3.0.0
      duplexify: 4.1.3
      google-auth-library: 9.14.2(encoding@0.1.13)
      node-fetch: 2.7.0(encoding@0.1.13)
      object-hash: 3.0.0
      proto3-json-serializer: 2.0.1
      protobufjs: 7.2.6
      retry-request: 7.0.2(encoding@0.1.13)
      uuid: 9.0.1
    transitivePeerDependencies:
      - encoding
      - supports-color

  google-gax@4.3.7(encoding@0.1.13):
    dependencies:
      '@grpc/grpc-js': 1.10.10
      '@grpc/proto-loader': 0.7.13
      '@types/long': 4.0.2
      abort-controller: 3.0.0
      duplexify: 4.1.3
      google-auth-library: 9.14.2(encoding@0.1.13)
      node-fetch: 2.7.0(encoding@0.1.13)
      object-hash: 3.0.0
      proto3-json-serializer: 2.0.2
      protobufjs: 7.3.2
      retry-request: 7.0.2(encoding@0.1.13)
      uuid: 9.0.1
    transitivePeerDependencies:
      - encoding
      - supports-color

  google-gax@4.4.1(encoding@0.1.13):
    dependencies:
      '@grpc/grpc-js': 1.10.10
      '@grpc/proto-loader': 0.7.13
      '@types/long': 4.0.2
      abort-controller: 3.0.0
      duplexify: 4.1.3
      google-auth-library: 9.14.2(encoding@0.1.13)
      node-fetch: 2.7.0(encoding@0.1.13)
      object-hash: 3.0.0
      proto3-json-serializer: 2.0.2
      protobufjs: 7.3.2
      retry-request: 7.0.2(encoding@0.1.13)
      uuid: 9.0.1
    transitivePeerDependencies:
      - encoding
      - supports-color

  googleapis-common@7.2.0(encoding@0.1.13):
    dependencies:
      extend: 3.0.2
      gaxios: 6.3.0(encoding@0.1.13)
      google-auth-library: 9.14.2(encoding@0.1.13)
      qs: 6.13.0
      url-template: 2.0.8
      uuid: 9.0.1
    transitivePeerDependencies:
      - encoding
      - supports-color

  googleapis@137.1.0(encoding@0.1.13):
    dependencies:
      google-auth-library: 9.14.2(encoding@0.1.13)
      googleapis-common: 7.2.0(encoding@0.1.13)
    transitivePeerDependencies:
      - encoding
      - supports-color

  googleapis@140.0.1(encoding@0.1.13):
    dependencies:
      google-auth-library: 9.14.2(encoding@0.1.13)
      googleapis-common: 7.2.0(encoding@0.1.13)
    transitivePeerDependencies:
      - encoding
      - supports-color

  gopd@1.0.1:
    dependencies:
      get-intrinsic: 1.2.4

  gopd@1.2.0: {}

  graceful-fs@4.2.11: {}

  gtoken@7.1.0(encoding@0.1.13):
    dependencies:
      gaxios: 6.7.1(encoding@0.1.13)
      jws: 4.0.0
    transitivePeerDependencies:
      - encoding
      - supports-color

  handlebars@4.7.8:
    dependencies:
      minimist: 1.2.8
      neo-async: 2.6.2
      source-map: 0.6.1
      wordwrap: 1.0.0
    optionalDependencies:
      uglify-js: 3.17.4

  has-bigints@1.0.2: {}

  has-flag@3.0.0: {}

  has-flag@4.0.0: {}

  has-property-descriptors@1.0.2:
    dependencies:
      es-define-property: 1.0.0

  has-proto@1.0.3: {}

  has-symbols@1.0.3: {}

  has-symbols@1.1.0: {}

  has-tostringtag@1.0.2:
    dependencies:
      has-symbols: 1.0.3

  hasown@2.0.2:
    dependencies:
      function-bind: 1.1.2

  hosted-git-info@2.8.9: {}

  html-escaper@2.0.2: {}

  http-errors@2.0.0:
    dependencies:
      depd: 2.0.0
      inherits: 2.0.4
      setprototypeof: 1.2.0
      statuses: 2.0.1
      toidentifier: 1.0.1

  http-parser-js@0.5.8: {}

  http-proxy-agent@5.0.0:
    dependencies:
      '@tootallnate/once': 2.0.0
      agent-base: 6.0.2
      debug: 4.4.0
    transitivePeerDependencies:
      - supports-color

  https-proxy-agent@5.0.1:
    dependencies:
      agent-base: 6.0.2
      debug: 4.4.0
    transitivePeerDependencies:
      - supports-color

  https-proxy-agent@7.0.4:
    dependencies:
      agent-base: 7.1.0
      debug: 4.4.0
    transitivePeerDependencies:
      - supports-color

  https-proxy-agent@7.0.6:
    dependencies:
      agent-base: 7.1.3
      debug: 4.4.0
    transitivePeerDependencies:
      - supports-color

  human-signals@2.1.0: {}

  humanize-ms@1.2.1:
    dependencies:
      ms: 2.1.3

  iconv-lite@0.4.24:
    dependencies:
      safer-buffer: 2.1.2

  iconv-lite@0.6.3:
    dependencies:
      safer-buffer: 2.1.2

  idb@7.1.1: {}

  ieee754@1.2.1:
    optional: true

  ignore@5.3.1:
    optional: true

  import-in-the-middle@1.11.0:
    dependencies:
      acorn: 8.11.3
      acorn-import-attributes: 1.9.5(acorn@8.11.3)
      cjs-module-lexer: 1.2.3
      module-details-from-path: 1.0.3

  import-local@3.2.0:
    dependencies:
      pkg-dir: 4.2.0
      resolve-cwd: 3.0.0

  imurmurhash@0.1.4: {}

  inflight@1.0.6:
    dependencies:
      once: 1.4.0
      wrappy: 1.0.2

  inherits@2.0.3: {}

  inherits@2.0.4: {}

  ini@1.3.8:
    optional: true

  internal-slot@1.0.7:
    dependencies:
      es-errors: 1.3.0
      hasown: 2.0.2
      side-channel: 1.1.0

  interpret@2.2.0: {}

  ipaddr.js@1.9.1: {}

  is-any-array@2.0.1: {}

  is-array-buffer@3.0.4:
    dependencies:
      call-bind: 1.0.7
      get-intrinsic: 1.2.4

  is-arrayish@0.2.1: {}

  is-arrayish@0.3.2: {}

  is-bigint@1.0.4:
    dependencies:
      has-bigints: 1.0.2

  is-boolean-object@1.1.2:
    dependencies:
      call-bind: 1.0.7
      has-tostringtag: 1.0.2

  is-buffer@1.1.6: {}

  is-callable@1.2.7: {}

  is-core-module@2.13.1:
    dependencies:
      hasown: 2.0.2

  is-data-view@1.0.1:
    dependencies:
      is-typed-array: 1.1.13

  is-date-object@1.0.5:
    dependencies:
      has-tostringtag: 1.0.2

  is-fullwidth-code-point@3.0.0: {}

  is-generator-fn@2.1.0: {}

  is-negative-zero@2.0.3: {}

  is-number-object@1.0.7:
    dependencies:
      has-tostringtag: 1.0.2

  is-number@7.0.0: {}

  is-obj@2.0.0: {}

  is-promise@4.0.0: {}

  is-regex@1.1.4:
    dependencies:
      call-bind: 1.0.7
      has-tostringtag: 1.0.2

  is-shared-array-buffer@1.0.3:
    dependencies:
      call-bind: 1.0.7

  is-stream@2.0.1: {}

  is-string@1.0.7:
    dependencies:
      has-tostringtag: 1.0.2

  is-symbol@1.0.4:
    dependencies:
      has-symbols: 1.0.3

  is-typed-array@1.1.13:
    dependencies:
      which-typed-array: 1.1.15

  is-weakref@1.0.2:
    dependencies:
      call-bind: 1.0.7

  is@3.3.0: {}

  isarray@0.0.1: {}

  isarray@2.0.5: {}

  isexe@2.0.0: {}

  isomorphic-fetch@3.0.0(encoding@0.1.13):
    dependencies:
      node-fetch: 2.7.0(encoding@0.1.13)
      whatwg-fetch: 3.6.20
    transitivePeerDependencies:
      - encoding

  istanbul-lib-coverage@3.2.2: {}

  istanbul-lib-instrument@5.2.1:
    dependencies:
      '@babel/core': 7.25.7
      '@babel/parser': 7.25.7
      '@istanbuljs/schema': 0.1.3
      istanbul-lib-coverage: 3.2.2
      semver: 6.3.1
    transitivePeerDependencies:
      - supports-color

  istanbul-lib-instrument@6.0.3:
    dependencies:
      '@babel/core': 7.25.7
      '@babel/parser': 7.25.7
      '@istanbuljs/schema': 0.1.3
      istanbul-lib-coverage: 3.2.2
      semver: 7.6.3
    transitivePeerDependencies:
      - supports-color

  istanbul-lib-report@3.0.1:
    dependencies:
      istanbul-lib-coverage: 3.2.2
      make-dir: 4.0.0
      supports-color: 7.2.0

  istanbul-lib-source-maps@4.0.1:
    dependencies:
      debug: 4.4.0
      istanbul-lib-coverage: 3.2.2
      source-map: 0.6.1
    transitivePeerDependencies:
      - supports-color

  istanbul-reports@3.1.7:
    dependencies:
      html-escaper: 2.0.2
      istanbul-lib-report: 3.0.1

  jackspeak@2.3.6:
    dependencies:
      '@isaacs/cliui': 8.0.2
    optionalDependencies:
      '@pkgjs/parseargs': 0.11.0

  jackspeak@4.0.2:
    dependencies:
      '@isaacs/cliui': 8.0.2

  jake@10.9.1:
    dependencies:
      async: 3.2.5
      chalk: 4.1.2
      filelist: 1.0.4
      minimatch: 3.1.2

  jest-changed-files@29.7.0:
    dependencies:
      execa: 5.1.1
      jest-util: 29.7.0
      p-limit: 3.1.0

  jest-circus@29.7.0:
    dependencies:
      '@jest/environment': 29.7.0
      '@jest/expect': 29.7.0
      '@jest/test-result': 29.7.0
      '@jest/types': 29.6.3
      '@types/node': 20.17.17
      chalk: 4.1.2
      co: 4.6.0
      dedent: 1.5.3
      is-generator-fn: 2.1.0
      jest-each: 29.7.0
      jest-matcher-utils: 29.7.0
      jest-message-util: 29.7.0
      jest-runtime: 29.7.0
      jest-snapshot: 29.7.0
      jest-util: 29.7.0
      p-limit: 3.1.0
      pretty-format: 29.7.0
      pure-rand: 6.1.0
      slash: 3.0.0
      stack-utils: 2.0.6
    transitivePeerDependencies:
      - babel-plugin-macros
      - supports-color

  jest-cli@29.7.0(@types/node@20.17.17)(ts-node@10.9.2(@types/node@20.17.17)(typescript@4.9.5)):
    dependencies:
      '@jest/core': 29.7.0(ts-node@10.9.2(@types/node@20.17.17)(typescript@4.9.5))
      '@jest/test-result': 29.7.0
      '@jest/types': 29.6.3
      chalk: 4.1.2
      create-jest: 29.7.0(@types/node@20.17.17)(ts-node@10.9.2(@types/node@20.17.17)(typescript@4.9.5))
      exit: 0.1.2
      import-local: 3.2.0
      jest-config: 29.7.0(@types/node@20.17.17)(ts-node@10.9.2(@types/node@20.17.17)(typescript@4.9.5))
      jest-util: 29.7.0
      jest-validate: 29.7.0
      yargs: 17.7.2
    transitivePeerDependencies:
      - '@types/node'
      - babel-plugin-macros
      - supports-color
      - ts-node

  jest-cli@29.7.0(@types/node@20.17.17)(ts-node@10.9.2(@types/node@20.17.17)(typescript@5.6.3)):
    dependencies:
      '@jest/core': 29.7.0(ts-node@10.9.2(@types/node@20.17.17)(typescript@5.6.3))
      '@jest/test-result': 29.7.0
      '@jest/types': 29.6.3
      chalk: 4.1.2
      create-jest: 29.7.0(@types/node@20.17.17)(ts-node@10.9.2(@types/node@20.17.17)(typescript@5.6.3))
      exit: 0.1.2
      import-local: 3.2.0
      jest-config: 29.7.0(@types/node@20.17.17)(ts-node@10.9.2(@types/node@20.17.17)(typescript@5.6.3))
      jest-util: 29.7.0
      jest-validate: 29.7.0
      yargs: 17.7.2
    transitivePeerDependencies:
      - '@types/node'
      - babel-plugin-macros
      - supports-color
      - ts-node

  jest-config@29.7.0(@types/node@20.17.17)(ts-node@10.9.2(@types/node@20.17.17)(typescript@4.9.5)):
    dependencies:
      '@babel/core': 7.25.7
      '@jest/test-sequencer': 29.7.0
      '@jest/types': 29.6.3
      babel-jest: 29.7.0(@babel/core@7.25.7)
      chalk: 4.1.2
      ci-info: 3.9.0
      deepmerge: 4.3.1
      glob: 7.2.3
      graceful-fs: 4.2.11
      jest-circus: 29.7.0
      jest-environment-node: 29.7.0
      jest-get-type: 29.6.3
      jest-regex-util: 29.6.3
      jest-resolve: 29.7.0
      jest-runner: 29.7.0
      jest-util: 29.7.0
      jest-validate: 29.7.0
      micromatch: 4.0.5
      parse-json: 5.2.0
      pretty-format: 29.7.0
      slash: 3.0.0
      strip-json-comments: 3.1.1
    optionalDependencies:
      '@types/node': 20.17.17
      ts-node: 10.9.2(@types/node@20.17.17)(typescript@4.9.5)
    transitivePeerDependencies:
      - babel-plugin-macros
      - supports-color

  jest-config@29.7.0(@types/node@20.17.17)(ts-node@10.9.2(@types/node@20.17.17)(typescript@5.6.3)):
    dependencies:
      '@babel/core': 7.25.7
      '@jest/test-sequencer': 29.7.0
      '@jest/types': 29.6.3
      babel-jest: 29.7.0(@babel/core@7.25.7)
      chalk: 4.1.2
      ci-info: 3.9.0
      deepmerge: 4.3.1
      glob: 7.2.3
      graceful-fs: 4.2.11
      jest-circus: 29.7.0
      jest-environment-node: 29.7.0
      jest-get-type: 29.6.3
      jest-regex-util: 29.6.3
      jest-resolve: 29.7.0
      jest-runner: 29.7.0
      jest-util: 29.7.0
      jest-validate: 29.7.0
      micromatch: 4.0.5
      parse-json: 5.2.0
      pretty-format: 29.7.0
      slash: 3.0.0
      strip-json-comments: 3.1.1
    optionalDependencies:
      '@types/node': 20.17.17
      ts-node: 10.9.2(@types/node@20.17.17)(typescript@5.6.3)
    transitivePeerDependencies:
      - babel-plugin-macros
      - supports-color

  jest-diff@29.7.0:
    dependencies:
      chalk: 4.1.2
      diff-sequences: 29.6.3
      jest-get-type: 29.6.3
      pretty-format: 29.7.0

  jest-docblock@29.7.0:
    dependencies:
      detect-newline: 3.1.0

  jest-each@29.7.0:
    dependencies:
      '@jest/types': 29.6.3
      chalk: 4.1.2
      jest-get-type: 29.6.3
      jest-util: 29.7.0
      pretty-format: 29.7.0

  jest-environment-node@29.7.0:
    dependencies:
      '@jest/environment': 29.7.0
      '@jest/fake-timers': 29.7.0
      '@jest/types': 29.6.3
      '@types/node': 20.17.17
      jest-mock: 29.7.0
      jest-util: 29.7.0

  jest-get-type@29.6.3: {}

  jest-haste-map@29.7.0:
    dependencies:
      '@jest/types': 29.6.3
      '@types/graceful-fs': 4.1.9
      '@types/node': 20.17.17
      anymatch: 3.1.3
      fb-watchman: 2.0.2
      graceful-fs: 4.2.11
      jest-regex-util: 29.6.3
      jest-util: 29.7.0
      jest-worker: 29.7.0
      micromatch: 4.0.5
      walker: 1.0.8
    optionalDependencies:
      fsevents: 2.3.3

  jest-leak-detector@29.7.0:
    dependencies:
      jest-get-type: 29.6.3
      pretty-format: 29.7.0

  jest-matcher-utils@29.7.0:
    dependencies:
      chalk: 4.1.2
      jest-diff: 29.7.0
      jest-get-type: 29.6.3
      pretty-format: 29.7.0

  jest-message-util@29.7.0:
    dependencies:
      '@babel/code-frame': 7.25.7
      '@jest/types': 29.6.3
      '@types/stack-utils': 2.0.3
      chalk: 4.1.2
      graceful-fs: 4.2.11
      micromatch: 4.0.5
      pretty-format: 29.7.0
      slash: 3.0.0
      stack-utils: 2.0.6

  jest-mock@29.7.0:
    dependencies:
      '@jest/types': 29.6.3
      '@types/node': 20.17.17
      jest-util: 29.7.0

  jest-pnp-resolver@1.2.3(jest-resolve@29.7.0):
    optionalDependencies:
      jest-resolve: 29.7.0

  jest-regex-util@29.6.3: {}

  jest-resolve-dependencies@29.7.0:
    dependencies:
      jest-regex-util: 29.6.3
      jest-snapshot: 29.7.0
    transitivePeerDependencies:
      - supports-color

  jest-resolve@29.7.0:
    dependencies:
      chalk: 4.1.2
      graceful-fs: 4.2.11
      jest-haste-map: 29.7.0
      jest-pnp-resolver: 1.2.3(jest-resolve@29.7.0)
      jest-util: 29.7.0
      jest-validate: 29.7.0
      resolve: 1.22.8
      resolve.exports: 2.0.2
      slash: 3.0.0

  jest-runner@29.7.0:
    dependencies:
      '@jest/console': 29.7.0
      '@jest/environment': 29.7.0
      '@jest/test-result': 29.7.0
      '@jest/transform': 29.7.0
      '@jest/types': 29.6.3
      '@types/node': 20.17.17
      chalk: 4.1.2
      emittery: 0.13.1
      graceful-fs: 4.2.11
      jest-docblock: 29.7.0
      jest-environment-node: 29.7.0
      jest-haste-map: 29.7.0
      jest-leak-detector: 29.7.0
      jest-message-util: 29.7.0
      jest-resolve: 29.7.0
      jest-runtime: 29.7.0
      jest-util: 29.7.0
      jest-watcher: 29.7.0
      jest-worker: 29.7.0
      p-limit: 3.1.0
      source-map-support: 0.5.13
    transitivePeerDependencies:
      - supports-color

  jest-runtime@29.7.0:
    dependencies:
      '@jest/environment': 29.7.0
      '@jest/fake-timers': 29.7.0
      '@jest/globals': 29.7.0
      '@jest/source-map': 29.6.3
      '@jest/test-result': 29.7.0
      '@jest/transform': 29.7.0
      '@jest/types': 29.6.3
      '@types/node': 20.17.17
      chalk: 4.1.2
      cjs-module-lexer: 1.2.3
      collect-v8-coverage: 1.0.2
      glob: 7.2.3
      graceful-fs: 4.2.11
      jest-haste-map: 29.7.0
      jest-message-util: 29.7.0
      jest-mock: 29.7.0
      jest-regex-util: 29.6.3
      jest-resolve: 29.7.0
      jest-snapshot: 29.7.0
      jest-util: 29.7.0
      slash: 3.0.0
      strip-bom: 4.0.0
    transitivePeerDependencies:
      - supports-color

  jest-snapshot@29.7.0:
    dependencies:
      '@babel/core': 7.25.7
      '@babel/generator': 7.25.7
      '@babel/plugin-syntax-jsx': 7.25.7(@babel/core@7.25.7)
      '@babel/plugin-syntax-typescript': 7.25.7(@babel/core@7.25.7)
      '@babel/types': 7.25.7
      '@jest/expect-utils': 29.7.0
      '@jest/transform': 29.7.0
      '@jest/types': 29.6.3
      babel-preset-current-node-syntax: 1.1.0(@babel/core@7.25.7)
      chalk: 4.1.2
      expect: 29.7.0
      graceful-fs: 4.2.11
      jest-diff: 29.7.0
      jest-get-type: 29.6.3
      jest-matcher-utils: 29.7.0
      jest-message-util: 29.7.0
      jest-util: 29.7.0
      natural-compare: 1.4.0
      pretty-format: 29.7.0
      semver: 7.7.2
    transitivePeerDependencies:
      - supports-color

  jest-util@29.7.0:
    dependencies:
      '@jest/types': 29.6.3
      '@types/node': 20.17.17
      chalk: 4.1.2
      ci-info: 3.9.0
      graceful-fs: 4.2.11
      picomatch: 2.3.1

  jest-validate@29.7.0:
    dependencies:
      '@jest/types': 29.6.3
      camelcase: 6.3.0
      chalk: 4.1.2
      jest-get-type: 29.6.3
      leven: 3.1.0
      pretty-format: 29.7.0

  jest-watcher@29.7.0:
    dependencies:
      '@jest/test-result': 29.7.0
      '@jest/types': 29.6.3
      '@types/node': 20.17.17
      ansi-escapes: 4.3.2
      chalk: 4.1.2
      emittery: 0.13.1
      jest-util: 29.7.0
      string-length: 4.0.2

  jest-worker@29.7.0:
    dependencies:
      '@types/node': 20.17.17
      jest-util: 29.7.0
      merge-stream: 2.0.0
      supports-color: 8.1.1

  jest@29.7.0(@types/node@20.17.17)(ts-node@10.9.2(@types/node@20.17.17)(typescript@4.9.5)):
    dependencies:
      '@jest/core': 29.7.0(ts-node@10.9.2(@types/node@20.17.17)(typescript@4.9.5))
      '@jest/types': 29.6.3
      import-local: 3.2.0
      jest-cli: 29.7.0(@types/node@20.17.17)(ts-node@10.9.2(@types/node@20.17.17)(typescript@4.9.5))
    transitivePeerDependencies:
      - '@types/node'
      - babel-plugin-macros
      - supports-color
      - ts-node

  jest@29.7.0(@types/node@20.17.17)(ts-node@10.9.2(@types/node@20.17.17)(typescript@5.6.3)):
    dependencies:
      '@jest/core': 29.7.0(ts-node@10.9.2(@types/node@20.17.17)(typescript@5.6.3))
      '@jest/types': 29.6.3
      import-local: 3.2.0
      jest-cli: 29.7.0(@types/node@20.17.17)(ts-node@10.9.2(@types/node@20.17.17)(typescript@5.6.3))
    transitivePeerDependencies:
      - '@types/node'
      - babel-plugin-macros
      - supports-color
      - ts-node

  jose@4.15.5: {}

  joycon@3.1.1: {}

  js-tiktoken@1.0.11:
    dependencies:
      base64-js: 1.5.1

  js-tokens@4.0.0: {}

  js-yaml@3.14.1:
    dependencies:
      argparse: 1.0.10
      esprima: 4.0.1

  js-yaml@4.1.0:
    dependencies:
      argparse: 2.0.1

  jsesc@3.0.2: {}

  json-bigint@1.0.0:
    dependencies:
      bignumber.js: 9.1.2

  json-parse-better-errors@1.0.2: {}

  json-parse-even-better-errors@2.3.1: {}

  json-schema-traverse@0.4.1: {}

  json-schema-traverse@1.0.0: {}

  json-schema@0.4.0: {}

  json5@2.2.3: {}

  jsonata@2.0.6: {}

  jsonpointer@5.0.1: {}

  jsonwebtoken@9.0.2:
    dependencies:
      jws: 3.2.2
      lodash.includes: 4.3.0
      lodash.isboolean: 3.0.3
      lodash.isinteger: 4.0.4
      lodash.isnumber: 3.0.3
      lodash.isplainobject: 4.0.6
      lodash.isstring: 4.0.1
      lodash.once: 4.1.1
      ms: 2.1.3
      semver: 7.6.3

  jwa@1.4.1:
    dependencies:
      buffer-equal-constant-time: 1.0.1
      ecdsa-sig-formatter: 1.0.11
      safe-buffer: 5.2.1

  jwa@2.0.0:
    dependencies:
      buffer-equal-constant-time: 1.0.1
      ecdsa-sig-formatter: 1.0.11
      safe-buffer: 5.2.1

  jwks-rsa@3.1.0:
    dependencies:
      '@types/express': 4.17.21
      '@types/jsonwebtoken': 9.0.6
      debug: 4.4.0
      jose: 4.15.5
      limiter: 1.1.5
      lru-memoizer: 2.2.0
    transitivePeerDependencies:
      - supports-color

  jws@3.2.2:
    dependencies:
      jwa: 1.4.1
      safe-buffer: 5.2.1

  jws@4.0.0:
    dependencies:
      jwa: 2.0.0
      safe-buffer: 5.2.1

  kleur@3.0.3: {}

  knex@3.1.0(pg@8.16.2):
    dependencies:
      colorette: 2.0.19
      commander: 10.0.1
      debug: 4.3.4
      escalade: 3.2.0
      esm: 3.2.25
      get-package-type: 0.1.0
      getopts: 2.3.0
      interpret: 2.2.0
      lodash: 4.17.21
      pg-connection-string: 2.6.2
      rechoir: 0.8.0
      resolve-from: 5.0.0
      tarn: 3.0.2
      tildify: 2.0.0
    optionalDependencies:
      pg: 8.16.2
    transitivePeerDependencies:
      - supports-color

  kuler@2.0.0: {}

<<<<<<< HEAD
  langchain@0.1.37(@google-cloud/storage@7.10.1(encoding@0.1.13))(@pinecone-database/pinecone@2.2.0)(chromadb@1.9.2(encoding@0.1.13)(openai@4.97.0(encoding@0.1.13)(zod@3.24.1)))(encoding@0.1.13)(fast-xml-parser@4.3.6)(firebase-admin@12.3.1(encoding@0.1.13))(handlebars@4.7.8)(ignore@5.3.1)(jsonwebtoken@9.0.2)(lodash@4.17.21)(pdf-parse@1.1.1)(pg@8.16.2):
    dependencies:
      '@anthropic-ai/sdk': 0.9.1(encoding@0.1.13)
      '@langchain/community': 0.0.53(@pinecone-database/pinecone@2.2.0)(chromadb@1.9.2(encoding@0.1.13)(openai@4.97.0(encoding@0.1.13)(zod@3.24.1)))(encoding@0.1.13)(firebase-admin@12.3.1(encoding@0.1.13))(jsonwebtoken@9.0.2)(lodash@4.17.21)(pg@8.16.2)
      '@langchain/core': 0.1.61
=======
  langchain@0.1.37(@google-cloud/storage@7.16.0(encoding@0.1.13))(@pinecone-database/pinecone@2.2.2)(chromadb@1.9.2(encoding@0.1.13)(openai@4.104.0(encoding@0.1.13)(zod@3.25.67)))(encoding@0.1.13)(fast-xml-parser@4.5.3)(firebase-admin@12.3.1(encoding@0.1.13))(google-auth-library@8.9.0(encoding@0.1.13))(handlebars@4.7.8)(ignore@5.3.1)(jsonwebtoken@9.0.2)(lodash@4.17.21)(pdf-parse@1.1.1)(pg@8.16.2):
    dependencies:
      '@anthropic-ai/sdk': 0.9.1(encoding@0.1.13)
      '@langchain/community': 0.0.53(@pinecone-database/pinecone@2.2.2)(chromadb@1.9.2(encoding@0.1.13)(openai@4.104.0(encoding@0.1.13)(zod@3.25.67)))(encoding@0.1.13)(firebase-admin@12.3.1(encoding@0.1.13))(google-auth-library@8.9.0(encoding@0.1.13))(jsonwebtoken@9.0.2)(lodash@4.17.21)(pg@8.16.2)
      '@langchain/core': 0.1.63
>>>>>>> 3c89c929
      '@langchain/openai': 0.0.28(encoding@0.1.13)
      '@langchain/textsplitters': 0.0.0
      binary-extensions: 2.3.0
      js-tiktoken: 1.0.11
      js-yaml: 4.1.0
      jsonpointer: 5.0.1
      langchainhub: 0.0.8
      langsmith: 0.1.14
      ml-distance: 4.0.1
      openapi-types: 12.1.3
      p-retry: 4.6.2
      uuid: 9.0.1
      yaml: 2.7.0
      zod: 3.24.1
      zod-to-json-schema: 3.24.1(zod@3.24.1)
    optionalDependencies:
      '@google-cloud/storage': 7.10.1(encoding@0.1.13)
      '@pinecone-database/pinecone': 2.2.0
      chromadb: 1.9.2(encoding@0.1.13)(openai@4.97.0(encoding@0.1.13)(zod@3.24.1))
      fast-xml-parser: 4.3.6
      handlebars: 4.7.8
      ignore: 5.3.1
      pdf-parse: 1.1.1
    transitivePeerDependencies:
      - '@aws-crypto/sha256-js'
      - '@aws-sdk/client-bedrock-agent-runtime'
      - '@aws-sdk/client-bedrock-runtime'
      - '@aws-sdk/client-dynamodb'
      - '@aws-sdk/client-kendra'
      - '@aws-sdk/client-lambda'
      - '@azure/search-documents'
      - '@clickhouse/client'
      - '@cloudflare/ai'
      - '@datastax/astra-db-ts'
      - '@elastic/elasticsearch'
      - '@getmetal/metal-sdk'
      - '@getzep/zep-js'
      - '@gradientai/nodejs-sdk'
      - '@huggingface/inference'
      - '@mozilla/readability'
      - '@neondatabase/serverless'
      - '@opensearch-project/opensearch'
      - '@planetscale/database'
      - '@premai/prem-sdk'
      - '@qdrant/js-client-rest'
      - '@raycast/api'
      - '@rockset/client'
      - '@smithy/eventstream-codec'
      - '@smithy/protocol-http'
      - '@smithy/signature-v4'
      - '@smithy/util-utf8'
      - '@supabase/postgrest-js'
      - '@tensorflow-models/universal-sentence-encoder'
      - '@tensorflow/tfjs-converter'
      - '@tensorflow/tfjs-core'
      - '@upstash/redis'
      - '@upstash/vector'
      - '@vercel/postgres'
      - '@writerai/writer-sdk'
      - '@xenova/transformers'
      - '@zilliz/milvus2-sdk-node'
      - better-sqlite3
      - cassandra-driver
      - cborg
      - closevector-common
      - closevector-node
      - closevector-web
      - cohere-ai
      - discord.js
      - dria
      - duck-duck-scrape
      - encoding
      - firebase-admin
      - googleapis
      - hnswlib-node
      - interface-datastore
      - it-all
      - jsonwebtoken
      - llmonitor
      - lodash
      - lunary
      - mysql2
      - neo4j-driver
      - pg
      - pg-copy-streams
      - pickleparser
      - portkey-ai
      - replicate
      - typesense
      - usearch
      - vectordb
      - voy-search

  langchainhub@0.0.8: {}

  langsmith@0.1.14:
    dependencies:
      '@types/uuid': 9.0.8
      commander: 10.0.1
      p-queue: 6.6.2
      p-retry: 4.6.2
      uuid: 9.0.1

  leven@3.1.0: {}

  lilconfig@3.1.2: {}

  limiter@1.1.5: {}

  lines-and-columns@1.2.4: {}

  linkify-it@5.0.0:
    dependencies:
      uc.micro: 2.1.0

  llm-chunk@0.0.1: {}

  load-json-file@4.0.0:
    dependencies:
      graceful-fs: 4.2.11
      parse-json: 4.0.0
      pify: 3.0.0
      strip-bom: 3.0.0

  load-tsconfig@0.2.5: {}

  locate-path@5.0.0:
    dependencies:
      p-locate: 4.1.0

  lodash.camelcase@4.3.0: {}

  lodash.clonedeep@4.5.0: {}

  lodash.get@4.4.2: {}

  lodash.includes@4.3.0: {}

  lodash.isboolean@3.0.3: {}

  lodash.isinteger@4.0.4: {}

  lodash.isnumber@3.0.3: {}

  lodash.isplainobject@4.0.6: {}

  lodash.isstring@4.0.1: {}

  lodash.mapvalues@4.6.0: {}

  lodash.memoize@4.1.2: {}

  lodash.merge@4.6.2: {}

  lodash.once@4.1.1: {}

  lodash.sortby@4.7.0: {}

  lodash@4.17.21: {}
<<<<<<< HEAD
=======

  logform@2.6.0:
    dependencies:
      '@colors/colors': 1.6.0
      '@types/triple-beam': 1.3.5
      fecha: 4.2.3
      ms: 2.1.3
      safe-stable-stringify: 2.4.3
      triple-beam: 1.4.1
>>>>>>> 3c89c929

  logform@2.6.0:
    dependencies:
      '@colors/colors': 1.6.0
      '@types/triple-beam': 1.3.5
      fecha: 4.2.3
      ms: 2.1.3
      safe-stable-stringify: 2.4.3
      triple-beam: 1.4.1

  long@1.1.5: {}

  long@5.2.3: {}

  loose-envify@1.4.0:
    dependencies:
      js-tokens: 4.0.0

  lru-cache@10.2.0: {}

  lru-cache@11.0.1: {}

  lru-cache@4.0.2:
    dependencies:
      pseudomap: 1.0.2
      yallist: 2.1.2

  lru-cache@5.1.1:
    dependencies:
      yallist: 3.1.1

  lru-cache@6.0.0:
    dependencies:
      yallist: 4.0.0

  lru-memoizer@2.2.0:
    dependencies:
      lodash.clonedeep: 4.5.0
      lru-cache: 4.0.2

  lunr@2.3.9: {}

  make-dir@4.0.0:
    dependencies:
      semver: 7.6.3

  make-error@1.3.6: {}

  makeerror@1.0.12:
    dependencies:
      tmpl: 1.0.5

  markdown-it@14.1.0:
    dependencies:
      argparse: 2.0.1
      entities: 4.5.0
      linkify-it: 5.0.0
      mdurl: 2.0.0
      punycode.js: 2.3.1
      uc.micro: 2.1.0

  math-intrinsics@1.1.0: {}

  md5@2.3.0:
    dependencies:
      charenc: 0.0.2
      crypt: 0.0.2
      is-buffer: 1.1.6

  mdurl@2.0.0: {}

  media-typer@0.3.0: {}

  media-typer@1.1.0: {}

  memorystream@0.3.1: {}

  merge-descriptors@1.0.3: {}

  merge-descriptors@2.0.0: {}

  merge-stream@2.0.0: {}

  methods@1.1.2: {}

  micromatch@4.0.5:
    dependencies:
      braces: 3.0.2
      picomatch: 2.3.1

  mime-db@1.52.0: {}

  mime-db@1.54.0: {}

  mime-types@2.1.35:
    dependencies:
      mime-db: 1.52.0

  mime-types@3.0.1:
    dependencies:
      mime-db: 1.54.0

  mime@1.6.0: {}

  mime@3.0.0:
    optional: true

  mimic-fn@2.1.0: {}

  mimic-response@2.1.0:
    optional: true

  mimic-response@3.1.0:
    optional: true

  minimatch@10.0.1:
    dependencies:
      brace-expansion: 2.0.1

  minimatch@3.1.2:
    dependencies:
      brace-expansion: 1.1.11

  minimatch@5.1.6:
    dependencies:
      brace-expansion: 2.0.1

  minimatch@9.0.5:
    dependencies:
      brace-expansion: 2.0.1

  minimist@1.2.8: {}

  minipass@7.1.2: {}

  mkdirp-classic@0.5.3:
    optional: true

  ml-array-mean@1.1.6:
    dependencies:
      ml-array-sum: 1.1.6

  ml-array-sum@1.1.6:
    dependencies:
      is-any-array: 2.0.1

  ml-distance-euclidean@2.0.0: {}

  ml-distance@4.0.1:
    dependencies:
      ml-array-mean: 1.1.6
      ml-distance-euclidean: 2.0.0
      ml-tree-similarity: 1.0.0

  ml-tree-similarity@1.0.0:
    dependencies:
      binary-search: 1.3.6
      num-sort: 2.1.0

  module-details-from-path@1.0.3: {}

  ms@2.0.0: {}

  ms@2.1.2: {}

  ms@2.1.3: {}

  mustache@4.2.0: {}

  mz@2.7.0:
    dependencies:
      any-promise: 1.3.0
      object-assign: 4.1.1
      thenify-all: 1.6.0

  nanoid@3.3.8: {}

  napi-build-utils@1.0.2:
    optional: true

  natural-compare@1.4.0: {}

  negotiator@0.6.3: {}

  negotiator@1.0.0: {}

  neo-async@2.6.2: {}

  next@15.2.4(@babel/core@7.25.7)(@opentelemetry/api@1.9.0)(react-dom@18.3.1(react@18.3.1))(react@18.3.1):
    dependencies:
      '@next/env': 15.2.4
      '@swc/counter': 0.1.3
      '@swc/helpers': 0.5.15
      busboy: 1.6.0
      caniuse-lite: 1.0.30001667
      postcss: 8.4.31
      react: 18.3.1
      react-dom: 18.3.1(react@18.3.1)
      styled-jsx: 5.1.6(@babel/core@7.25.7)(react@18.3.1)
    optionalDependencies:
      '@next/swc-darwin-arm64': 15.2.4
      '@next/swc-darwin-x64': 15.2.4
      '@next/swc-linux-arm64-gnu': 15.2.4
      '@next/swc-linux-arm64-musl': 15.2.4
      '@next/swc-linux-x64-gnu': 15.2.4
      '@next/swc-linux-x64-musl': 15.2.4
      '@next/swc-win32-arm64-msvc': 15.2.4
      '@next/swc-win32-x64-msvc': 15.2.4
      '@opentelemetry/api': 1.9.0
      sharp: 0.33.5
    transitivePeerDependencies:
      - '@babel/core'
      - babel-plugin-macros

  node-abi@3.71.0:
    dependencies:
      semver: 7.6.3
    optional: true

  node-addon-api@7.1.1:
    optional: true

  node-domexception@1.0.0: {}

  node-ensure@0.0.0: {}

  node-fetch@2.7.0(encoding@0.1.13):
    dependencies:
      whatwg-url: 5.0.0
    optionalDependencies:
      encoding: 0.1.13

  node-fetch@3.3.2:
    dependencies:
      data-uri-to-buffer: 4.0.1
      fetch-blob: 3.2.0
      formdata-polyfill: 4.0.10

  node-forge@1.3.1: {}

  node-int64@0.4.0: {}

  node-releases@2.0.18: {}

  normalize-package-data@2.5.0:
    dependencies:
      hosted-git-info: 2.8.9
      resolve: 1.22.8
      semver: 5.7.2
      validate-npm-package-license: 3.0.4

  normalize-path@3.0.0: {}

  npm-run-all@4.1.5:
    dependencies:
      ansi-styles: 3.2.1
      chalk: 2.4.2
      cross-spawn: 7.0.6
      memorystream: 0.3.1
      minimatch: 3.1.2
      pidtree: 0.3.1
      read-pkg: 3.0.0
      shell-quote: 1.8.1
      string.prototype.padend: 3.1.6

  npm-run-path@4.0.1:
    dependencies:
      path-key: 3.1.1

  num-sort@2.1.0: {}

  object-assign@4.1.1: {}

  object-hash@3.0.0: {}

  object-inspect@1.13.1: {}

  object-inspect@1.13.4: {}

  object-keys@1.1.1: {}

  object.assign@4.1.5:
    dependencies:
      call-bind: 1.0.7
      define-properties: 1.2.1
      has-symbols: 1.0.3
      object-keys: 1.1.1

  ollama@0.5.9:
    dependencies:
      whatwg-fetch: 3.6.20

  on-finished@2.4.1:
    dependencies:
      ee-first: 1.1.1

  once@1.4.0:
    dependencies:
      wrappy: 1.0.2

  one-time@1.0.0:
    dependencies:
      fn.name: 1.1.0

  onetime@5.1.2:
    dependencies:
      mimic-fn: 2.1.0

  only-allow@1.2.1:
    dependencies:
      which-pm-runs: 1.1.0

  openai@4.97.0(encoding@0.1.13)(zod@3.24.1):
    dependencies:
      '@types/node': 18.19.112
      '@types/node-fetch': 2.6.11
      abort-controller: 3.0.0
      agentkeepalive: 4.5.0
      form-data-encoder: 1.7.2
      formdata-node: 4.4.1
      node-fetch: 2.7.0(encoding@0.1.13)
    optionalDependencies:
      zod: 3.24.1
    transitivePeerDependencies:
      - encoding

  openapi-types@12.1.3: {}

  p-finally@1.0.0: {}

  p-limit@2.3.0:
    dependencies:
      p-try: 2.2.0

  p-limit@3.1.0:
    dependencies:
      yocto-queue: 0.1.0

  p-locate@4.1.0:
    dependencies:
      p-limit: 2.3.0

  p-queue@6.6.2:
    dependencies:
      eventemitter3: 4.0.7
      p-timeout: 3.2.0

  p-retry@4.6.2:
    dependencies:
      '@types/retry': 0.12.0
      retry: 0.13.1

  p-throttle@7.0.0: {}

  p-timeout@3.2.0:
    dependencies:
      p-finally: 1.0.0

  p-try@2.2.0: {}

  package-json-from-dist@1.0.1: {}

  pako@1.0.11: {}

  parents@1.0.1:
    dependencies:
      path-platform: 0.11.15

  parse-json@4.0.0:
    dependencies:
      error-ex: 1.3.2
      json-parse-better-errors: 1.0.2

  parse-json@5.2.0:
    dependencies:
      '@babel/code-frame': 7.25.7
      error-ex: 1.3.2
      json-parse-even-better-errors: 2.3.1
      lines-and-columns: 1.2.4

  parseurl@1.3.3: {}

  partial-json@0.1.7: {}

  path-exists@4.0.0: {}

  path-is-absolute@1.0.1: {}

  path-key@3.1.1: {}

  path-parse@1.0.7: {}

  path-platform@0.11.15: {}

  path-scurry@1.10.2:
    dependencies:
      lru-cache: 10.2.0
      minipass: 7.1.2

  path-scurry@2.0.0:
    dependencies:
      lru-cache: 11.0.1
      minipass: 7.1.2

  path-to-regexp@0.1.12: {}

  path-to-regexp@8.2.0: {}

  path-type@3.0.0:
    dependencies:
      pify: 3.0.0

  path2d@0.2.2:
    optional: true

  path@0.12.7:
    dependencies:
      process: 0.11.10
      util: 0.10.4

  pdf-lib@1.17.1:
    dependencies:
      '@pdf-lib/standard-fonts': 1.0.0
      '@pdf-lib/upng': 1.0.1
      pako: 1.0.11
      tslib: 1.14.1

  pdf-parse@1.1.1:
    dependencies:
      debug: 3.2.7
      node-ensure: 0.0.0
    transitivePeerDependencies:
      - supports-color

  pdfjs-dist-legacy@1.0.1:
    dependencies:
      dommatrix: 1.0.3
      web-streams-polyfill: 3.3.3

  pdfjs-dist@4.8.69:
    optionalDependencies:
      canvas: 3.0.0-rc2
      path2d: 0.2.2

  pg-cloudflare@1.2.6:
    optional: true

  pg-connection-string@2.6.2: {}

  pg-connection-string@2.9.1: {}

  pg-cloudflare@1.2.6:
    optional: true

  pg-connection-string@2.6.2: {}

  pg-connection-string@2.9.1: {}

  pg-int8@1.0.1: {}

  pg-pool@3.10.1(pg@8.16.2):
    dependencies:
      pg: 8.16.2

  pg-protocol@1.10.2: {}

  pg-protocol@1.6.0: {}

  pg-types@2.2.0:
    dependencies:
      pg-int8: 1.0.1
      postgres-array: 2.0.0
      postgres-bytea: 1.0.0
      postgres-date: 1.0.7
      postgres-interval: 1.2.0

  pg@8.16.2:
    dependencies:
      pg-connection-string: 2.9.1
      pg-pool: 3.10.1(pg@8.16.2)
      pg-protocol: 1.10.2
      pg-types: 2.2.0
      pgpass: 1.0.5
    optionalDependencies:
      pg-cloudflare: 1.2.6

  pgpass@1.0.5:
    dependencies:
      split2: 4.2.0

  picocolors@1.1.1: {}

  picomatch@2.3.1: {}

  picomatch@4.0.2: {}

  pidtree@0.3.1: {}

  pify@3.0.0: {}

  pirates@4.0.6: {}

  pkce-challenge@5.0.0: {}

  pkg-dir@4.2.0:
    dependencies:
      find-up: 4.1.0

  possible-typed-array-names@1.0.0: {}

  postcss-load-config@6.0.1(postcss@8.4.47)(tsx@4.20.3)(yaml@2.7.0):
    dependencies:
      lilconfig: 3.1.2
    optionalDependencies:
      postcss: 8.4.47
      tsx: 4.20.3
      yaml: 2.7.0

  postcss@8.4.31:
    dependencies:
      nanoid: 3.3.8
      picocolors: 1.1.1
      source-map-js: 1.2.1

  postcss@8.4.47:
    dependencies:
      nanoid: 3.3.8
      picocolors: 1.1.1
      source-map-js: 1.2.1
    optional: true

  postgres-array@2.0.0: {}

  postgres-bytea@1.0.0: {}

  postgres-date@1.0.7: {}

  postgres-interval@1.2.0:
    dependencies:
      xtend: 4.0.2

  prebuild-install@7.1.2:
    dependencies:
      detect-libc: 2.0.3
      expand-template: 2.0.3
      github-from-package: 0.0.0
      minimist: 1.2.8
      mkdirp-classic: 0.5.3
      napi-build-utils: 1.0.2
      node-abi: 3.71.0
      pump: 3.0.0
      rc: 1.2.8
      simple-get: 4.0.1
      tar-fs: 2.1.3
      tunnel-agent: 0.6.0
    optional: true

  pretty-format@29.7.0:
    dependencies:
      '@jest/schemas': 29.6.3
      ansi-styles: 5.2.0
      react-is: 18.3.1

  process@0.11.10: {}

  prompts@2.4.2:
    dependencies:
      kleur: 3.0.3
      sisteransi: 1.0.5

  proto3-json-serializer@2.0.1:
    dependencies:
      protobufjs: 7.3.2

  proto3-json-serializer@2.0.2:
    dependencies:
      protobufjs: 7.3.2

  protobuf.js@1.1.2:
    dependencies:
      long: 1.1.5

  protobufjs@7.2.6:
    dependencies:
      '@protobufjs/aspromise': 1.1.2
      '@protobufjs/base64': 1.1.2
      '@protobufjs/codegen': 2.0.4
      '@protobufjs/eventemitter': 1.1.0
      '@protobufjs/fetch': 1.1.0
      '@protobufjs/float': 1.0.2
      '@protobufjs/inquire': 1.1.0
      '@protobufjs/path': 1.1.2
      '@protobufjs/pool': 1.1.0
      '@protobufjs/utf8': 1.1.0
      '@types/node': 20.17.17
      long: 5.2.3

  protobufjs@7.3.2:
    dependencies:
      '@protobufjs/aspromise': 1.1.2
      '@protobufjs/base64': 1.1.2
      '@protobufjs/codegen': 2.0.4
      '@protobufjs/eventemitter': 1.1.0
      '@protobufjs/fetch': 1.1.0
      '@protobufjs/float': 1.0.2
      '@protobufjs/inquire': 1.1.0
      '@protobufjs/path': 1.1.2
      '@protobufjs/pool': 1.1.0
      '@protobufjs/utf8': 1.1.0
      '@types/node': 20.17.17
      long: 5.2.3

  proxy-addr@2.0.7:
    dependencies:
      forwarded: 0.2.0
      ipaddr.js: 1.9.1

  pseudomap@1.0.2: {}

  pump@3.0.0:
    dependencies:
      end-of-stream: 1.4.4
      once: 1.4.0

  pumpify@2.0.1:
    dependencies:
      duplexify: 4.1.3
      inherits: 2.0.4
      pump: 3.0.0

  punycode.js@2.3.1: {}

  punycode@2.3.1: {}

  pure-rand@6.1.0: {}

  qs@6.13.0:
    dependencies:
      side-channel: 1.0.6

  qs@6.14.0:
    dependencies:
      side-channel: 1.1.0

  range-parser@1.2.1: {}

  raw-body@2.5.2:
    dependencies:
      bytes: 3.1.2
      http-errors: 2.0.0
      iconv-lite: 0.4.24
      unpipe: 1.0.0

  raw-body@3.0.0:
    dependencies:
      bytes: 3.1.2
      http-errors: 2.0.0
      iconv-lite: 0.6.3
      unpipe: 1.0.0

  rc@1.2.8:
    dependencies:
      deep-extend: 0.6.0
      ini: 1.3.8
      minimist: 1.2.8
      strip-json-comments: 2.0.1
    optional: true

  react-dom@18.3.1(react@18.3.1):
    dependencies:
      loose-envify: 1.4.0
      react: 18.3.1
      scheduler: 0.23.2

  react-is@18.3.1: {}

  react@18.3.1:
    dependencies:
      loose-envify: 1.4.0

  read-pkg@3.0.0:
    dependencies:
      load-json-file: 4.0.0
      normalize-package-data: 2.5.0
      path-type: 3.0.0

  readable-stream@1.1.14:
    dependencies:
      core-util-is: 1.0.3
      inherits: 2.0.4
      isarray: 0.0.1
      string_decoder: 0.10.31

  readable-stream@3.6.2:
    dependencies:
      inherits: 2.0.4
      string_decoder: 1.3.0
      util-deprecate: 1.0.2

  readdirp@4.0.2: {}

  rechoir@0.8.0:
<<<<<<< HEAD
=======
    dependencies:
      resolve: 1.22.10

  reflect.getprototypeof@1.0.10:
>>>>>>> 3c89c929
    dependencies:
      resolve: 1.22.8

  regexp.prototype.flags@1.5.4:
    dependencies:
      call-bind: 1.0.8
      define-properties: 1.2.1
      es-errors: 1.3.0
      get-proto: 1.0.1
      gopd: 1.2.0
      set-function-name: 2.0.2

  require-directory@2.1.1: {}

  require-from-string@2.0.2: {}

  require-in-the-middle@7.3.0:
    dependencies:
      debug: 4.4.0
      module-details-from-path: 1.0.3
      resolve: 1.22.8
    transitivePeerDependencies:
      - supports-color

  resolve-cwd@3.0.0:
    dependencies:
      resolve-from: 5.0.0

  resolve-from@5.0.0: {}

  resolve-pkg-maps@1.0.0: {}

  resolve.exports@2.0.2: {}

  resolve@1.22.8:
    dependencies:
      is-core-module: 2.13.1
      path-parse: 1.0.7
      supports-preserve-symlinks-flag: 1.0.0

  retry-request@7.0.2(encoding@0.1.13):
    dependencies:
      '@types/request': 2.48.12
      extend: 3.0.2
      teeny-request: 9.0.0(encoding@0.1.13)
    transitivePeerDependencies:
      - encoding
      - supports-color

  retry@0.13.1: {}

  rimraf@6.0.1:
    dependencies:
      glob: 11.0.0
      package-json-from-dist: 1.0.1

  rollup@4.25.0:
    dependencies:
      '@types/estree': 1.0.6
    optionalDependencies:
      '@rollup/rollup-android-arm-eabi': 4.25.0
      '@rollup/rollup-android-arm64': 4.25.0
      '@rollup/rollup-darwin-arm64': 4.25.0
      '@rollup/rollup-darwin-x64': 4.25.0
      '@rollup/rollup-freebsd-arm64': 4.25.0
      '@rollup/rollup-freebsd-x64': 4.25.0
      '@rollup/rollup-linux-arm-gnueabihf': 4.25.0
      '@rollup/rollup-linux-arm-musleabihf': 4.25.0
      '@rollup/rollup-linux-arm64-gnu': 4.25.0
      '@rollup/rollup-linux-arm64-musl': 4.25.0
      '@rollup/rollup-linux-powerpc64le-gnu': 4.25.0
      '@rollup/rollup-linux-riscv64-gnu': 4.25.0
      '@rollup/rollup-linux-s390x-gnu': 4.25.0
      '@rollup/rollup-linux-x64-gnu': 4.25.0
      '@rollup/rollup-linux-x64-musl': 4.25.0
      '@rollup/rollup-win32-arm64-msvc': 4.25.0
      '@rollup/rollup-win32-ia32-msvc': 4.25.0
      '@rollup/rollup-win32-x64-msvc': 4.25.0
      fsevents: 2.3.3

  router@2.2.0:
    dependencies:
      debug: 4.4.0
      depd: 2.0.0
      is-promise: 4.0.0
      parseurl: 1.3.3
      path-to-regexp: 8.2.0
    transitivePeerDependencies:
      - supports-color

  safe-array-concat@1.1.2:
    dependencies:
      call-bind: 1.0.7
      get-intrinsic: 1.2.4
      has-symbols: 1.0.3
      isarray: 2.0.5

  safe-buffer@5.2.1: {}

  safe-regex-test@1.0.3:
    dependencies:
      call-bind: 1.0.7
      es-errors: 1.3.0
      is-regex: 1.1.4

  safe-stable-stringify@2.4.3: {}

  safer-buffer@2.1.2: {}

  scheduler@0.23.2:
    dependencies:
      loose-envify: 1.4.0

  semver@5.7.2: {}

  semver@6.3.1: {}

  semver@7.6.0:
    dependencies:
      lru-cache: 6.0.0

  semver@7.6.3: {}

  send@0.19.0:
    dependencies:
      debug: 2.6.9
      depd: 2.0.0
      destroy: 1.2.0
      encodeurl: 1.0.2
      escape-html: 1.0.3
      etag: 1.8.1
      fresh: 0.5.2
      http-errors: 2.0.0
      mime: 1.6.0
      ms: 2.1.3
      on-finished: 2.4.1
      range-parser: 1.2.1
      statuses: 2.0.1
    transitivePeerDependencies:
      - supports-color

  send@1.2.0:
    dependencies:
      debug: 4.4.0
      encodeurl: 2.0.0
      escape-html: 1.0.3
      etag: 1.8.1
      fresh: 2.0.0
      http-errors: 2.0.0
      mime-types: 3.0.1
      ms: 2.1.3
      on-finished: 2.4.1
      range-parser: 1.2.1
      statuses: 2.0.1
    transitivePeerDependencies:
      - supports-color

  serve-static@1.16.2:
    dependencies:
      encodeurl: 2.0.0
      escape-html: 1.0.3
      parseurl: 1.3.3
      send: 0.19.0
    transitivePeerDependencies:
      - supports-color

  serve-static@2.2.0:
    dependencies:
      encodeurl: 2.0.0
      escape-html: 1.0.3
      parseurl: 1.3.3
      send: 1.2.0
    transitivePeerDependencies:
      - supports-color

  set-function-length@1.2.2:
    dependencies:
      define-data-property: 1.1.4
      es-errors: 1.3.0
      function-bind: 1.1.2
      get-intrinsic: 1.2.4
      gopd: 1.0.1
      has-property-descriptors: 1.0.2

  set-function-name@2.0.2:
    dependencies:
      define-data-property: 1.1.4
      es-errors: 1.3.0
      functions-have-names: 1.2.3
      has-property-descriptors: 1.0.2

  setprototypeof@1.2.0: {}

  sharp@0.33.5:
    dependencies:
      color: 4.2.3
      detect-libc: 2.0.3
      semver: 7.6.3
    optionalDependencies:
      '@img/sharp-darwin-arm64': 0.33.5
      '@img/sharp-darwin-x64': 0.33.5
      '@img/sharp-libvips-darwin-arm64': 1.0.4
      '@img/sharp-libvips-darwin-x64': 1.0.4
      '@img/sharp-libvips-linux-arm': 1.0.5
      '@img/sharp-libvips-linux-arm64': 1.0.4
      '@img/sharp-libvips-linux-s390x': 1.0.4
      '@img/sharp-libvips-linux-x64': 1.0.4
      '@img/sharp-libvips-linuxmusl-arm64': 1.0.4
      '@img/sharp-libvips-linuxmusl-x64': 1.0.4
      '@img/sharp-linux-arm': 0.33.5
      '@img/sharp-linux-arm64': 0.33.5
      '@img/sharp-linux-s390x': 0.33.5
      '@img/sharp-linux-x64': 0.33.5
      '@img/sharp-linuxmusl-arm64': 0.33.5
      '@img/sharp-linuxmusl-x64': 0.33.5
      '@img/sharp-wasm32': 0.33.5
      '@img/sharp-win32-ia32': 0.33.5
      '@img/sharp-win32-x64': 0.33.5
    optional: true

  shebang-command@2.0.0:
    dependencies:
      shebang-regex: 3.0.0

  shebang-regex@3.0.0: {}

  shell-quote@1.8.1: {}

  shimmer@1.2.1: {}

  side-channel-list@1.0.0:
    dependencies:
      es-errors: 1.3.0
      object-inspect: 1.13.4

  side-channel-map@1.0.1:
    dependencies:
      call-bound: 1.0.4
      es-errors: 1.3.0
      get-intrinsic: 1.3.0
      object-inspect: 1.13.4

  side-channel-weakmap@1.0.2:
    dependencies:
      call-bound: 1.0.4
      es-errors: 1.3.0
      get-intrinsic: 1.3.0
      object-inspect: 1.13.4
      side-channel-map: 1.0.1

  side-channel@1.0.6:
    dependencies:
      call-bind: 1.0.7
      es-errors: 1.3.0
      get-intrinsic: 1.2.4
      object-inspect: 1.13.1

  side-channel@1.1.0:
    dependencies:
      es-errors: 1.3.0
      object-inspect: 1.13.4
      side-channel-list: 1.0.0
      side-channel-map: 1.0.1
      side-channel-weakmap: 1.0.2

  signal-exit@3.0.7: {}

  signal-exit@4.1.0: {}

  simple-concat@1.0.1:
    optional: true

  simple-get@3.1.1:
    dependencies:
      decompress-response: 4.2.1
      once: 1.4.0
      simple-concat: 1.0.1
    optional: true

  simple-get@4.0.1:
    dependencies:
      decompress-response: 6.0.0
      once: 1.4.0
      simple-concat: 1.0.1
    optional: true

  simple-swizzle@0.2.2:
    dependencies:
      is-arrayish: 0.3.2

  sinon@21.0.0:
    dependencies:
      '@sinonjs/commons': 3.0.1
      '@sinonjs/fake-timers': 13.0.5
      '@sinonjs/samsam': 8.0.2
      diff: 7.0.0
      supports-color: 7.2.0

  sisteransi@1.0.5: {}

  slash@3.0.0: {}

  source-map-js@1.2.1: {}

  source-map-support@0.5.13:
    dependencies:
      buffer-from: 1.1.2
      source-map: 0.6.1

  source-map@0.6.1: {}

  source-map@0.8.0-beta.0:
    dependencies:
      whatwg-url: 7.1.0

  spdx-correct@3.2.0:
    dependencies:
      spdx-expression-parse: 3.0.1
      spdx-license-ids: 3.0.17

  spdx-exceptions@2.5.0: {}

  spdx-expression-parse@3.0.1:
    dependencies:
      spdx-exceptions: 2.5.0
      spdx-license-ids: 3.0.17

  spdx-license-ids@3.0.17: {}

  split2@4.2.0: {}

  split2@4.2.0: {}

  sprintf-js@1.0.3: {}

  stack-trace@0.0.10: {}

  stack-utils@2.0.6:
    dependencies:
      escape-string-regexp: 2.0.0

  statuses@2.0.1: {}

  stream-events@1.0.5:
    dependencies:
      stubs: 3.0.0

  stream-parser@0.3.1:
    dependencies:
      debug: 2.6.9
    transitivePeerDependencies:
      - supports-color

  stream-shift@1.0.3: {}

  streamsearch@1.1.0: {}

  string-length@4.0.2:
    dependencies:
      char-regex: 1.0.2
      strip-ansi: 6.0.1

  string-width@4.2.3:
    dependencies:
      emoji-regex: 8.0.0
      is-fullwidth-code-point: 3.0.0
      strip-ansi: 6.0.1

  string-width@5.1.2:
    dependencies:
      eastasianwidth: 0.2.0
      emoji-regex: 9.2.2
      strip-ansi: 7.1.0

  string.prototype.padend@3.1.6:
    dependencies:
      call-bind: 1.0.7
      define-properties: 1.2.1
      es-abstract: 1.23.2
      es-object-atoms: 1.0.0

  string.prototype.trim@1.2.9:
    dependencies:
      call-bind: 1.0.7
      define-properties: 1.2.1
      es-abstract: 1.23.2
      es-object-atoms: 1.0.0

  string.prototype.trimend@1.0.8:
    dependencies:
      call-bind: 1.0.7
      define-properties: 1.2.1
      es-object-atoms: 1.0.0

  string.prototype.trimstart@1.0.8:
    dependencies:
      call-bind: 1.0.7
      define-properties: 1.2.1
      es-object-atoms: 1.0.0

  string_decoder@0.10.31: {}

  string_decoder@1.3.0:
    dependencies:
      safe-buffer: 5.2.1

  strip-ansi@6.0.1:
    dependencies:
      ansi-regex: 5.0.1

  strip-ansi@7.1.0:
    dependencies:
      ansi-regex: 6.0.1

  strip-bom@3.0.0: {}

  strip-bom@4.0.0: {}

  strip-final-newline@2.0.0: {}

  strip-json-comments@2.0.1:
    optional: true

  strip-json-comments@3.1.1: {}

  strnum@1.0.5:
    optional: true

  stubs@3.0.0: {}

  styled-jsx@5.1.6(@babel/core@7.25.7)(react@18.3.1):
    dependencies:
      client-only: 0.0.1
      react: 18.3.1
    optionalDependencies:
      '@babel/core': 7.25.7

  sucrase@3.35.0:
    dependencies:
      '@jridgewell/gen-mapping': 0.3.5
      commander: 4.1.1
      glob: 10.3.12
      lines-and-columns: 1.2.4
      mz: 2.7.0
      pirates: 4.0.6
      ts-interface-checker: 0.1.13

  supports-color@5.5.0:
    dependencies:
      has-flag: 3.0.0

  supports-color@7.2.0:
    dependencies:
      has-flag: 4.0.0

  supports-color@8.1.1:
    dependencies:
      has-flag: 4.0.0

  supports-preserve-symlinks-flag@1.0.0: {}

<<<<<<< HEAD
  tar-fs@2.1.3:
    dependencies:
      chownr: 1.1.4
      mkdirp-classic: 0.5.3
      pump: 3.0.0
      tar-stream: 2.2.0
    optional: true

  tar-stream@2.2.0:
    dependencies:
      bl: 4.1.0
      end-of-stream: 1.4.4
      fs-constants: 1.0.0
      inherits: 2.0.4
      readable-stream: 3.6.2
    optional: true

=======
>>>>>>> 3c89c929
  tarn@3.0.2: {}

  teeny-request@9.0.0(encoding@0.1.13):
    dependencies:
      http-proxy-agent: 5.0.0
      https-proxy-agent: 5.0.1
      node-fetch: 2.7.0(encoding@0.1.13)
      stream-events: 1.0.5
      uuid: 9.0.1
    transitivePeerDependencies:
      - encoding
      - supports-color

  test-exclude@6.0.0:
    dependencies:
      '@istanbuljs/schema': 0.1.3
      glob: 7.2.3
      minimatch: 3.1.2

  text-hex@1.0.0: {}

  thenify-all@1.6.0:
    dependencies:
      thenify: 3.3.1

  thenify@3.3.1:
    dependencies:
      any-promise: 1.3.0

  tildify@2.0.0: {}

  tinyexec@0.3.2: {}

  tinyglobby@0.2.10:
    dependencies:
      fdir: 6.4.2(picomatch@4.0.2)
      picomatch: 4.0.2

  tmpl@1.0.5: {}

  to-fast-properties@2.0.0: {}

  to-regex-range@5.0.1:
    dependencies:
      is-number: 7.0.0

  toidentifier@1.0.1: {}

  tr46@0.0.3: {}

  tr46@1.0.1:
    dependencies:
      punycode: 2.3.1

  tr46@5.0.0:
    dependencies:
      punycode: 2.3.1

  tree-kill@1.2.2: {}

  triple-beam@1.4.1: {}

  ts-interface-checker@0.1.13: {}

  ts-jest@29.2.5(@babel/core@7.25.7)(@jest/transform@29.7.0)(@jest/types@29.6.3)(babel-jest@29.7.0(@babel/core@7.25.7))(esbuild@0.24.0)(jest@29.7.0(@types/node@20.17.17)(ts-node@10.9.2(@types/node@20.17.17)(typescript@4.9.5)))(typescript@4.9.5):
    dependencies:
      bs-logger: 0.2.6
      ejs: 3.1.10
      fast-json-stable-stringify: 2.1.0
      jest: 29.7.0(@types/node@20.17.17)(ts-node@10.9.2(@types/node@20.17.17)(typescript@4.9.5))
      jest-util: 29.7.0
      json5: 2.2.3
      lodash.memoize: 4.1.2
      make-error: 1.3.6
      semver: 7.6.3
      typescript: 4.9.5
      yargs-parser: 21.1.1
    optionalDependencies:
      '@babel/core': 7.25.7
      '@jest/transform': 29.7.0
      '@jest/types': 29.6.3
      babel-jest: 29.7.0(@babel/core@7.25.7)
      esbuild: 0.24.0

  ts-jest@29.2.5(@babel/core@7.25.7)(@jest/transform@29.7.0)(@jest/types@29.6.3)(babel-jest@29.7.0(@babel/core@7.25.7))(jest@29.7.0(@types/node@20.17.17)(ts-node@10.9.2(@types/node@20.17.17)(typescript@5.6.3)))(typescript@5.6.3):
    dependencies:
      bs-logger: 0.2.6
      ejs: 3.1.10
      fast-json-stable-stringify: 2.1.0
      jest: 29.7.0(@types/node@20.17.17)(ts-node@10.9.2(@types/node@20.17.17)(typescript@5.6.3))
      jest-util: 29.7.0
      json5: 2.2.3
      lodash.memoize: 4.1.2
      make-error: 1.3.6
      semver: 7.6.3
      typescript: 5.6.3
      yargs-parser: 21.1.1
    optionalDependencies:
      '@babel/core': 7.25.7
      '@jest/transform': 29.7.0
      '@jest/types': 29.6.3
      babel-jest: 29.7.0(@babel/core@7.25.7)

  ts-md5@1.3.1: {}

  ts-node@10.9.2(@types/node@20.17.17)(typescript@4.9.5):
    dependencies:
      '@cspotcode/source-map-support': 0.8.1
      '@tsconfig/node10': 1.0.11
      '@tsconfig/node12': 1.0.11
      '@tsconfig/node14': 1.0.3
      '@tsconfig/node16': 1.0.4
      '@types/node': 20.17.17
      acorn: 8.14.0
      acorn-walk: 8.3.4
      arg: 4.1.3
      create-require: 1.1.1
      diff: 4.0.2
      make-error: 1.3.6
      typescript: 4.9.5
      v8-compile-cache-lib: 3.0.1
      yn: 3.1.1
    optional: true

  ts-node@10.9.2(@types/node@20.17.17)(typescript@5.6.3):
    dependencies:
      '@cspotcode/source-map-support': 0.8.1
      '@tsconfig/node10': 1.0.11
      '@tsconfig/node12': 1.0.11
      '@tsconfig/node14': 1.0.3
      '@tsconfig/node16': 1.0.4
      '@types/node': 20.17.17
      acorn: 8.14.0
      acorn-walk: 8.3.4
      arg: 4.1.3
      create-require: 1.1.1
      diff: 4.0.2
      make-error: 1.3.6
      typescript: 5.6.3
      v8-compile-cache-lib: 3.0.1
      yn: 3.1.1
    optional: true

  tslib@1.14.1: {}

  tslib@2.6.2: {}

  tslib@2.8.1: {}

  tsup@8.3.5(postcss@8.4.47)(tsx@4.20.3)(typescript@4.9.5)(yaml@2.7.0):
    dependencies:
      bundle-require: 5.0.0(esbuild@0.24.0)
      cac: 6.7.14
      chokidar: 4.0.1
      consola: 3.2.3
      debug: 4.4.0
      esbuild: 0.24.0
      joycon: 3.1.1
      picocolors: 1.1.1
      postcss-load-config: 6.0.1(postcss@8.4.47)(tsx@4.20.3)(yaml@2.7.0)
      resolve-from: 5.0.0
      rollup: 4.25.0
      source-map: 0.8.0-beta.0
      sucrase: 3.35.0
      tinyexec: 0.3.2
      tinyglobby: 0.2.10
      tree-kill: 1.2.2
    optionalDependencies:
      postcss: 8.4.47
      typescript: 4.9.5
    transitivePeerDependencies:
      - jiti
      - supports-color
      - tsx
      - yaml

  tsup@8.3.5(postcss@8.4.47)(tsx@4.20.3)(typescript@5.6.3)(yaml@2.7.0):
    dependencies:
      bundle-require: 5.0.0(esbuild@0.24.0)
      cac: 6.7.14
      chokidar: 4.0.1
      consola: 3.2.3
      debug: 4.4.0
      esbuild: 0.24.0
      joycon: 3.1.1
      picocolors: 1.1.1
      postcss-load-config: 6.0.1(postcss@8.4.47)(tsx@4.20.3)(yaml@2.7.0)
      resolve-from: 5.0.0
      rollup: 4.25.0
      source-map: 0.8.0-beta.0
      sucrase: 3.35.0
      tinyexec: 0.3.2
      tinyglobby: 0.2.10
      tree-kill: 1.2.2
    optionalDependencies:
      postcss: 8.4.47
      typescript: 5.6.3
    transitivePeerDependencies:
      - jiti
      - supports-color
      - tsx
      - yaml

  tsx@4.20.3:
    dependencies:
      esbuild: 0.25.4
      get-tsconfig: 4.8.1
    optionalDependencies:
      fsevents: 2.3.3

  tunnel-agent@0.6.0:
    dependencies:
      safe-buffer: 5.2.1
    optional: true

  type-detect@4.0.8: {}

  type-detect@4.1.0: {}

  type-fest@0.21.3: {}

  type-is@1.6.18:
    dependencies:
      media-typer: 0.3.0
      mime-types: 2.1.35

  type-is@2.0.1:
    dependencies:
      content-type: 1.0.5
      media-typer: 1.1.0
      mime-types: 3.0.1

  typed-array-buffer@1.0.2:
    dependencies:
      call-bind: 1.0.7
      es-errors: 1.3.0
      is-typed-array: 1.1.13

  typed-array-byte-length@1.0.1:
    dependencies:
      call-bind: 1.0.7
      for-each: 0.3.3
      gopd: 1.0.1
      has-proto: 1.0.3
      is-typed-array: 1.1.13

  typed-array-byte-offset@1.0.2:
    dependencies:
      available-typed-arrays: 1.0.7
      call-bind: 1.0.7
      for-each: 0.3.3
      gopd: 1.0.1
      has-proto: 1.0.3
      is-typed-array: 1.1.13

  typed-array-length@1.0.6:
    dependencies:
      call-bind: 1.0.7
      for-each: 0.3.3
      gopd: 1.0.1
      has-proto: 1.0.3
      is-typed-array: 1.1.13
      possible-typed-array-names: 1.0.0

  typedoc-github-theme@0.2.1(typedoc@0.27.9(typescript@4.9.5)):
    dependencies:
      typedoc: 0.27.9(typescript@4.9.5)

  typedoc-plugin-markdown@4.6.4(typedoc@0.27.9(typescript@4.9.5)):
    dependencies:
      typedoc: 0.27.9(typescript@4.9.5)

  typedoc-plugin-zod@1.4.2(typedoc@0.27.9(typescript@4.9.5)):
    dependencies:
      typedoc: 0.27.9(typescript@4.9.5)

  typedoc@0.27.9(typescript@4.9.5):
    dependencies:
      '@gerrit0/mini-shiki': 1.24.4
      lunr: 2.3.9
      markdown-it: 14.1.0
      minimatch: 9.0.5
      typescript: 4.9.5
      yaml: 2.7.0

  typescript@4.9.5: {}

  typescript@5.6.3: {}

  uc.micro@2.1.0: {}

  uglify-js@3.17.4:
    optional: true

  unbox-primitive@1.0.2:
    dependencies:
      call-bind: 1.0.7
      has-bigints: 1.0.2
      has-symbols: 1.0.3
      which-boxed-primitive: 1.0.2

  undici-types@5.26.5: {}

  undici-types@6.19.8: {}

<<<<<<< HEAD
  undici-types@6.21.0: {}

=======
>>>>>>> 3c89c929
  unpipe@1.0.0: {}

  update-browserslist-db@1.1.1(browserslist@4.24.0):
    dependencies:
      browserslist: 4.24.0
      escalade: 3.2.0
      picocolors: 1.1.1

  uri-js@4.4.1:
    dependencies:
      punycode: 2.3.1

  uri-templates@0.2.0: {}

  url-template@2.0.8: {}

  util-deprecate@1.0.2: {}

  util@0.10.4:
    dependencies:
      inherits: 2.0.3

  utils-merge@1.0.1: {}

  uuid@10.0.0: {}

  uuid@11.1.0: {}

  uuid@8.3.2: {}

  uuid@9.0.1: {}

  v8-compile-cache-lib@3.0.1:
    optional: true

  v8-to-istanbul@9.3.0:
    dependencies:
      '@jridgewell/trace-mapping': 0.3.25
      '@types/istanbul-lib-coverage': 2.0.6
      convert-source-map: 2.0.0

  validate-npm-package-license@3.0.4:
    dependencies:
      spdx-correct: 3.2.0
      spdx-expression-parse: 3.0.1

  validate.io-array@1.0.6: {}

  validate.io-function@1.0.2: {}

  vary@1.1.2: {}

  walker@1.0.8:
    dependencies:
      makeerror: 1.0.12

  wav@1.0.2:
    dependencies:
      buffer-alloc: 1.2.0
      buffer-from: 1.1.2
      debug: 2.6.9
      readable-stream: 1.1.14
      stream-parser: 0.3.1
    transitivePeerDependencies:
      - supports-color

  web-streams-polyfill@3.3.3: {}

  web-streams-polyfill@4.0.0-beta.3: {}

  web-vitals@4.2.4: {}

  webidl-conversions@3.0.1: {}

  webidl-conversions@4.0.2: {}

  webidl-conversions@7.0.0: {}

  websocket-driver@0.7.4:
    dependencies:
      http-parser-js: 0.5.8
      safe-buffer: 5.2.1
      websocket-extensions: 0.1.4

  websocket-extensions@0.1.4: {}

  whatwg-fetch@3.6.20: {}

  whatwg-mimetype@4.0.0: {}

  whatwg-url@14.0.0:
    dependencies:
      tr46: 5.0.0
      webidl-conversions: 7.0.0

  whatwg-url@5.0.0:
    dependencies:
      tr46: 0.0.3
      webidl-conversions: 3.0.1

  whatwg-url@7.1.0:
    dependencies:
      lodash.sortby: 4.7.0
      tr46: 1.0.1
      webidl-conversions: 4.0.2

  which-boxed-primitive@1.0.2:
    dependencies:
      is-bigint: 1.0.4
      is-boolean-object: 1.1.2
      is-number-object: 1.0.7
      is-string: 1.0.7
      is-symbol: 1.0.4

  which-pm-runs@1.1.0: {}

  which-typed-array@1.1.15:
    dependencies:
      available-typed-arrays: 1.0.7
      call-bind: 1.0.7
      for-each: 0.3.3
      gopd: 1.0.1
      has-tostringtag: 1.0.2

  which@2.0.2:
    dependencies:
      isexe: 2.0.0

  winston-transport@4.7.0:
    dependencies:
      logform: 2.6.0
      readable-stream: 3.6.2
      triple-beam: 1.4.1

  winston@3.13.0:
    dependencies:
      '@colors/colors': 1.6.0
      '@dabh/diagnostics': 2.0.3
      async: 3.2.5
      is-stream: 2.0.1
      logform: 2.6.0
      one-time: 1.0.0
      readable-stream: 3.6.2
      safe-stable-stringify: 2.4.3
      stack-trace: 0.0.10
      triple-beam: 1.4.1
      winston-transport: 4.7.0

  wordwrap@1.0.0: {}

  wrap-ansi@7.0.0:
    dependencies:
      ansi-styles: 4.3.0
      string-width: 4.2.3
      strip-ansi: 6.0.1

  wrap-ansi@8.1.0:
    dependencies:
      ansi-styles: 6.2.1
      string-width: 5.1.2
      strip-ansi: 7.1.0

  wrappy@1.0.2: {}

  write-file-atomic@4.0.2:
    dependencies:
      imurmurhash: 0.1.4
      signal-exit: 3.0.7

  xtend@4.0.2: {}

  y18n@5.0.8: {}

  yallist@2.1.2: {}

  yallist@3.1.1: {}

  yallist@4.0.0: {}

  yaml@2.7.0: {}

  yargs-parser@21.1.1: {}

  yargs@17.7.2:
    dependencies:
      cliui: 8.0.1
      escalade: 3.1.2
      get-caller-file: 2.0.5
      require-directory: 2.1.1
      string-width: 4.2.3
      y18n: 5.0.8
      yargs-parser: 21.1.1

  yn@3.1.1:
    optional: true

  yocto-queue@0.1.0: {}

  zod-to-json-schema@3.24.1(zod@3.24.1):
    dependencies:
      zod: 3.24.1

  zod@3.22.4: {}

  zod@3.24.1: {}<|MERGE_RESOLUTION|>--- conflicted
+++ resolved
@@ -788,11 +788,7 @@
     dependencies:
       '@langchain/community':
         specifier: ^0.0.53
-<<<<<<< HEAD
-        version: 0.0.53(@pinecone-database/pinecone@2.2.0)(chromadb@1.9.2(encoding@0.1.13)(openai@4.97.0(encoding@0.1.13)(zod@3.24.1)))(encoding@0.1.13)(firebase-admin@12.3.1(encoding@0.1.13))(jsonwebtoken@9.0.2)(lodash@4.17.21)(pg@8.16.2)
-=======
         version: 0.0.53(@pinecone-database/pinecone@2.2.2)(chromadb@1.9.2(encoding@0.1.13)(openai@4.104.0(encoding@0.1.13)(zod@3.25.67)))(encoding@0.1.13)(firebase-admin@12.3.1(encoding@0.1.13))(google-auth-library@8.9.0(encoding@0.1.13))(jsonwebtoken@9.0.2)(lodash@4.17.21)(pg@8.16.2)
->>>>>>> 3c89c929
       '@langchain/core':
         specifier: ^0.1.61
         version: 0.1.61
@@ -804,11 +800,7 @@
         version: link:../../genkit
       langchain:
         specifier: ^0.1.36
-<<<<<<< HEAD
-        version: 0.1.37(@google-cloud/storage@7.10.1(encoding@0.1.13))(@pinecone-database/pinecone@2.2.0)(chromadb@1.9.2(encoding@0.1.13)(openai@4.97.0(encoding@0.1.13)(zod@3.24.1)))(encoding@0.1.13)(fast-xml-parser@4.3.6)(firebase-admin@12.3.1(encoding@0.1.13))(handlebars@4.7.8)(ignore@5.3.1)(jsonwebtoken@9.0.2)(lodash@4.17.21)(pdf-parse@1.1.1)(pg@8.16.2)
-=======
         version: 0.1.37(@google-cloud/storage@7.16.0(encoding@0.1.13))(@pinecone-database/pinecone@2.2.2)(chromadb@1.9.2(encoding@0.1.13)(openai@4.104.0(encoding@0.1.13)(zod@3.25.67)))(encoding@0.1.13)(fast-xml-parser@4.5.3)(firebase-admin@12.3.1(encoding@0.1.13))(google-auth-library@8.9.0(encoding@0.1.13))(handlebars@4.7.8)(ignore@5.3.1)(jsonwebtoken@9.0.2)(lodash@4.17.21)(pdf-parse@1.1.1)(pg@8.16.2)
->>>>>>> 3c89c929
     devDependencies:
       '@types/node':
         specifier: ^20.11.16
@@ -1073,11 +1065,7 @@
         version: link:../../plugins/compat-oai
       '@genkit-ai/express':
         specifier: ^1.1.0
-<<<<<<< HEAD
-        version: 1.12.0(@genkit-ai/core@1.14.0)(express@5.1.0)(genkit@genkit)
-=======
         version: 1.12.0(@genkit-ai/core@1.13.0)(express@5.1.0)(genkit@genkit)
->>>>>>> 3c89c929
       genkit:
         specifier: workspace:*
         version: link:../../genkit
@@ -1559,11 +1547,7 @@
         version: link:../../plugins/vertexai
       '@langchain/community':
         specifier: ^0.0.53
-<<<<<<< HEAD
-        version: 0.0.53(@pinecone-database/pinecone@2.2.0)(chromadb@1.9.2(encoding@0.1.13)(openai@4.97.0(encoding@0.1.13)(zod@3.24.1)))(encoding@0.1.13)(firebase-admin@12.3.1(encoding@0.1.13))(jsonwebtoken@9.0.2)(lodash@4.17.21)(pg@8.16.2)
-=======
         version: 0.0.53(@pinecone-database/pinecone@2.2.2)(chromadb@1.9.2(encoding@0.1.13)(openai@4.104.0(encoding@0.1.13)(zod@3.25.67)))(encoding@0.1.13)(firebase-admin@12.3.1(encoding@0.1.13))(google-auth-library@8.9.0(encoding@0.1.13))(jsonwebtoken@9.0.2)(lodash@4.17.21)(pg@8.16.2)
->>>>>>> 3c89c929
       '@langchain/core':
         specifier: ^0.1.61
         version: 0.1.61
@@ -1584,8 +1568,7 @@
         version: link:../../plugins/ollama
       langchain:
         specifier: ^0.1.36
-<<<<<<< HEAD
-        version: 0.1.37(@google-cloud/storage@7.10.1(encoding@0.1.13))(@pinecone-database/pinecone@2.2.0)(chromadb@1.9.2(encoding@0.1.13)(openai@4.97.0(encoding@0.1.13)(zod@3.24.1)))(encoding@0.1.13)(fast-xml-parser@4.3.6)(firebase-admin@12.3.1(encoding@0.1.13))(handlebars@4.7.8)(ignore@5.3.1)(jsonwebtoken@9.0.2)(lodash@4.17.21)(pdf-parse@1.1.1)(pg@8.16.2)
+        version: 0.1.37(@google-cloud/storage@7.16.0(encoding@0.1.13))(@pinecone-database/pinecone@2.2.2)(chromadb@1.9.2(encoding@0.1.13)(openai@4.104.0(encoding@0.1.13)(zod@3.25.67)))(encoding@0.1.13)(fast-xml-parser@4.5.3)(firebase-admin@12.3.1(encoding@0.1.13))(google-auth-library@8.9.0(encoding@0.1.13))(handlebars@4.7.8)(ignore@5.3.1)(jsonwebtoken@9.0.2)(lodash@4.17.21)(pdf-parse@1.1.1)(pg@8.16.2)
       pdf-parse:
         specifier: ^1.1.1
         version: 1.1.1
@@ -1632,9 +1615,6 @@
       llm-chunk:
         specifier: ^0.0.1
         version: 0.0.1
-=======
-        version: 0.1.37(@google-cloud/storage@7.16.0(encoding@0.1.13))(@pinecone-database/pinecone@2.2.2)(chromadb@1.9.2(encoding@0.1.13)(openai@4.104.0(encoding@0.1.13)(zod@3.25.67)))(encoding@0.1.13)(fast-xml-parser@4.5.3)(firebase-admin@12.3.1(encoding@0.1.13))(google-auth-library@8.9.0(encoding@0.1.13))(handlebars@4.7.8)(ignore@5.3.1)(jsonwebtoken@9.0.2)(lodash@4.17.21)(pdf-parse@1.1.1)(pg@8.16.2)
->>>>>>> 3c89c929
       pdf-parse:
         specifier: ^1.1.1
         version: 1.1.1
@@ -1714,11 +1694,7 @@
         version: link:../../plugins/ollama
       genkitx-openai:
         specifier: ^0.10.1
-<<<<<<< HEAD
-        version: 0.10.1(@genkit-ai/ai@1.14.0)(@genkit-ai/core@1.14.0)
-=======
         version: 0.10.1(@genkit-ai/ai@1.13.0)(@genkit-ai/core@1.13.0)
->>>>>>> 3c89c929
     devDependencies:
       rimraf:
         specifier: ^6.0.1
@@ -2856,19 +2832,11 @@
   '@firebase/webchannel-wrapper@1.0.3':
     resolution: {integrity: sha512-2xCRM9q9FlzGZCdgDMJwc0gyUkWFtkosy7Xxr6sFgQwn+wMNIWd7xIvYNauU1r64B5L5rsGKy/n9TKJ0aAFeqQ==}
 
-<<<<<<< HEAD
-  '@genkit-ai/ai@1.14.0':
-    resolution: {integrity: sha512-m1CHgLryxMoRSGy0mu452lx2NRrz4r43HeybXk/YRKuTlSBsb5kUS9CJWXYpRU2+gQh8mx1dvlS1/oSEbvBokA==}
-
-  '@genkit-ai/core@1.14.0':
-    resolution: {integrity: sha512-UYqvqXxEYmQp6kt5f5kUh+46UpfhuLwzd1TAsYQMhwA0qeqwgkSOxmYKzuYRoeramY6Dcg02LOIoKKhoNS7Hgg==}
-=======
   '@genkit-ai/ai@1.13.0':
     resolution: {integrity: sha512-AFwQXrSfD51J3AeJjzD/k77d2ccfhLmqhPOj0YcUpCjopY+NeVobsNZRJkYOtZdnRBDDYdHDnnHBSetFg+yyYQ==}
 
   '@genkit-ai/core@1.13.0':
     resolution: {integrity: sha512-L6oljw7C/fZ2JcR3/iAllXRb7gVWpZhzMHyX73e5wyI+sbgx92KM36Gh3GxC/7nEtzhUFcRmQqV5MYK1lidl0Q==}
->>>>>>> 3c89c929
 
   '@genkit-ai/express@1.12.0':
     resolution: {integrity: sha512-QAxSS07dX5ovSfsUB4s90KaDnv4zg1wnoxCZCa+jBsYUyv9NvCCTsOk25xAQgGxc7xi3+MD+3AsPier5oZILIg==}
@@ -4229,13 +4197,8 @@
     resolution: {integrity: sha512-g2FXjlDX/cYuc5CiQvyU/6kkbP1JtmGzh0obW50zD7OKeILVL0NSpPWLXVfqoAGQjom2/SLLx9zHq0KXvD6mbw==}
     deprecated: This is a stub types definition. dotenv provides its own type definitions, so you do not need this installed.
 
-<<<<<<< HEAD
-  '@types/estree@1.0.6':
-    resolution: {integrity: sha512-AYnb1nQyY49te+VRAVgmzfcgjYS91mY5P0TKUDCLEM+gNnA+3T6rWITXRLYCpahpqSQbN5cE+gHpnPyXjHWxcw==}
-=======
   '@types/estree@1.0.7':
     resolution: {integrity: sha512-w28IoSUCJpidD/TGviZwwMJckNESJZXFu7NBZ5YJ4mEUnNraUn9Pm8HSZm/jDF1pDWYKspWE7oVphigUPRakIQ==}
->>>>>>> 3c89c929
 
   '@types/express-serve-static-core@4.17.43':
     resolution: {integrity: sha512-oaYtiBirUOPQGSWNGPWnzyAFJ0BP3cwvN4oWZQY+zUBwpVIGsKUkpBpSztp74drYcjavs7SKFZ4DX1V2QeN8rg==}
@@ -4911,8 +4874,6 @@
 
   debug@4.3.4:
     resolution: {integrity: sha512-PRWFHuSU3eDtQJPvnNY7Jcket1j0t5OuOsFzPPzsekD52Zl8qUfFIPEiswXqIvHWGVHOgX+7G/vCNNhehwxfkQ==}
-<<<<<<< HEAD
-=======
     engines: {node: '>=6.0'}
     peerDependencies:
       supports-color: '*'
@@ -4922,7 +4883,6 @@
 
   debug@4.3.7:
     resolution: {integrity: sha512-Er2nc/H7RrMXZBFCEim6TCmMk02Z8vLC2Rbi1KEBggpo0fS6l0S1nnapwmIi3yW/+GOJap1Krg4w0Hg80oCqgQ==}
->>>>>>> 3c89c929
     engines: {node: '>=6.0'}
     peerDependencies:
       supports-color: '*'
@@ -6975,13 +6935,10 @@
   rechoir@0.8.0:
     resolution: {integrity: sha512-/vxpCXddiX8NGfGO/mTafwjq4aFa/71pvamip0++IQk3zG8cbCj0fifNPrjjF1XMXUne91jL9OoxmdykoEtifQ==}
     engines: {node: '>= 10.13.0'}
-<<<<<<< HEAD
-=======
 
   reflect.getprototypeof@1.0.10:
     resolution: {integrity: sha512-00o4I+DVrefhv+nX0ulyi3biSHCPDe+yLv5o/p6d/UVlirijB8E16FtfwSAi4g3tcqrQ4lRAqQSoFEZJehYEcw==}
     engines: {node: '>= 0.4'}
->>>>>>> 3c89c929
 
   regexp.prototype.flags@1.5.4:
     resolution: {integrity: sha512-dYqgNSZbDwkaJ2ceRd9ojCGjBq+mOm9LmtXnAnEGyHhN/5R7iDW2TRw3h+o/jCFxus3P2LfWIIiwowAjANm7IA==}
@@ -7336,16 +7293,6 @@
     resolution: {integrity: sha512-ot0WnXS9fgdkgIcePe6RHNk1WA8+muPa6cSjeR3V8K27q9BB1rTE3R1p7Hv0z1ZyAc8s6Vvv8DIyWf681MAt0w==}
     engines: {node: '>= 0.4'}
 
-<<<<<<< HEAD
-  tar-fs@2.1.3:
-    resolution: {integrity: sha512-090nwYJDmlhwFwEW3QQl+vaNnxsO2yVsd45eTKRBzSzu+hlb1w2K9inVq5b0ngXuLVqQ4ApvsUHHnu/zQNkWAg==}
-
-  tar-stream@2.2.0:
-    resolution: {integrity: sha512-ujeqbceABgwMZxEJnk2HDY2DlnUZ+9oEcb1KzTVfYHio0UE6dG71n60d8D2I4qNvleWrrXpmjpt7vZeF1LnMZQ==}
-    engines: {node: '>=6'}
-
-=======
->>>>>>> 3c89c929
   tarn@3.0.2:
     resolution: {integrity: sha512-51LAVKUSZSVfI05vjPESNc5vwqqZpbXCsU+/+wxlOrUjk2SnFTt97v9ZgQrD4YmxYW1Px6w2KjaDitCfkvgxMQ==}
     engines: {node: '>=8.0.0'}
@@ -8562,15 +8509,9 @@
 
   '@firebase/webchannel-wrapper@1.0.3': {}
 
-<<<<<<< HEAD
-  '@genkit-ai/ai@1.14.0':
-    dependencies:
-      '@genkit-ai/core': 1.14.0
-=======
   '@genkit-ai/ai@1.13.0':
     dependencies:
       '@genkit-ai/core': 1.13.0
->>>>>>> 3c89c929
       '@opentelemetry/api': 1.9.0
       '@types/node': 20.17.17
       colorette: 2.0.20
@@ -8583,11 +8524,7 @@
     transitivePeerDependencies:
       - supports-color
 
-<<<<<<< HEAD
-  '@genkit-ai/core@1.14.0':
-=======
   '@genkit-ai/core@1.13.0':
->>>>>>> 3c89c929
     dependencies:
       '@opentelemetry/api': 1.9.0
       '@opentelemetry/context-async-hooks': 1.25.1(@opentelemetry/api@1.9.0)
@@ -8610,15 +8547,9 @@
     transitivePeerDependencies:
       - supports-color
 
-<<<<<<< HEAD
-  '@genkit-ai/express@1.12.0(@genkit-ai/core@1.14.0)(express@5.1.0)(genkit@genkit)':
-    dependencies:
-      '@genkit-ai/core': 1.14.0
-=======
   '@genkit-ai/express@1.12.0(@genkit-ai/core@1.13.0)(express@5.1.0)(genkit@genkit)':
     dependencies:
       '@genkit-ai/core': 1.13.0
->>>>>>> 3c89c929
       body-parser: 1.20.3
       cors: 2.8.5
       express: 5.1.0
@@ -8661,11 +8592,7 @@
     dependencies:
       '@googleapis/sqladmin': 27.0.0(encoding@0.1.13)
       gaxios: 6.7.1(encoding@0.1.13)
-<<<<<<< HEAD
-      google-auth-library: 9.14.2(encoding@0.1.13)
-=======
       google-auth-library: 9.15.1(encoding@0.1.13)
->>>>>>> 3c89c929
       p-throttle: 7.0.0
     transitivePeerDependencies:
       - encoding
@@ -9183,11 +9110,7 @@
 
   '@js-sdsl/ordered-map@4.4.2': {}
 
-<<<<<<< HEAD
-  '@langchain/community@0.0.53(@pinecone-database/pinecone@2.2.0)(chromadb@1.9.2(encoding@0.1.13)(openai@4.97.0(encoding@0.1.13)(zod@3.24.1)))(encoding@0.1.13)(firebase-admin@12.3.1(encoding@0.1.13))(jsonwebtoken@9.0.2)(lodash@4.17.21)(pg@8.16.2)':
-=======
   '@langchain/community@0.0.53(@pinecone-database/pinecone@2.2.2)(chromadb@1.9.2(encoding@0.1.13)(openai@4.104.0(encoding@0.1.13)(zod@3.25.67)))(encoding@0.1.13)(firebase-admin@12.3.1(encoding@0.1.13))(google-auth-library@8.9.0(encoding@0.1.13))(jsonwebtoken@9.0.2)(lodash@4.17.21)(pg@8.16.2)':
->>>>>>> 3c89c929
     dependencies:
       '@langchain/core': 0.1.61
       '@langchain/openai': 0.0.28(encoding@0.1.13)
@@ -10119,16 +10042,12 @@
   '@types/body-parser@1.19.5':
     dependencies:
       '@types/connect': 3.4.38
-<<<<<<< HEAD
-      '@types/node': 20.17.17
-=======
       '@types/node': 20.19.1
 
   '@types/body-parser@1.19.6':
     dependencies:
       '@types/connect': 3.4.38
       '@types/node': 20.19.1
->>>>>>> 3c89c929
 
   '@types/bunyan@1.8.9':
     dependencies:
@@ -10142,11 +10061,7 @@
 
   '@types/connect@3.4.38':
     dependencies:
-<<<<<<< HEAD
-      '@types/node': 20.17.17
-=======
       '@types/node': 20.19.1
->>>>>>> 3c89c929
 
   '@types/cors@2.8.17':
     dependencies:
@@ -10159,15 +10074,9 @@
 
   '@types/dotenv@8.2.3':
     dependencies:
-<<<<<<< HEAD
-      dotenv: 16.4.5
-
-  '@types/estree@1.0.6': {}
-=======
       dotenv: 16.5.0
 
   '@types/estree@1.0.7': {}
->>>>>>> 3c89c929
 
   '@types/express-serve-static-core@4.17.43':
     dependencies:
@@ -10234,16 +10143,12 @@
 
   '@types/node-fetch@2.6.11':
     dependencies:
-<<<<<<< HEAD
-      '@types/node': 20.17.17
-=======
       '@types/node': 20.19.1
       form-data: 4.0.0
 
   '@types/node-fetch@2.6.12':
     dependencies:
       '@types/node': 20.19.1
->>>>>>> 3c89c929
       form-data: 4.0.0
 
   '@types/node@18.19.112':
@@ -10258,19 +10163,13 @@
     dependencies:
       undici-types: 6.21.0
 
-<<<<<<< HEAD
   '@types/node@22.15.32':
     dependencies:
       undici-types: 6.21.0
 
   '@types/pdf-parse@1.1.5':
     dependencies:
-      '@types/node': 20.17.17
-=======
-  '@types/pdf-parse@1.1.5':
-    dependencies:
       '@types/node': 20.19.1
->>>>>>> 3c89c929
 
   '@types/pg-pool@2.0.4':
     dependencies:
@@ -10342,11 +10241,7 @@
 
   '@types/wav@1.0.4':
     dependencies:
-<<<<<<< HEAD
-      '@types/node': 20.17.17
-=======
       '@types/node': 20.19.1
->>>>>>> 3c89c929
 
   '@types/webidl-conversions@7.0.3': {}
 
@@ -10943,13 +10838,10 @@
       ms: 2.1.3
 
   debug@4.3.4:
-<<<<<<< HEAD
-=======
     dependencies:
       ms: 2.1.2
 
   debug@4.3.7:
->>>>>>> 3c89c929
     dependencies:
       ms: 2.1.2
 
@@ -11564,8 +11456,6 @@
     transitivePeerDependencies:
       - encoding
       - supports-color
-<<<<<<< HEAD
-=======
 
   gcp-metadata@5.3.0(encoding@0.1.13):
     dependencies:
@@ -11575,7 +11465,6 @@
       - encoding
       - supports-color
     optional: true
->>>>>>> 3c89c929
 
   gcp-metadata@6.1.0(encoding@0.1.13):
     dependencies:
@@ -11585,21 +11474,12 @@
       - encoding
       - supports-color
 
-<<<<<<< HEAD
-  genkitx-openai@0.10.1(@genkit-ai/ai@1.14.0)(@genkit-ai/core@1.14.0):
-    dependencies:
-      '@genkit-ai/ai': 1.14.0
-      '@genkit-ai/core': 1.14.0
-      openai: 4.97.0(encoding@0.1.13)(zod@3.24.1)
-      zod: 3.24.1
-=======
   genkitx-openai@0.10.1(@genkit-ai/ai@1.13.0)(@genkit-ai/core@1.13.0):
     dependencies:
       '@genkit-ai/ai': 1.13.0
       '@genkit-ai/core': 1.13.0
       openai: 4.104.0(encoding@0.1.13)(zod@3.25.67)
       zod: 3.25.67
->>>>>>> 3c89c929
     transitivePeerDependencies:
       - encoding
       - ws
@@ -11658,12 +11538,6 @@
 
   getopts@2.3.0: {}
 
-<<<<<<< HEAD
-  github-from-package@0.0.0:
-    optional: true
-
-=======
->>>>>>> 3c89c929
   glob@10.3.12:
     dependencies:
       foreground-child: 3.1.1
@@ -12575,19 +12449,11 @@
 
   kuler@2.0.0: {}
 
-<<<<<<< HEAD
-  langchain@0.1.37(@google-cloud/storage@7.10.1(encoding@0.1.13))(@pinecone-database/pinecone@2.2.0)(chromadb@1.9.2(encoding@0.1.13)(openai@4.97.0(encoding@0.1.13)(zod@3.24.1)))(encoding@0.1.13)(fast-xml-parser@4.3.6)(firebase-admin@12.3.1(encoding@0.1.13))(handlebars@4.7.8)(ignore@5.3.1)(jsonwebtoken@9.0.2)(lodash@4.17.21)(pdf-parse@1.1.1)(pg@8.16.2):
-    dependencies:
-      '@anthropic-ai/sdk': 0.9.1(encoding@0.1.13)
-      '@langchain/community': 0.0.53(@pinecone-database/pinecone@2.2.0)(chromadb@1.9.2(encoding@0.1.13)(openai@4.97.0(encoding@0.1.13)(zod@3.24.1)))(encoding@0.1.13)(firebase-admin@12.3.1(encoding@0.1.13))(jsonwebtoken@9.0.2)(lodash@4.17.21)(pg@8.16.2)
-      '@langchain/core': 0.1.61
-=======
   langchain@0.1.37(@google-cloud/storage@7.16.0(encoding@0.1.13))(@pinecone-database/pinecone@2.2.2)(chromadb@1.9.2(encoding@0.1.13)(openai@4.104.0(encoding@0.1.13)(zod@3.25.67)))(encoding@0.1.13)(fast-xml-parser@4.5.3)(firebase-admin@12.3.1(encoding@0.1.13))(google-auth-library@8.9.0(encoding@0.1.13))(handlebars@4.7.8)(ignore@5.3.1)(jsonwebtoken@9.0.2)(lodash@4.17.21)(pdf-parse@1.1.1)(pg@8.16.2):
     dependencies:
       '@anthropic-ai/sdk': 0.9.1(encoding@0.1.13)
       '@langchain/community': 0.0.53(@pinecone-database/pinecone@2.2.2)(chromadb@1.9.2(encoding@0.1.13)(openai@4.104.0(encoding@0.1.13)(zod@3.25.67)))(encoding@0.1.13)(firebase-admin@12.3.1(encoding@0.1.13))(google-auth-library@8.9.0(encoding@0.1.13))(jsonwebtoken@9.0.2)(lodash@4.17.21)(pg@8.16.2)
       '@langchain/core': 0.1.63
->>>>>>> 3c89c929
       '@langchain/openai': 0.0.28(encoding@0.1.13)
       '@langchain/textsplitters': 0.0.0
       binary-extensions: 2.3.0
@@ -12747,8 +12613,6 @@
   lodash.sortby@4.7.0: {}
 
   lodash@4.17.21: {}
-<<<<<<< HEAD
-=======
 
   logform@2.6.0:
     dependencies:
@@ -12758,7 +12622,6 @@
       ms: 2.1.3
       safe-stable-stringify: 2.4.3
       triple-beam: 1.4.1
->>>>>>> 3c89c929
 
   logform@2.6.0:
     dependencies:
@@ -13461,13 +13324,10 @@
   readdirp@4.0.2: {}
 
   rechoir@0.8.0:
-<<<<<<< HEAD
-=======
     dependencies:
       resolve: 1.22.10
 
   reflect.getprototypeof@1.0.10:
->>>>>>> 3c89c929
     dependencies:
       resolve: 1.22.8
 
@@ -13929,26 +13789,6 @@
 
   supports-preserve-symlinks-flag@1.0.0: {}
 
-<<<<<<< HEAD
-  tar-fs@2.1.3:
-    dependencies:
-      chownr: 1.1.4
-      mkdirp-classic: 0.5.3
-      pump: 3.0.0
-      tar-stream: 2.2.0
-    optional: true
-
-  tar-stream@2.2.0:
-    dependencies:
-      bl: 4.1.0
-      end-of-stream: 1.4.4
-      fs-constants: 1.0.0
-      inherits: 2.0.4
-      readable-stream: 3.6.2
-    optional: true
-
-=======
->>>>>>> 3c89c929
   tarn@3.0.2: {}
 
   teeny-request@9.0.0(encoding@0.1.13):
@@ -14254,11 +14094,6 @@
 
   undici-types@6.19.8: {}
 
-<<<<<<< HEAD
-  undici-types@6.21.0: {}
-
-=======
->>>>>>> 3c89c929
   unpipe@1.0.0: {}
 
   update-browserslist-db@1.1.1(browserslist@4.24.0):
